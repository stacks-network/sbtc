--- conflicted
+++ resolved
@@ -975,11 +975,7 @@
         .map_err(Error::SqlxQuery)
     }
 
-<<<<<<< HEAD
-    async fn get_last_encrypted_dkg_shares(
-=======
     async fn get_lastest_encrypted_dkg_shares(
->>>>>>> 403b5035
         &self,
     ) -> Result<Option<model::EncryptedDkgShares>, Error> {
         sqlx::query_as::<_, model::EncryptedDkgShares>(
