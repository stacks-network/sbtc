--- conflicted
+++ resolved
@@ -59,11 +59,7 @@
             block_hash: data.sweep_block_hash.into(),
             block_height: data.sweep_block_height,
         },
-<<<<<<< HEAD
-        // This is not used for deposits.
-=======
         // This is not used for deposit tests.
->>>>>>> f5545c93
         stacks_chain_tip: signer::storage::model::StacksBlockHash::from([0; 32]),
         // This value means that the signer will go back 10 blocks when
         // looking for pending and accepted deposit requests.
@@ -125,11 +121,7 @@
             block_hash: sweep_tx_info.block_hash,
             block_height: sweep_tx_info.block_height,
         },
-<<<<<<< HEAD
-        // This is not used for deposits.
-=======
         // This is not used for deposit tests.
->>>>>>> f5545c93
         stacks_chain_tip: signer::storage::model::StacksBlockHash::from([0; 32]),
         // This value means that the signer will go back 10 blocks when
         // looking for pending and accepted deposit requests.
