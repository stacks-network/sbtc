use std::collections::BTreeMap;
use std::collections::HashSet;
use std::io::Read as _;
use std::ops::Deref;
use std::time::Duration;

use bitcoin::hashes::Hash as _;
use bitvec::array::BitArray;
use blockstack_lib::chainstate::nakamoto::NakamotoBlock;
use blockstack_lib::clarity::vm::types::PrincipalData;
use blockstack_lib::clarity::vm::Value as ClarityValue;
use blockstack_lib::codec::StacksMessageCodec;
use blockstack_lib::types::chainstate::StacksAddress;
use fake::Faker;
use futures::future::join_all;
use futures::StreamExt as _;
use rand::seq::IteratorRandom as _;
use rand::seq::SliceRandom as _;
use signer::bitcoin::validation::WithdrawalRequestStatus;
use signer::storage::model::DkgSharesStatus;
use signer::storage::model::WithdrawalRequest;
use time::OffsetDateTime;

use signer::bitcoin::validation::DepositConfirmationStatus;
use signer::bitcoin::MockBitcoinInteract;
use signer::config::Settings;
use signer::context::Context;
use signer::emily_client::MockEmilyInteract;
use signer::error::Error;
use signer::keys::PublicKey;
use signer::keys::SignerScriptPubKey as _;
use signer::network;
use signer::stacks::api::MockStacksInteract;
use signer::stacks::contracts::AcceptWithdrawalV1;
use signer::stacks::contracts::AsContractCall;
use signer::stacks::contracts::AsTxPayload as _;
use signer::stacks::contracts::CompleteDepositV1;
use signer::stacks::contracts::RejectWithdrawalV1;
use signer::stacks::contracts::ReqContext;
use signer::stacks::contracts::RotateKeysV1;
use signer::storage;
use signer::storage::model;
use signer::storage::model::BitcoinBlock;
use signer::storage::model::BitcoinBlockHash;
use signer::storage::model::BitcoinTxId;
use signer::storage::model::BitcoinTxSigHash;
use signer::storage::model::BitcoinWithdrawalOutput;
use signer::storage::model::CompletedDepositEvent;
use signer::storage::model::EncryptedDkgShares;
use signer::storage::model::QualifiedRequestId;
use signer::storage::model::ScriptPubKey;
use signer::storage::model::StacksBlock;
use signer::storage::model::StacksBlockHash;
use signer::storage::model::StacksTxId;
use signer::storage::model::WithdrawalAcceptEvent;
use signer::storage::model::WithdrawalRejectEvent;
use signer::storage::model::WithdrawalSigner;
use signer::storage::postgres::PgStore;
use signer::storage::DbRead;
use signer::storage::DbWrite;
use signer::testing;
use signer::testing::dummy::SignerSetConfig;
use signer::testing::storage::model::TestData;
use signer::testing::wallet::ContractCallWrapper;

use fake::Fake;
use rand::SeedableRng;
use signer::testing::context::*;
use signer::DEPOSIT_LOCKTIME_BLOCK_BUFFER;
use test_case::test_case;
use test_log::test;

use crate::setup::backfill_bitcoin_blocks;
use crate::setup::DepositAmounts;
use crate::setup::TestSignerSet;
use crate::setup::TestSweepSetup;
use crate::setup::TestSweepSetup2;

#[tokio::test]
async fn should_be_able_to_query_bitcoin_blocks() {
    let mut store = testing::storage::new_test_database().await;
    let mut rng = rand::rngs::StdRng::seed_from_u64(42);

    let test_model_params = testing::storage::model::Params {
        num_bitcoin_blocks: 20,
        num_stacks_blocks_per_bitcoin_block: 3,
        num_deposit_requests_per_block: 5,
        num_withdraw_requests_per_block: 5,
        num_signers_per_request: 0,
        consecutive_blocks: false,
    };

    let signer_set = testing::wsts::generate_signer_set_public_keys(&mut rng, 7);

    let persisted_model = TestData::generate(&mut rng, &signer_set, &test_model_params);
    let not_persisted_model = TestData::generate(&mut rng, &signer_set, &test_model_params);

    // Write all blocks for the persisted model to the database
    persisted_model.write_to(&mut store).await;

    // Assert that we can query each of the persisted blocks
    for block in &persisted_model.bitcoin_blocks {
        let persisted_block = store
            .get_bitcoin_block(&block.block_hash)
            .await
            .expect("failed to execute query")
            .expect("block doesn't exist in database");

        assert_eq!(&persisted_block, block)
    }

    // Assert that we can't find any blocks that haven't been persisted
    for block in &not_persisted_model.bitcoin_blocks {
        let result = store
            .get_bitcoin_block(&block.block_hash)
            .await
            .expect("failed_to_execute_query");
        assert!(result.is_none());
    }
    signer::testing::storage::drop_db(store).await;
}

struct InitiateWithdrawalRequest {
    deployer: StacksAddress,
}

impl AsContractCall for InitiateWithdrawalRequest {
    const CONTRACT_NAME: &'static str = "sbtc-withdrawal";
    const FUNCTION_NAME: &'static str = "initiate-withdrawal-request";
    /// The stacks address that deployed the contract.
    fn deployer_address(&self) -> StacksAddress {
        self.deployer
    }
    /// The arguments to the clarity function.
    fn as_contract_args(&self) -> Vec<ClarityValue> {
        Vec::new()
    }
    async fn validate<C>(&self, _db: &C, _ctx: &ReqContext) -> Result<(), Error>
    where
        C: Context + Send + Sync,
    {
        Ok(())
    }
}

/// Test that the write_stacks_blocks function does what it is supposed to
/// do, which is store all stacks blocks and store the transactions that we
/// care about, which, naturally, are sBTC related transactions.
#[test_case(ContractCallWrapper(InitiateWithdrawalRequest {
    deployer: *testing::wallet::WALLET.0.address(),
}); "initiate-withdrawal")]
#[test_case(ContractCallWrapper(CompleteDepositV1 {
    outpoint: bitcoin::OutPoint::null(),
    amount: 123654,
    recipient: PrincipalData::parse("ST1RQHF4VE5CZ6EK3MZPZVQBA0JVSMM9H5PMHMS1Y").unwrap(),
    deployer: *testing::wallet::WALLET.0.address(),
    sweep_txid: BitcoinTxId::from([0; 32]),
    sweep_block_hash: BitcoinBlockHash::from([0; 32]),
    sweep_block_height: 7,
}); "complete-deposit standard recipient")]
#[test_case(ContractCallWrapper(CompleteDepositV1 {
    outpoint: bitcoin::OutPoint::null(),
    amount: 123654,
    recipient: PrincipalData::parse("ST1RQHF4VE5CZ6EK3MZPZVQBA0JVSMM9H5PMHMS1Y.my-contract-name").unwrap(),
    deployer: *testing::wallet::WALLET.0.address(),
    sweep_txid: BitcoinTxId::from([0; 32]),
    sweep_block_hash: BitcoinBlockHash::from([0; 32]),
    sweep_block_height: 7,
}); "complete-deposit contract recipient")]
#[test_case(ContractCallWrapper(AcceptWithdrawalV1 {
    request_id: 0,
    outpoint: bitcoin::OutPoint::null(),
    tx_fee: 3500,
    signer_bitmap: BitArray::ZERO,
    deployer: *testing::wallet::WALLET.0.address(),
    sweep_block_hash: BitcoinBlockHash::from([0; 32]),
    sweep_block_height: 7,
}); "accept-withdrawal")]
#[test_case(ContractCallWrapper(RejectWithdrawalV1 {
    request_id: 0,
    signer_bitmap: BitArray::ZERO,
    deployer: *testing::wallet::WALLET.0.address(),
}); "reject-withdrawal")]
#[test_case(ContractCallWrapper(RotateKeysV1::new(
    &testing::wallet::WALLET.0,
    *testing::wallet::WALLET.0.address(),
    &signer::keys::PublicKey::from_slice(&[0x02; 33]).unwrap()
)); "rotate-keys")]
#[tokio::test]
async fn writing_stacks_blocks_works<T: AsContractCall>(contract: ContractCallWrapper<T>) {
    let store = testing::storage::new_test_database().await;

    let path = "tests/fixtures/tenure-blocks-0-e5fdeb1a51ba6eb297797a1c473e715c27dc81a58ba82c698f6a32eeccee9a5b.bin";
    let mut file = std::fs::File::open(path).unwrap();
    let mut buf = Vec::new();
    file.read_to_end(&mut buf).unwrap();

    let bytes: &mut &[u8] = &mut buf.as_ref();
    let mut blocks = Vec::new();

    while !bytes.is_empty() {
        blocks.push(NakamotoBlock::consensus_deserialize(bytes).unwrap());
    }

    // Now we add a transaction of a type that we care about into one of
    // the blocks. The other transactions in this block are tenure changes,
    // coinbase transactions, or regular transfer transactions.
    let last_block = blocks.last_mut().unwrap();
    let mut tx = last_block.txs.last().unwrap().clone();

    tx.payload = contract.tx_payload();
    last_block.txs.push(tx);

    // Okay now to save these blocks. We check that all of these blocks are
    // saved and that the transaction that we care about is saved as well.
    let settings = Settings::new_from_default_config().unwrap();
    let txs = storage::postgres::extract_relevant_transactions(&blocks, &settings.signer.deployer);
    let headers = blocks
        .iter()
        .map(|block| StacksBlock::from_nakamoto_block(block, &[0; 32].into()))
        .collect::<Vec<_>>();
    store.write_stacks_block_headers(headers).await.unwrap();
    store.write_stacks_transactions(txs).await.unwrap();

    // First check that all blocks are saved
    let sql = "SELECT COUNT(*) FROM sbtc_signer.stacks_blocks";
    let stored_block_count = sqlx::query_scalar::<_, i64>(sql)
        .fetch_one(store.pool())
        .await
        .unwrap();

    assert_eq!(stored_block_count, blocks.len() as i64);

    // Next we check that the one transaction that we care about, the one
    // we just created above, was saved.
    let sql = "SELECT COUNT(*) FROM sbtc_signer.stacks_transactions";
    let stored_transaction_count = sqlx::query_scalar::<_, i64>(sql)
        .fetch_one(store.pool())
        .await
        .unwrap();

    assert_eq!(stored_transaction_count, 1);

    // We have a sanity check that there are more transactions that we
    // could have saved if we saved all transactions.
    let num_transactions = blocks.iter().map(|blk| blk.txs.len()).sum::<usize>();
    more_asserts::assert_gt!(num_transactions, 1);

    // Last let, we check that attempting to store identical blocks is an
    // idempotent operation.
    let headers = blocks
        .iter()
        .map(|block| StacksBlock::from_nakamoto_block(block, &[0; 32].into()))
        .collect::<Vec<_>>();
    store.write_stacks_block_headers(headers).await.unwrap();

    let sql = "SELECT COUNT(*) FROM sbtc_signer.stacks_blocks";
    let stored_block_count_again = sqlx::query_scalar::<_, i64>(sql)
        .fetch_one(store.pool())
        .await
        .unwrap();

    // No more blocks were written
    assert_eq!(stored_block_count_again, blocks.len() as i64);
    assert_eq!(stored_block_count_again, stored_block_count);

    let sql = "SELECT COUNT(*) FROM sbtc_signer.stacks_transactions";
    let stored_transaction_count_again = sqlx::query_scalar::<_, i64>(sql)
        .fetch_one(store.pool())
        .await
        .unwrap();

    // No more transactions were written
    assert_eq!(stored_transaction_count_again, 1);
    signer::testing::storage::drop_db(store).await;
}

/// Here we test that the DbRead::stacks_block_exists function works, while
/// implicitly testing the DbWrite::write_stacks_blocks function for the
/// PgStore type
#[tokio::test]
async fn checking_stacks_blocks_exists_works() {
    let store = testing::storage::new_test_database().await;

    let path = "tests/fixtures/tenure-blocks-0-e5fdeb1a51ba6eb297797a1c473e715c27dc81a58ba82c698f6a32eeccee9a5b.bin";
    let mut file = std::fs::File::open(path).unwrap();
    let mut buf = Vec::new();
    file.read_to_end(&mut buf).unwrap();

    let bytes: &mut &[u8] = &mut buf.as_ref();
    let mut blocks = Vec::new();

    while !bytes.is_empty() {
        blocks.push(NakamotoBlock::consensus_deserialize(bytes).unwrap());
    }

    // Okay, this table is empty and so none of the blocks have
    // been saved yet.
    let any_exist = futures::stream::iter(blocks.iter())
        .any(|block| async { store.stacks_block_exists(block.block_id()).await.unwrap() })
        .await;
    assert!(!any_exist);

    // Okay now to save these blocks.
    let headers = blocks
        .iter()
        .map(|block| StacksBlock::from_nakamoto_block(block, &[0; 32].into()))
        .collect::<Vec<_>>();
    store.write_stacks_block_headers(headers).await.unwrap();

    // Now each of them should exist.
    let all_exist = futures::stream::iter(blocks.iter())
        .all(|block| async { store.stacks_block_exists(block.block_id()).await.unwrap() })
        .await;
    assert!(all_exist);
    signer::testing::storage::drop_db(store).await;
}

/// This ensures that the postgres store and the in memory stores returns equivalent results
/// when fetching pending deposit requests
#[tokio::test]
async fn should_return_the_same_pending_deposit_requests_as_in_memory_store() {
    let mut pg_store = testing::storage::new_test_database().await;
    let mut in_memory_store = storage::in_memory::Store::new_shared();

    let mut rng = rand::rngs::StdRng::seed_from_u64(42);

    let num_signers = 7;
    let context_window = 9;
    let test_model_params = testing::storage::model::Params {
        num_bitcoin_blocks: 20,
        num_stacks_blocks_per_bitcoin_block: 3,
        num_deposit_requests_per_block: 5,
        num_withdraw_requests_per_block: 5,
        num_signers_per_request: 0,
        consecutive_blocks: false,
    };
    let signer_set = testing::wsts::generate_signer_set_public_keys(&mut rng, num_signers);
    let test_data = TestData::generate(&mut rng, &signer_set, &test_model_params);

    test_data.write_to(&mut in_memory_store).await;
    test_data.write_to(&mut pg_store).await;

    let chain_tip = in_memory_store
        .get_bitcoin_canonical_chain_tip()
        .await
        .expect("failed to get canonical chain tip")
        .expect("no chain tip");

    assert_eq!(
        pg_store
            .get_bitcoin_canonical_chain_tip()
            .await
            .expect("failed to get canonical chain tip")
            .expect("no chain tip"),
        chain_tip
    );

    for signer_public_key in signer_set.iter() {
        let mut pending_deposit_requests = in_memory_store
            .get_pending_deposit_requests(&chain_tip, context_window, signer_public_key)
            .await
            .expect("failed to get pending deposit requests");

        pending_deposit_requests.sort();
        assert!(!pending_deposit_requests.is_empty());

        let mut pg_pending_deposit_requests = pg_store
            .get_pending_deposit_requests(&chain_tip, context_window, signer_public_key)
            .await
            .expect("failed to get pending deposit requests");

        pg_pending_deposit_requests.sort();

        assert_eq!(pending_deposit_requests, pg_pending_deposit_requests);
    }

    signer::testing::storage::drop_db(pg_store).await;
}

/// Test that [`DbRead::get_pending_deposit_requests`] returns deposit
/// requests that do not have a vote on them yet.
#[tokio::test]
async fn get_pending_deposit_requests_only_pending() {
    let db = testing::storage::new_test_database().await;

    let (rpc, faucet) = sbtc::testing::regtest::initialize_blockchain();

    let mut rng = rand::rngs::StdRng::seed_from_u64(43);

    let amounts = DepositAmounts { amount: 123456, max_fee: 12345 };
    let signers = TestSignerSet::new(&mut rng);
    let setup = TestSweepSetup2::new_setup(signers, faucet, &[amounts]);

    backfill_bitcoin_blocks(&db, rpc, &setup.deposit_block_hash).await;
    let chain_tip = db.get_bitcoin_canonical_chain_tip().await.unwrap().unwrap();

    // There aren't any deposit requests in the database.
    let signer_public_key = setup.signers.signer_keys()[0];
    let pending_requests = db
        .get_pending_deposit_requests(&chain_tip, 1000, &signer_public_key)
        .await
        .unwrap();

    assert!(pending_requests.is_empty());

    // Now let's store a deposit request with no votes.
    // `get_pending_deposit_requests` should return it now.
    setup.store_deposit_txs(&db).await;
    setup.store_deposit_request(&db).await;

    let pending_requests = db
        .get_pending_deposit_requests(&chain_tip, 1000, &signer_public_key)
        .await
        .unwrap();

    assert_eq!(pending_requests.len(), 1);

    // Okay now lets suppose we have a decision on it.
    // `get_pending_deposit_requests` should not return it now.
    setup.store_deposit_decisions(&db).await;

    let pending_requests = db
        .get_pending_deposit_requests(&chain_tip, 1000, &signer_public_key)
        .await
        .unwrap();

    assert!(pending_requests.is_empty());

    signer::testing::storage::drop_db(db).await;
}

/// Test that [`DbRead::get_pending_withdrawal_requests`] returns
/// withdrawal requests that do not have a vote on them yet.
#[tokio::test]
async fn get_pending_withdrawal_requests_only_pending() {
    let db = testing::storage::new_test_database().await;

    let (rpc, faucet) = sbtc::testing::regtest::initialize_blockchain();

    let mut rng = rand::rngs::StdRng::seed_from_u64(43);

    let amounts = DepositAmounts { amount: 123456, max_fee: 12345 };
    let signers = TestSignerSet::new(&mut rng);
    let setup = TestSweepSetup2::new_setup(signers, faucet, &[amounts]);

    backfill_bitcoin_blocks(&db, rpc, &setup.deposit_block_hash).await;
    let chain_tip = db.get_bitcoin_canonical_chain_tip().await.unwrap().unwrap();

    // There aren't any withdrawal requests in the database.
    let signer_public_key = setup.signers.signer_keys()[0];
    let pending_requests = db
        .get_pending_withdrawal_requests(&chain_tip, 1000, &signer_public_key)
        .await
        .unwrap();

    assert!(pending_requests.is_empty());

    // Now let's store a withdrawal request with no votes.
    // `get_pending_withdrawal_requests` should return it now.
    setup.store_withdrawal_request(&db).await;

    let pending_requests = db
        .get_pending_withdrawal_requests(&chain_tip, 1000, &signer_public_key)
        .await
        .unwrap();

    assert_eq!(pending_requests.len(), 1);

    // Okay now lets suppose we have a decision on it.
    // `get_pending_withdrawal_requests` should not return it now.
    setup.store_withdrawal_decisions(&db).await;

    let pending_requests = db
        .get_pending_withdrawal_requests(&chain_tip, 1000, &signer_public_key)
        .await
        .unwrap();

    assert!(pending_requests.is_empty());

    signer::testing::storage::drop_db(db).await;
}

/// This ensures that the postgres store and the in memory stores returns equivalent results
/// when fetching pending withdraw requests
#[tokio::test]
async fn should_return_the_same_pending_withdraw_requests_as_in_memory_store() {
    let mut pg_store = testing::storage::new_test_database().await;
    let mut in_memory_store = storage::in_memory::Store::new_shared();

    let mut rng = rand::rngs::StdRng::seed_from_u64(42);

    let num_signers = 7;
    let context_window = 7;
    let test_model_params = testing::storage::model::Params {
        num_bitcoin_blocks: 20,
        num_stacks_blocks_per_bitcoin_block: 3,
        num_deposit_requests_per_block: 5,
        num_withdraw_requests_per_block: 1,
        num_signers_per_request: 0,
        consecutive_blocks: false,
    };

    let signer_set = testing::wsts::generate_signer_set_public_keys(&mut rng, num_signers);
    let test_data = TestData::generate(&mut rng, &signer_set, &test_model_params);

    test_data.write_to(&mut in_memory_store).await;
    test_data.write_to(&mut pg_store).await;

    let chain_tip = in_memory_store
        .get_bitcoin_canonical_chain_tip()
        .await
        .expect("failed to get canonical chain tip")
        .expect("no chain tip");

    assert_eq!(
        pg_store
            .get_bitcoin_canonical_chain_tip()
            .await
            .expect("failed to get canonical chain tip")
            .expect("no chain tip"),
        chain_tip
    );

    assert_eq!(
        in_memory_store
            .get_stacks_chain_tip(&chain_tip)
            .await
            .expect("failed to get stacks chain tip")
            .expect("no chain tip"),
        pg_store
            .get_stacks_chain_tip(&chain_tip)
            .await
            .expect("failed to get stacks chain tip")
            .expect("no chain tip"),
    );

    for signer_public_key in signer_set.iter() {
        let mut pending_withdraw_requests = in_memory_store
            .get_pending_withdrawal_requests(&chain_tip, context_window, signer_public_key)
            .await
            .expect("failed to get pending deposit requests");

        pending_withdraw_requests.sort();

        assert!(!pending_withdraw_requests.is_empty());

        let mut pg_pending_withdraw_requests = pg_store
            .get_pending_withdrawal_requests(&chain_tip, context_window, signer_public_key)
            .await
            .expect("failed to get pending deposit requests");

        pg_pending_withdraw_requests.sort();

        assert_eq!(pending_withdraw_requests, pg_pending_withdraw_requests);
    }

    signer::testing::storage::drop_db(pg_store).await;
}

/// This ensures that the postgres store and the in memory stores returns equivalent results
/// when fetching pending accepted deposit requests
#[tokio::test]
async fn should_return_the_same_pending_accepted_deposit_requests_as_in_memory_store() {
    let mut pg_store = testing::storage::new_test_database().await;
    let mut in_memory_store = storage::in_memory::Store::new_shared();

    let mut rng = rand::rngs::StdRng::seed_from_u64(42);

    let num_signers = 7;
    let context_window = 9;
    let test_model_params = testing::storage::model::Params {
        num_bitcoin_blocks: 20,
        num_stacks_blocks_per_bitcoin_block: 3,
        num_deposit_requests_per_block: 5,
        num_withdraw_requests_per_block: 5,
        num_signers_per_request: num_signers,
        consecutive_blocks: false,
    };
    let threshold = 4;

    let signer_set = testing::wsts::generate_signer_set_public_keys(&mut rng, num_signers);
    let test_data = TestData::generate(&mut rng, &signer_set, &test_model_params);

    test_data.write_to(&mut in_memory_store).await;
    test_data.write_to(&mut pg_store).await;

    let chain_tip = in_memory_store
        .get_bitcoin_canonical_chain_tip()
        .await
        .expect("failed to get canonical chain tip")
        .expect("no chain tip");

    assert_eq!(
        pg_store
            .get_bitcoin_canonical_chain_tip()
            .await
            .expect("failed to get canonical chain tip")
            .expect("no chain tip"),
        chain_tip
    );

    let mut pending_accepted_deposit_requests = in_memory_store
        .get_pending_accepted_deposit_requests(&chain_tip, context_window, threshold)
        .await
        .expect("failed to get pending deposit requests");

    pending_accepted_deposit_requests.sort();

    assert!(!pending_accepted_deposit_requests.is_empty());

    let mut pg_pending_accepted_deposit_requests = pg_store
        .get_pending_accepted_deposit_requests(&chain_tip, context_window, threshold)
        .await
        .expect("failed to get pending deposit requests");

    pg_pending_accepted_deposit_requests.sort();

    assert_eq!(
        pending_accepted_deposit_requests,
        pg_pending_accepted_deposit_requests
    );
    signer::testing::storage::drop_db(pg_store).await;
}

/// This ensures that the postgres store and the in memory stores returns equivalent results
/// when fetching pending accepted withdraw requests
#[tokio::test]
async fn should_return_the_same_pending_accepted_withdraw_requests_as_in_memory_store() {
    let mut pg_store = testing::storage::new_test_database().await;
    let mut in_memory_store = storage::in_memory::Store::new_shared();

    let mut rng = rand::rngs::StdRng::seed_from_u64(42);

    let num_signers = 15;
    let context_window = 5;
    let test_model_params = testing::storage::model::Params {
        num_bitcoin_blocks: 20,
        num_stacks_blocks_per_bitcoin_block: 3,
        num_deposit_requests_per_block: 5,
        num_withdraw_requests_per_block: 1,
        // The signers in these tests vote to reject the request with 50%
        // probability, so the number of signers needs to be a bit above
        // the threshold in order for the test to succeed with accepted
        // requests.
        num_signers_per_request: num_signers,
        consecutive_blocks: false,
    };
    let threshold = 4;
    let signer_set = testing::wsts::generate_signer_set_public_keys(&mut rng, num_signers);
    let test_data = TestData::generate(&mut rng, &signer_set, &test_model_params);

    test_data.write_to(&mut in_memory_store).await;
    test_data.write_to(&mut pg_store).await;

    let chain_tip = in_memory_store
        .get_bitcoin_canonical_chain_tip()
        .await
        .expect("failed to get canonical chain tip")
        .expect("no chain tip");

    assert_eq!(
        pg_store
            .get_bitcoin_canonical_chain_tip()
            .await
            .expect("failed to get canonical chain tip")
            .expect("no chain tip"),
        chain_tip
    );

    assert_eq!(
        in_memory_store
            .get_stacks_chain_tip(&chain_tip)
            .await
            .expect("failed to get stacks chain tip")
            .expect("no chain tip"),
        pg_store
            .get_stacks_chain_tip(&chain_tip)
            .await
            .expect("failed to get stacks chain tip")
            .expect("no chain tip"),
    );

    let mut pending_accepted_withdraw_requests = in_memory_store
        .get_pending_accepted_withdrawal_requests(&chain_tip, context_window, threshold)
        .await
        .expect("failed to get pending_accepted deposit requests");

    pending_accepted_withdraw_requests.sort();

    assert!(!pending_accepted_withdraw_requests.is_empty());

    let mut pg_pending_accepted_withdraw_requests = pg_store
        .get_pending_accepted_withdrawal_requests(&chain_tip, context_window, threshold)
        .await
        .expect("failed to get pending_accepted deposit requests");

    pg_pending_accepted_withdraw_requests.sort();

    assert_eq!(
        pending_accepted_withdraw_requests,
        pg_pending_accepted_withdraw_requests
    );
    signer::testing::storage::drop_db(pg_store).await;
}

/// This tests that when fetching pending accepted deposits we ignore swept ones.
#[tokio::test]
async fn should_not_return_swept_deposits_as_pending_accepted() {
    let db = testing::storage::new_test_database().await;
    let mut rng = rand::rngs::StdRng::seed_from_u64(51);

    // This query doesn't *need* bitcoind (it's just a query), we just need
    // the transaction data in the database. We use the [`TestSweepSetup`]
    // structure because it has helper functions for generating and storing
    // sweep transactions, and the [`TestSweepSetup`] structure correctly
    // sets up the database.
    let (rpc, faucet) = sbtc::testing::regtest::initialize_blockchain();
    let setup = TestSweepSetup::new_setup(&rpc, &faucet, 1_000_000, &mut rng);

    let chain_tip = setup.sweep_block_hash.into();
    let context_window = 20;
    let threshold = 4;

    // We need to manually update the database with new bitcoin block
    // headers.
    crate::setup::backfill_bitcoin_blocks(&db, rpc, &setup.sweep_block_hash).await;
    setup.store_stacks_genesis_block(&db).await;

    // This isn't technically required right now, but the deposit
    // transaction is supposed to be there, so future versions of our query
    // can rely on that fact.
    setup.store_deposit_tx(&db).await;

    // The request needs to be added to the database. This stores
    // `setup.deposit_request` into the database.
    setup.store_deposit_request(&db).await;

    // Store decisions to make it "accepted"
    setup.store_deposit_decisions(&db).await;

    let requests = db
        .get_pending_accepted_deposit_requests(&chain_tip, context_window, threshold)
        .await
        .unwrap();

    assert_eq!(requests.len(), 1);

    // We take the sweep transaction as is from the test setup and
    // store it in the database.
    setup.store_sweep_tx(&db).await;

    let requests = db
        .get_pending_accepted_deposit_requests(&chain_tip, context_window, threshold)
        .await
        .unwrap();

    assert!(requests.is_empty());

    // Ensure that we only consider sweep tx in the canonical chain
    let requests = db
        .get_pending_accepted_deposit_requests(
            // this excludes the sweep tx block
            &setup.deposit_block_hash.into(),
            context_window,
            threshold,
        )
        .await
        .unwrap();

    assert_eq!(requests.len(), 1);

    signer::testing::storage::drop_db(db).await;
}

/// This test ensures that the postgres store will only return the pending accepted deposit requests
/// if they are within the reclaim bounds. If they can be reclaimed too close to the current chain tip
/// they should not appear in the accepted pending deposit requests list.
///
///
/// TODO(#751): Add a test to ensure that the locktime buffer is interpreted the same way during
/// DepositRequestReport validation and the get pending accepted deposits database accessor function.
#[tokio::test]
async fn should_return_only_accepted_pending_deposits_that_are_within_reclaim_bounds() {
    let mut pg_store = testing::storage::new_test_database().await;
    let mut in_memory_store = storage::in_memory::Store::new_shared();

    let mut rng = rand::rngs::StdRng::seed_from_u64(42);

    let num_signers = 7;
    let context_window = 9;
    let test_model_params = testing::storage::model::Params {
        num_bitcoin_blocks: 10,
        num_stacks_blocks_per_bitcoin_block: 3,
        num_deposit_requests_per_block: 5,
        num_withdraw_requests_per_block: 5,
        num_signers_per_request: num_signers,
        consecutive_blocks: false,
    };
    let threshold = 4;

    let signer_set = testing::wsts::generate_signer_set_public_keys(&mut rng, num_signers);
    let mut test_data = TestData::generate(&mut rng, &signer_set, &test_model_params);

    // Modify the lock times of the deposit requests to be definitely okay to accept because
    // it's the largest possible lock time.
    for deposit in test_data.deposit_requests.iter_mut() {
        deposit.lock_time = u16::MAX as u32;
    }

    // Take 1 ------------------------------------------------------------------
    test_data.write_to(&mut pg_store).await;
    test_data.write_to(&mut in_memory_store).await;

    let chain_tip = in_memory_store
        .get_bitcoin_canonical_chain_tip()
        .await
        .expect("failed to get canonical chain tip")
        .expect("no chain tip");

    assert_eq!(
        chain_tip,
        pg_store
            .get_bitcoin_canonical_chain_tip()
            .await
            .expect("failed to get canonical chain tip")
            .expect("no chain tip")
    );

    // First ensure that we didn't break the main pending accepted deposit requests functionality
    // since all the lock times are the maximum possible value and thus should be accepted.
    let mut pending_accepted_deposit_requests = pg_store
        .get_pending_accepted_deposit_requests(&chain_tip, context_window, threshold)
        .await
        .expect("failed to get pending deposit requests from pg store.");

    let mut in_memory_pending_accepted_deposit_requests = in_memory_store
        .get_pending_accepted_deposit_requests(&chain_tip, context_window, threshold)
        .await
        .expect("failed to get pending deposit requests from in memory store.");

    pending_accepted_deposit_requests.sort();
    in_memory_pending_accepted_deposit_requests.sort();
    assert_eq!(
        pending_accepted_deposit_requests, in_memory_pending_accepted_deposit_requests,
        "Basic pending accepted deposit requests functionality is broken."
    );

    // Every single accepted deposit request that is valid should be returned. If any of these aren't
    // returned after we modify the lock times then we know that the reclaim bounds are what kicked
    // them out.

    // Now get the height of the Bitcoin chain tip, we're going to use this to put some of the
    // accepted deposit requests outside of the reclaim bounds.
    let bitcoin_chain_tip_height = pg_store
        .get_bitcoin_block(&chain_tip)
        .await
        .expect("failed to get bitcoin block")
        .expect("no chain tip block")
        .block_height;

    // Add one to the acceptable unlock height because the chain tip is at height one less
    // than the height of the next block, which is the block for which we are assessing
    // the threshold.
    let minimum_acceptable_unlock_height =
        bitcoin_chain_tip_height as u32 + DEPOSIT_LOCKTIME_BLOCK_BUFFER as u32 + 1;

    // Okay, mess with the test data and make sure that some of the pending accepted deposit requests
    // are outside of the reclaim bounds.
    let percent_of_original_requests_expected_to_be_in_bounds = 0.42;
    let num_deposits_in_bounds = (pending_accepted_deposit_requests.len() as f64
        * percent_of_original_requests_expected_to_be_in_bounds)
        .floor() as usize;

    // Prepare some data structures to filter the deposit requests that we're going to put out of bounds
    // and to check against later.
    pending_accepted_deposit_requests.shuffle(&mut rng);
    let mut unique_deposit_ids = pending_accepted_deposit_requests
        .into_iter()
        .map(|deposit_request| (deposit_request.txid, deposit_request.output_index));

    // Take the first several deposit requests to be in bounds and the rest to be out of bounds.
    let in_bounds_requests: HashSet<(BitcoinTxId, u32)> = unique_deposit_ids
        .by_ref()
        .take(num_deposits_in_bounds)
        .collect();
    let out_of_bounds_requests: HashSet<(BitcoinTxId, u32)> = unique_deposit_ids.collect();

    // Alter all the deposit test data to make sure that the lock times are JUST BARELY in bounds.
    let mut expected_pending_deposit_requests: Vec<model::DepositRequest> = Vec::new();
    for deposit_request in test_data.deposit_requests.iter_mut() {
        // Get the associated block so that we can get the height that the deposit
        // was included in.
        let associated_blocks = pg_store
            .get_bitcoin_blocks_with_transaction(&deposit_request.txid)
            .await
            .expect("failed to get bitcoin blocks with transaction");

        assert_eq!(
            associated_blocks.len(),
            1,
            "Deposit found in multiple Bitcoin blocks - this test is not designed to handle this."
        );

        let height_included = pg_store
            .get_bitcoin_block(associated_blocks.first().unwrap())
            .await
            .expect("Failed getting block from storage")
            .expect("Block included needs to exists")
            .block_height;

        let minimum_acceptable_unlock_time_for_this_deposit =
            minimum_acceptable_unlock_height - height_included as u32;

        let unique_deposit_id: (BitcoinTxId, u32) =
            (deposit_request.txid, deposit_request.output_index);

        if out_of_bounds_requests.contains(&unique_deposit_id) {
            // Make the block the request can be reclaimed at one lower than the minimum.
            deposit_request.lock_time = minimum_acceptable_unlock_time_for_this_deposit - 1;
        } else if in_bounds_requests.contains(&unique_deposit_id) {
            // Make the block the request can be reclaimed at one lower than the minimum and
            // track that it's one of the expected acceptable deposits.
            deposit_request.lock_time = minimum_acceptable_unlock_time_for_this_deposit;
            expected_pending_deposit_requests.push(deposit_request.clone());
        }
    }

    // Take 2 ------------------------------------------------------------------
    // This time some of the deposit requests are outside of the reclaim bounds.
    // We should only get the ones that are within the reclaim bounds.
    signer::testing::storage::drop_db(pg_store).await;
    pg_store = testing::storage::new_test_database().await;
    in_memory_store = storage::in_memory::Store::new_shared();

    // Initialize the data.
    test_data.write_to(&mut pg_store).await;
    test_data.write_to(&mut in_memory_store).await;

    let mut pending_accepted_deposit_requests_in_memory = in_memory_store
        .get_pending_accepted_deposit_requests(&chain_tip, context_window, threshold)
        .await
        .expect("failed to get pending deposit requests");

    let mut pending_accepted_deposit_requests_pg_store = pg_store
        .get_pending_accepted_deposit_requests(&chain_tip, context_window, threshold)
        .await
        .expect("failed to get pending deposit requests");

    // Sort the deposit requests so that we can compare them.
    pending_accepted_deposit_requests_pg_store.sort();
    pending_accepted_deposit_requests_in_memory.sort();
    expected_pending_deposit_requests.sort();

    assert_eq!(
        expected_pending_deposit_requests, pending_accepted_deposit_requests_pg_store,
        "Pending accepted deposits from the PG store do not match the expected output."
    );
    assert_eq!(
        expected_pending_deposit_requests, pending_accepted_deposit_requests_in_memory,
        "Pending accepted deposits from the in memory store does not match the expected output."
    );

    signer::testing::storage::drop_db(pg_store).await;
}

/// This ensures that the postgres store and the in memory stores returns
/// equivalent results when fetching pending the last key rotation.
/// TODO(415): Make this robust to multiple key rotations.
#[tokio::test]
async fn should_return_the_same_last_key_rotation_as_in_memory_store() {
    let mut pg_store = testing::storage::new_test_database().await;
    let mut in_memory_store = storage::in_memory::Store::new_shared();

    let mut rng = rand::rngs::StdRng::seed_from_u64(42);

    let test_model_params = testing::storage::model::Params {
        num_bitcoin_blocks: 20,
        num_stacks_blocks_per_bitcoin_block: 3,
        num_deposit_requests_per_block: 5,
        num_withdraw_requests_per_block: 1,
        num_signers_per_request: 7,
        consecutive_blocks: false,
    };
    let num_signers = 7;
    let threshold = 4;
    let signer_set = testing::wsts::generate_signer_set_public_keys(&mut rng, num_signers);
    let test_data = TestData::generate(&mut rng, &signer_set, &test_model_params);

    test_data.write_to(&mut in_memory_store).await;
    test_data.write_to(&mut pg_store).await;

    let chain_tip = in_memory_store
        .get_bitcoin_canonical_chain_tip()
        .await
        .expect("failed to get canonical chain tip")
        .expect("no chain tip");

    let signer_info = testing::wsts::generate_signer_info(&mut rng, num_signers);

    let dummy_wsts_network = network::InMemoryNetwork::new();
    let mut testing_signer_set =
        testing::wsts::SignerSet::new(&signer_info, threshold, || dummy_wsts_network.connect());
    let dkg_txid = testing::dummy::txid(&fake::Faker, &mut rng);
    let (_, all_shares) = testing_signer_set
        .run_dkg(
            chain_tip,
            dkg_txid.into(),
            &mut rng,
            model::DkgSharesStatus::Verified,
        )
        .await;

    let shares = all_shares.first().unwrap();
    testing_signer_set
        .write_as_rotate_keys_tx(&mut in_memory_store, &chain_tip, shares, &mut rng)
        .await;

    testing_signer_set
        .write_as_rotate_keys_tx(&mut pg_store, &chain_tip, shares, &mut rng)
        .await;

    let last_key_rotation_in_memory = in_memory_store
        .get_last_key_rotation(&chain_tip)
        .await
        .expect("failed to get last key rotation from in memory store");

    let last_key_rotation_pg = pg_store
        .get_last_key_rotation(&chain_tip)
        .await
        .expect("failed to get last key rotation from postgres");

    assert!(last_key_rotation_in_memory.is_some());
    assert_eq!(
        last_key_rotation_pg.as_ref().unwrap().aggregate_key,
        last_key_rotation_in_memory.as_ref().unwrap().aggregate_key
    );
    assert_eq!(
        last_key_rotation_pg.as_ref().unwrap().signer_set,
        last_key_rotation_in_memory.as_ref().unwrap().signer_set
    );
    signer::testing::storage::drop_db(pg_store).await;
}

/// Here we test that we can store deposit request model objects. We also
/// test that if we attempt to write another deposit request then we do not
/// write it and that we do not error.
#[tokio::test]
async fn writing_deposit_requests_postgres() {
    let store = testing::storage::new_test_database().await;
    let num_rows = 15;
    let mut rng = rand::rngs::StdRng::seed_from_u64(51);
    let deposit_requests: Vec<model::DepositRequest> =
        std::iter::repeat_with(|| fake::Faker.fake_with_rng(&mut rng))
            .take(num_rows)
            .collect();

    // Let's see if we can write these rows to the database.
    store
        .write_deposit_requests(deposit_requests.clone())
        .await
        .unwrap();
    let count =
        sqlx::query_scalar::<_, i64>(r#"SELECT COUNT(*) FROM sbtc_signer.deposit_requests"#)
            .fetch_one(store.pool())
            .await
            .unwrap();
    // Were they all written?
    assert_eq!(num_rows, count as usize);

    // Okay now lets test that we do not write duplicates.
    store
        .write_deposit_requests(deposit_requests)
        .await
        .unwrap();
    let count =
        sqlx::query_scalar::<_, i64>(r#"SELECT COUNT(*) FROM sbtc_signer.deposit_requests"#)
            .fetch_one(store.pool())
            .await
            .unwrap();

    // No new records written right?
    assert_eq!(num_rows, count as usize);
    signer::testing::storage::drop_db(store).await;
}

/// This is very similar to the above test; we test that we can store
/// transaction model objects. We also test that if we attempt to write
/// duplicate transactions then we do not write it and that we do not
/// error.
#[tokio::test]
async fn writing_transactions_postgres() {
    let store = testing::storage::new_test_database().await;
    let num_rows = 12;
    let mut rng = rand::rngs::StdRng::seed_from_u64(51);
    let mut txs: Vec<model::Transaction> =
        std::iter::repeat_with(|| fake::Faker.fake_with_rng(&mut rng))
            .take(num_rows)
            .collect();

    let parent_hash = bitcoin::BlockHash::from_byte_array([0; 32]);
    let block_hash = bitcoin::BlockHash::from_byte_array([1; 32]);

    txs.iter_mut().for_each(|tx| {
        tx.block_hash = block_hash.to_byte_array();
    });

    let db_block = model::BitcoinBlock {
        block_hash: block_hash.into(),
        block_height: 15,
        parent_hash: parent_hash.into(),
    };

    // We start by writing the bitcoin block because of the foreign key
    // constraint
    store.write_bitcoin_block(&db_block).await.unwrap();

    // Let's see if we can write these transactions to the database.
    store.write_bitcoin_transactions(txs.clone()).await.unwrap();
    let count =
        sqlx::query_scalar::<_, i64>(r#"SELECT COUNT(*) FROM sbtc_signer.bitcoin_transactions"#)
            .fetch_one(store.pool())
            .await
            .unwrap();
    // Were they all written?
    assert_eq!(num_rows, count as usize);

    // what about the transactions table, the same number of rows should
    // have been written there as well.
    let count = sqlx::query_scalar::<_, i64>(r#"SELECT COUNT(*) FROM sbtc_signer.transactions"#)
        .fetch_one(store.pool())
        .await
        .unwrap();

    assert_eq!(num_rows, count as usize);
    // Okay now lets test that we do not write duplicates.
    store.write_bitcoin_transactions(txs).await.unwrap();
    let count =
        sqlx::query_scalar::<_, i64>(r#"SELECT COUNT(*) FROM sbtc_signer.bitcoin_transactions"#)
            .fetch_one(store.pool())
            .await
            .unwrap();

    // No new records written right?
    assert_eq!(num_rows, count as usize);

    // what about duplicates in the transactions table.
    let count = sqlx::query_scalar::<_, i64>(r#"SELECT COUNT(*) FROM sbtc_signer.transactions"#)
        .fetch_one(store.pool())
        .await
        .unwrap();

    // let's see, who knows what will happen!
    assert_eq!(num_rows, count as usize);
    signer::testing::storage::drop_db(store).await;
}

/// Here we test that we can store completed deposit events.
#[tokio::test]
async fn writing_completed_deposit_requests_postgres() {
    let store = testing::storage::new_test_database().await;

    let mut rng = rand::rngs::StdRng::seed_from_u64(51);
    let event: CompletedDepositEvent = fake::Faker.fake_with_rng(&mut rng);

    // Let's see if we can write these rows to the database.
    store.write_completed_deposit_event(&event).await.unwrap();
    let mut db_event = sqlx::query_as::<_, ([u8; 32], [u8; 32], i64, [u8; 32], i64)>(
        r#"
            SELECT txid
                 , block_hash
                 , amount
                 , bitcoin_txid
                 , output_index
            FROM sbtc_signer.completed_deposit_events"#,
    )
    .fetch_all(store.pool())
    .await
    .unwrap();
    // Did we only write one row
    assert_eq!(db_event.len(), 1);

    let (txid, block_id, amount, bitcoin_txid, vout) = db_event.pop().unwrap();

    assert_eq!(txid, event.txid.into_bytes());
    assert_eq!(block_id, event.block_id.into_bytes());
    assert_eq!(amount as u64, event.amount);
    assert_eq!(bitcoin_txid, event.outpoint.txid.to_byte_array());
    assert_eq!(vout as u32, event.outpoint.vout);

    signer::testing::storage::drop_db(store).await;
}

/// Here we test that we can store withdrawal-create events.
#[tokio::test]
async fn writing_withdrawal_requests_postgres() {
    let store = testing::storage::new_test_database().await;

    let mut rng = rand::rngs::StdRng::seed_from_u64(51);
    let event: WithdrawalRequest = fake::Faker.fake_with_rng(&mut rng);

    // Let's see if we can write these rows to the database.
    store
        .write_withdrawal_request(&event.clone().into())
        .await
        .unwrap();

    let mut db_event =
        sqlx::query_as::<_, (i64, [u8; 32], [u8; 32], Vec<u8>, i64, i64, String, i64)>(
            r#"
            SELECT request_id
                 , txid
                 , block_hash
                 , recipient
                 , amount
                 , max_fee
                 , sender_address
                 , bitcoin_block_height
            FROM sbtc_signer.withdrawal_requests"#,
        )
        .fetch_all(store.pool())
        .await
        .unwrap();
    // Did we only write one row
    assert_eq!(db_event.len(), 1);

    let (request_id, txid, block_hash, recipient, amount, max_fee, sender, block_height) =
        db_event.pop().unwrap();

    assert_eq!(txid, event.txid.into_bytes());
    assert_eq!(block_hash, event.block_hash.into_bytes());
    assert_eq!(request_id as u64, event.request_id);
    assert_eq!(amount as u64, event.amount);
    assert_eq!(sender, event.sender_address.to_string());
    assert_eq!(recipient, event.recipient.to_bytes());
    assert_eq!(max_fee as u64, event.max_fee);
    assert_eq!(block_height as u64, event.bitcoin_block_height);

    signer::testing::storage::drop_db(store).await;
}

/// Here we test that we can store withdrawal-accept events.
#[tokio::test]
async fn writing_withdrawal_accept_requests_postgres() {
    let store = testing::storage::new_test_database().await;

    let mut rng = rand::rngs::StdRng::seed_from_u64(51);
    let event: WithdrawalAcceptEvent = fake::Faker.fake_with_rng(&mut rng);

    // Let's see if we can write these rows to the database.
    store.write_withdrawal_accept_event(&event).await.unwrap();
    let mut db_event =
        sqlx::query_as::<_, ([u8; 32], [u8; 32], i64, [u8; 16], [u8; 32], i64, i64)>(
            r#"
            SELECT txid
                 , block_hash
                 , request_id
                 , signer_bitmap
                 , bitcoin_txid
                 , output_index
                 , fee
            FROM sbtc_signer.withdrawal_accept_events"#,
        )
        .fetch_all(store.pool())
        .await
        .unwrap();
    // Did we only write one row
    assert_eq!(db_event.len(), 1);

    let (txid, block_id, request_id, bitmap, bitcoin_txid, vout, fee) = db_event.pop().unwrap();

    assert_eq!(txid, event.txid.into_bytes());
    assert_eq!(block_id, event.block_id.into_bytes());
    assert_eq!(request_id as u64, event.request_id);
    assert_eq!(bitmap, event.signer_bitmap.into_inner());
    assert_eq!(bitcoin_txid, event.outpoint.txid.to_byte_array());
    assert_eq!(vout as u32, event.outpoint.vout);
    assert_eq!(fee as u64, event.fee);

    signer::testing::storage::drop_db(store).await;
}

/// Here we test that we can store withdrawal-reject events.
#[tokio::test]
async fn writing_withdrawal_reject_requests_postgres() {
    let store = testing::storage::new_test_database().await;

    let mut rng = rand::rngs::StdRng::seed_from_u64(51);
    let event: WithdrawalRejectEvent = fake::Faker.fake_with_rng(&mut rng);

    // Let's see if we can write these rows to the database.
    store.write_withdrawal_reject_event(&event).await.unwrap();
    let mut db_event = sqlx::query_as::<_, ([u8; 32], [u8; 32], i64, [u8; 16])>(
        r#"
            SELECT txid
                 , block_hash
                 , request_id
                 , signer_bitmap
            FROM sbtc_signer.withdrawal_reject_events"#,
    )
    .fetch_all(store.pool())
    .await
    .unwrap();
    // Did we only write one row
    assert_eq!(db_event.len(), 1);

    let (txid, block_id, request_id, bitmap) = db_event.pop().unwrap();

    assert_eq!(txid, event.txid.into_bytes());
    assert_eq!(block_id, event.block_id.into_bytes());
    assert_eq!(request_id as u64, event.request_id);
    assert_eq!(bitmap, event.signer_bitmap.into_inner());

    signer::testing::storage::drop_db(store).await;
}

/// For this test we check that when we get the votes for a deposit request
/// for a specific aggregate key, that we get a vote for all public keys
/// for the specific aggregate key. This includes "implicit" votes where we
/// got no response from a particular signer but so we assume that they
/// vote to reject the transaction.
#[tokio::test]
async fn fetching_deposit_request_votes() {
    // So we have 7 signers, but we will only receive votes from 4 of them.
    // Three of the votes will be to accept and one explicit reject. The
    // others will be counted as rejections in the query.
    let store = testing::storage::new_test_database().await;

    let mut rng = rand::rngs::StdRng::seed_from_u64(51);
    let signer_set_config = SignerSetConfig {
        num_keys: 7,
        signatures_required: 4,
    };
    let shares = EncryptedDkgShares {
        dkg_shares_status: DkgSharesStatus::Unverified,
        ..signer_set_config.fake_with_rng(&mut rng)
    };

    store.write_encrypted_dkg_shares(&shares).await.unwrap();

    let txid: BitcoinTxId = fake::Faker.fake_with_rng(&mut rng);
    let output_index = 2;

    let signer_decisions = [
        model::DepositSigner {
            txid,
            output_index,
            signer_pub_key: shares.signer_set_public_keys[0],
            can_accept: true,
            can_sign: true,
        },
        model::DepositSigner {
            txid,
            output_index,
            signer_pub_key: shares.signer_set_public_keys[1],
            can_accept: false,
            can_sign: true,
        },
        model::DepositSigner {
            txid,
            output_index,
            signer_pub_key: shares.signer_set_public_keys[2],
            can_accept: true,
            can_sign: true,
        },
        model::DepositSigner {
            txid,
            output_index,
            signer_pub_key: shares.signer_set_public_keys[3],
            can_accept: true,
            can_sign: true,
        },
    ];

    for decision in signer_decisions.clone() {
        // Before we can write the decision, we need to make sure that the
        // deposit request is in the database to satisfy the foreign key
        // constraint.
        let random_req: model::DepositRequest = fake::Faker.fake_with_rng(&mut rng);
        let req = model::DepositRequest {
            txid,
            output_index,
            ..random_req
        };
        store.write_deposit_request(&req).await.unwrap();
        store
            .write_deposit_signer_decision(&decision)
            .await
            .unwrap();
    }

    // Okay let's test the query and get the votes.
    let votes = store
        .get_deposit_request_signer_votes(&txid, output_index, &shares.aggregate_key)
        .await
        .unwrap();

    let mut actual_signer_vote_map: BTreeMap<PublicKey, Option<bool>> = votes
        .iter()
        .map(|vote| (vote.signer_public_key, vote.is_accepted))
        .collect();

    // Let's make sure that the votes are what we expected. For the votes
    // that we've received, they should match exactly.
    for decision in signer_decisions.into_iter() {
        let actual_vote = actual_signer_vote_map
            .remove(&decision.signer_pub_key)
            .unwrap();
        assert_eq!(actual_vote, Some(decision.can_accept));
    }

    // The remaining keys, the ones were we have not received a vote,
    // should be all None.
    assert!(actual_signer_vote_map.values().all(Option::is_none));

    signer::testing::storage::drop_db(store).await;
}

#[tokio::test]
async fn fetching_deposit_signer_decisions() {
    let pg_store = testing::storage::new_test_database().await;
    let mut rng = rand::rngs::StdRng::seed_from_u64(51);

    // This is just a sql test, where we use the `TestData` struct to help
    // populate the database with test data. We set all the other
    // unnecessary parameters to zero.
    let num_signers = 3;
    let test_model_params = testing::storage::model::Params {
        num_bitcoin_blocks: 5,
        num_stacks_blocks_per_bitcoin_block: 0,
        num_deposit_requests_per_block: 1,
        num_withdraw_requests_per_block: 0,
        num_signers_per_request: num_signers,
        consecutive_blocks: true,
    };

    let signer_set = testing::wsts::generate_signer_set_public_keys(&mut rng, num_signers);

    let mut test_data = TestData::generate(&mut rng, &signer_set, &test_model_params);
    test_data.write_to(&pg_store).await;

    let signer_pub_key = signer_set.first().unwrap();

    // We'll register each block with a 2 minute interval
    // i.e. times -> [-15, -13, -11, -9, -7]
    let mut new_time = OffsetDateTime::now_utc() - time::Duration::minutes(15);
    // Update Bitcoin blocks
    for block in test_data.bitcoin_blocks.iter() {
        let new_time_str = new_time
            .format(&time::format_description::well_known::Rfc3339)
            .unwrap();
        sqlx::query(
            r#"
            UPDATE sbtc_signer.bitcoin_blocks
            SET created_at = $1::timestamptz
            WHERE block_hash = $2"#,
        )
        .bind(new_time_str) // Bind as string
        .bind(block.block_hash)
        .execute(pg_store.pool())
        .await
        .unwrap();

        new_time += time::Duration::minutes(2);
    }

    // Rotate deposits to test edge case:
    // Move first deposit to be processed last (latest timestamp)
    // This tests that a deposit decision can still be returned
    // even when its associated block falls outside the context window
    test_data.deposit_requests.rotate_left(1);

    // Now we'll update the deposits decisions. Each decision will be
    // updated so that it will arrive 1 minute after its corresponding block.
    // With the exception of the first one, which will be updated to arrive last.
    // Block times:     [-15, -13, -11,  -9,  -7]
    // Decision times:       [-12, -10,  -8,  -6,  -4]
    //                         ^    ^     ^    ^    ^
    //                         |    |     |    |    first deposit (moved to last)
    //                         |    |     |    fifth deposit
    //                         |    |     forth deposit
    //                         |    third deposit
    //                         second deposit
    new_time = OffsetDateTime::now_utc() - time::Duration::minutes(12);
    for deposit in test_data.deposit_requests.iter() {
        let new_time_str = new_time
            .format(&time::format_description::well_known::Rfc3339)
            .unwrap();

        sqlx::query(
            r#"
            UPDATE sbtc_signer.deposit_signers
            SET created_at = $1::timestamptz
            WHERE txid = $2 AND output_index = $3 AND signer_pub_key = $4"#,
        )
        .bind(new_time_str) // Bind as string
        .bind(deposit.txid)
        .bind(i32::try_from(deposit.output_index).unwrap())
        .bind(signer_pub_key)
        .execute(pg_store.pool())
        .await
        .unwrap();

        new_time += time::Duration::minutes(2);
    }

    let chain_tip = pg_store
        .get_bitcoin_canonical_chain_tip()
        .await
        .unwrap()
        .unwrap();

    let deposit_decisions = pg_store
        .get_deposit_signer_decisions(&chain_tip, 3, signer_pub_key)
        .await
        .unwrap();

    assert_eq!(deposit_decisions.len(), 4);
    // Test data contains 5 deposit requests, we should get decisions for
    // the last 4.
    for deposit in test_data.deposit_requests[1..].iter() {
        assert!(deposit_decisions.iter().any(|decision| {
            decision.txid == deposit.txid
                && decision.output_index == deposit.output_index
                && decision.signer_pub_key == *signer_pub_key
        }));
    }

    signer::testing::storage::drop_db(pg_store).await;
}

/// For this test we check that when we get the votes for a withdrawal
/// request for a specific aggregate key, that we get a vote for all public
/// keys for the specific aggregate key. This includes "implicit" votes
/// where we got no response from a particular signer but so we assume that
/// they vote to reject the transaction.
#[tokio::test]
async fn fetching_withdrawal_request_votes() {
    // So we have 7 signers, but we will only receive votes from 4 of them.
    // Three of the votes will be to accept and one explicit reject. The
    // others will be counted as rejections in the query.
    let store = testing::storage::new_test_database().await;

    let mut rng = rand::rngs::StdRng::seed_from_u64(51);
    let signer_set_config = SignerSetConfig {
        num_keys: 7,
        signatures_required: 4,
    };
    let shares = EncryptedDkgShares {
        dkg_shares_status: DkgSharesStatus::Unverified,
        ..signer_set_config.fake_with_rng(&mut rng)
    };

    store.write_encrypted_dkg_shares(&shares).await.unwrap();

    let txid: StacksTxId = fake::Faker.fake_with_rng(&mut rng);
    let block_hash: StacksBlockHash = fake::Faker.fake_with_rng(&mut rng);
    let request_id = 17;

    let signer_decisions = [
        WithdrawalSigner {
            txid,
            block_hash,
            request_id,
            signer_pub_key: shares.signer_set_public_keys[0],
            is_accepted: true,
        },
        WithdrawalSigner {
            txid,
            block_hash,
            request_id,
            signer_pub_key: shares.signer_set_public_keys[1],
            is_accepted: false,
        },
        WithdrawalSigner {
            txid,
            block_hash,
            request_id,
            signer_pub_key: shares.signer_set_public_keys[2],
            is_accepted: true,
        },
        WithdrawalSigner {
            txid,
            block_hash,
            request_id,
            signer_pub_key: shares.signer_set_public_keys[3],
            is_accepted: true,
        },
    ];

    for decision in signer_decisions.clone() {
        // Before we can write the decision, we need to make sure that the
        // withdrawal request and stacks block are in the database to
        // satisfy the foreign key constraints.
        let block = StacksBlock {
            block_hash,
            ..fake::Faker.fake_with_rng::<StacksBlock, _>(&mut rng)
        };
        let req = model::WithdrawalRequest {
            txid,
            block_hash,
            request_id,
            ..fake::Faker.fake_with_rng::<model::WithdrawalRequest, _>(&mut rng)
        };

        store.write_stacks_block(&block).await.unwrap();
        store.write_withdrawal_request(&req).await.unwrap();
        store
            .write_withdrawal_signer_decision(&decision)
            .await
            .unwrap();
    }

    let id = QualifiedRequestId { txid, block_hash, request_id };
    // Let's make sure the identifiers match, doesn't hurt too.
    assert_eq!(id, signer_decisions[0].qualified_id());

    // Okay let's test the query and get the votes.
    let votes = store
        .get_withdrawal_request_signer_votes(&id, &shares.aggregate_key)
        .await
        .unwrap();

    let mut actual_signer_vote_map: BTreeMap<PublicKey, Option<bool>> = votes
        .iter()
        .map(|vote| (vote.signer_public_key, vote.is_accepted))
        .collect();

    // Let's make sure that the votes are what we expected. For the votes
    // that we've received, they should match exactly.
    for decision in signer_decisions.into_iter() {
        let actual_vote = actual_signer_vote_map
            .remove(&decision.signer_pub_key)
            .unwrap();
        assert_eq!(actual_vote, Some(decision.is_accepted));
    }

    // The remaining keys, the ones were we have not received a vote,
    // should be all None.
    assert!(actual_signer_vote_map.values().all(Option::is_none));

    signer::testing::storage::drop_db(store).await;
}

/// For this test we check that the `block_in_canonical_bitcoin_blockchain`
/// function returns false when the input block is not in the canonical
/// bitcoin blockchain.
#[tokio::test]
async fn block_in_canonical_bitcoin_blockchain_in_other_block_chain() {
    let pg_store = testing::storage::new_test_database().await;
    let mut rng = rand::rngs::StdRng::seed_from_u64(51);

    // This is just a sql test, where we use the `TestData` struct to help
    // populate the database with test data. We set all the other
    // unnecessary parameters to zero.
    let num_signers = 0;
    let test_model_params = testing::storage::model::Params {
        num_bitcoin_blocks: 50,
        num_stacks_blocks_per_bitcoin_block: 0,
        num_deposit_requests_per_block: 0,
        num_withdraw_requests_per_block: 0,
        num_signers_per_request: num_signers,
        consecutive_blocks: false,
    };

    let signer_set = testing::wsts::generate_signer_set_public_keys(&mut rng, num_signers);
    // Okay now we generate one blockchain and get its chain tip
    let test_data1 = TestData::generate(&mut rng, &signer_set, &test_model_params);
    // And we generate another blockchain and get its chain tip
    let test_data2 = TestData::generate(&mut rng, &signer_set, &test_model_params);

    test_data1.write_to(&pg_store).await;
    test_data2.write_to(&pg_store).await;

    let chain_tip1 = test_data1
        .bitcoin_blocks
        .iter()
        .max_by_key(|x| (x.block_height, x.block_hash))
        .unwrap();
    let chain_tip2 = test_data2
        .bitcoin_blocks
        .iter()
        .max_by_key(|x| (x.block_height, x.block_hash))
        .unwrap();

    // These shouldn't be equal
    assert_ne!(chain_tip1, chain_tip2);

    // Now for the moment of truth, these chains should have nothing to do
    // with one another.
    let is_in_chain = pg_store
        .in_canonical_bitcoin_blockchain(&chain_tip2.into(), &chain_tip1.into())
        .await
        .unwrap();
    assert!(!is_in_chain);
    let is_in_chain = pg_store
        .in_canonical_bitcoin_blockchain(&chain_tip1.into(), &chain_tip2.into())
        .await
        .unwrap();
    assert!(!is_in_chain);

    // Okay, now let's get a block that we know is in the blockchain.
    let block_ref = {
        let tmp = test_data1
            .get_bitcoin_block(&chain_tip1.parent_hash)
            .unwrap();
        test_data1.get_bitcoin_block(&tmp.parent_hash).unwrap()
    };

    let is_in_chain = pg_store
        .in_canonical_bitcoin_blockchain(&chain_tip1.into(), &block_ref.into())
        .await
        .unwrap();
    assert!(is_in_chain);

    signer::testing::storage::drop_db(pg_store).await;
}

/// For this test we check that the `get_bitcoin_tx` function returns a
/// transaction when the transaction exists in the block, and returns None
/// otherwise.
#[tokio::test]
async fn we_can_fetch_bitcoin_txs_from_db() {
    let pg_store = testing::storage::new_test_database().await;
    let mut rng = rand::rngs::StdRng::seed_from_u64(51);

    // This is just a sql test, where we use the `TestData` struct to help
    // populate the database with test data. We set all the other
    // unnecessary parameters to zero.
    let num_signers = 0;
    let test_model_params = testing::storage::model::Params {
        num_bitcoin_blocks: 10,
        num_stacks_blocks_per_bitcoin_block: 0,
        num_deposit_requests_per_block: 2,
        num_withdraw_requests_per_block: 0,
        num_signers_per_request: num_signers,
        consecutive_blocks: false,
    };

    let signer_set = testing::wsts::generate_signer_set_public_keys(&mut rng, num_signers);
    let test_data = TestData::generate(&mut rng, &signer_set, &test_model_params);
    test_data.write_to(&pg_store).await;

    let tx = test_data.bitcoin_transactions.choose(&mut rng).unwrap();

    // Now let's try fetching this transaction
    let btc_tx = pg_store
        .get_bitcoin_tx(&tx.txid, &tx.block_hash)
        .await
        .unwrap()
        .unwrap();

    assert_eq!(btc_tx.compute_txid(), tx.txid.into());

    // Now let's try fetching this transaction when we know it is missing.
    let txid: BitcoinTxId = fake::Faker.fake_with_rng(&mut rng);
    let block_hash: BitcoinBlockHash = fake::Faker.fake_with_rng(&mut rng);
    // Actual block but missing txid
    let btc_tx = pg_store
        .get_bitcoin_tx(&txid, &tx.block_hash)
        .await
        .unwrap();
    assert!(btc_tx.is_none());
    // Actual txid but missing block
    let btc_tx = pg_store
        .get_bitcoin_tx(&tx.txid, &block_hash)
        .await
        .unwrap();
    assert!(btc_tx.is_none());
    // Now everything is missing
    let btc_tx = pg_store.get_bitcoin_tx(&txid, &block_hash).await.unwrap();
    assert!(btc_tx.is_none());

    signer::testing::storage::drop_db(pg_store).await;
}

/// Check that `is_signer_script_pub_key` correctly returns whether a
/// scriptPubKey value exists in the dkg_shares table.
#[tokio::test]
async fn is_signer_script_pub_key_checks_dkg_shares_for_script_pubkeys() {
    let db = testing::storage::new_test_database().await;
    let mem = storage::in_memory::Store::new_shared();

    let mut rng = rand::rngs::StdRng::seed_from_u64(51);

    // Okay let's put a row in the dkg_shares table.
    let aggregate_key: PublicKey = fake::Faker.fake_with_rng(&mut rng);
    let script_pubkey: ScriptPubKey = aggregate_key.signers_script_pubkey().into();
    let shares = EncryptedDkgShares {
        script_pubkey: script_pubkey.clone(),
        tweaked_aggregate_key: aggregate_key.signers_tweaked_pubkey().unwrap(),
        encrypted_private_shares: Vec::new(),
        public_shares: Vec::new(),
        aggregate_key,
        signer_set_public_keys: vec![fake::Faker.fake_with_rng(&mut rng)],
        signature_share_threshold: 1,
        dkg_shares_status: Faker.fake_with_rng(&mut rng),
        started_at_bitcoin_block_hash: fake::Faker.fake_with_rng(&mut rng),
        started_at_bitcoin_block_height: fake::Faker.fake_with_rng::<u32, _>(&mut rng) as u64,
    };
    db.write_encrypted_dkg_shares(&shares).await.unwrap();
    mem.write_encrypted_dkg_shares(&shares).await.unwrap();

    // Now we have a row in their with our scriptPubKey, let's make sure
    // that the query accurately reports that.
    assert!(db.is_signer_script_pub_key(&script_pubkey).await.unwrap());
    assert!(mem.is_signer_script_pub_key(&script_pubkey).await.unwrap());

    // Now we try the case where it is the script pub key is missing from
    // the database by generating a new one (well it's unlikely to be
    // there).
    let aggregate_key: PublicKey = fake::Faker.fake_with_rng(&mut rng);
    let script_pubkey: ScriptPubKey = aggregate_key.signers_script_pubkey().into();

    assert!(!db.is_signer_script_pub_key(&script_pubkey).await.unwrap());
    assert!(!mem.is_signer_script_pub_key(&script_pubkey).await.unwrap());

    signer::testing::storage::drop_db(db).await;
}

/// The [`DbRead::get_signers_script_pubkeys`] function is only supposed to
/// fetch the last 365 days worth of scriptPubKeys, but if there are no new
/// encrypted shares in the database in a year, we should still return the
/// most recent one.
#[tokio::test]
async fn get_signers_script_pubkeys_returns_non_empty_vec_old_rows() {
    let db = testing::storage::new_test_database().await;

    let mut rng = rand::rngs::StdRng::seed_from_u64(51);

    let shares: model::EncryptedDkgShares = fake::Faker.fake_with_rng(&mut rng);

    sqlx::query(
        r#"
        INSERT INTO sbtc_signer.dkg_shares (
            aggregate_key
            , tweaked_aggregate_key
            , encrypted_private_shares
            , public_shares
            , script_pubkey
            , signer_set_public_keys
            , signature_share_threshold
            , created_at
            , dkg_shares_status
            , started_at_bitcoin_block_hash
            , started_at_bitcoin_block_height
        )
        VALUES ($1, $2, $3, $4, $5, $6, $7, CURRENT_TIMESTAMP - INTERVAL '366 DAYS', $8, $9, $10)
        ON CONFLICT DO NOTHING"#,
    )
    .bind(shares.aggregate_key)
    .bind(shares.tweaked_aggregate_key)
    .bind(&shares.encrypted_private_shares)
    .bind(&shares.public_shares)
    .bind(&shares.script_pubkey)
    .bind(&shares.signer_set_public_keys)
    .bind(shares.signature_share_threshold as i32)
    .bind(shares.dkg_shares_status)
    .bind(shares.started_at_bitcoin_block_hash)
    .bind(shares.started_at_bitcoin_block_height as i64)
    .execute(db.pool())
    .await
    .unwrap();

    let keys = db.get_signers_script_pubkeys().await.unwrap();
    assert_eq!(keys.len(), 1);

    signer::testing::storage::drop_db(db).await;
}

/// The [`DbRead::get_last_encrypted_dkg_shares`] function is supposed to
/// fetch the last encrypted DKG shares stored in the database.
#[tokio::test]
async fn get_last_encrypted_dkg_shares_gets_most_recent_shares() {
    let db = testing::storage::new_test_database().await;

    let mut rng = rand::rngs::StdRng::seed_from_u64(51);

    // We have an empty database, so we don't have any DKG shares there.
    let no_shares = db.get_latest_encrypted_dkg_shares().await.unwrap();
    assert!(no_shares.is_none());

    // Let's create some random DKG shares and store them in the database.
    // When we fetch the last one, there is only one to get, so nothing
    // surprising yet.
    let shares: model::EncryptedDkgShares = fake::Faker.fake_with_rng(&mut rng);
    db.write_encrypted_dkg_shares(&shares).await.unwrap();

    let stored_shares = db.get_latest_encrypted_dkg_shares().await.unwrap();
    assert_eq!(stored_shares.as_ref(), Some(&shares));

    // Now let's pretend that we somehow insert into the database some
    // shares with a timestamp that is in the past. Manually setting the
    // timestamp to be something in the past isn't possible in our current
    // codebase (and should probably never be possible), so this is just
    // for testing purposes.
    let shares0: model::EncryptedDkgShares = fake::Faker.fake_with_rng(&mut rng);
    db.write_encrypted_dkg_shares(&shares0).await.unwrap();

    tokio::time::sleep(Duration::from_millis(5)).await;

    let shares1: model::EncryptedDkgShares = fake::Faker.fake_with_rng(&mut rng);
    db.write_encrypted_dkg_shares(&shares1).await.unwrap();

    tokio::time::sleep(Duration::from_millis(5)).await;

    let shares2: model::EncryptedDkgShares = fake::Faker.fake_with_rng(&mut rng);
    db.write_encrypted_dkg_shares(&shares2).await.unwrap();

    // So when we try to get the last DKG shares this time, we'll get the
    // same ones as last time since they are the most recent.
    let some_shares = db.get_latest_encrypted_dkg_shares().await.unwrap();
    assert_eq!(some_shares.as_ref(), Some(&shares2));

    signer::testing::storage::drop_db(db).await;
}

/// The [`DbRead::get_latest_verified_dkg_shares`] function is supposed to
/// fetch the last encrypted DKG shares with status 'verified' from in the
/// database.
#[tokio::test]
async fn get_last_verified_dkg_shares_does_whats_advertised() {
    let db = testing::storage::new_test_database().await;

    let mut rng = rand::rngs::StdRng::seed_from_u64(51);

    // We have an empty database, so we don't have any DKG shares there.
    let no_shares = db.get_latest_encrypted_dkg_shares().await.unwrap();
    assert!(no_shares.is_none());

    let no_shares = db.get_latest_verified_dkg_shares().await.unwrap();
    assert!(no_shares.is_none());

    // Let's create some random DKG shares and store them in the database.
    // When we fetch the last one, there is only one to get, so nothing
    // surprising yet.
    let mut shares: model::EncryptedDkgShares = fake::Faker.fake_with_rng(&mut rng);
    shares.dkg_shares_status = model::DkgSharesStatus::Failed;
    db.write_encrypted_dkg_shares(&shares).await.unwrap();

    let stored_shares = db.get_latest_encrypted_dkg_shares().await.unwrap();
    assert_eq!(stored_shares.as_ref(), Some(&shares));

    // But these shares are not verified so nothing still
    let no_shares = db.get_latest_verified_dkg_shares().await.unwrap();
    assert!(no_shares.is_none());

    let mut shares: model::EncryptedDkgShares = fake::Faker.fake_with_rng(&mut rng);
    shares.dkg_shares_status = model::DkgSharesStatus::Unverified;
    db.write_encrypted_dkg_shares(&shares).await.unwrap();

    let stored_shares = db.get_latest_encrypted_dkg_shares().await.unwrap();
    assert_eq!(stored_shares.as_ref(), Some(&shares));

    // None of these shares are verified so nothing still
    let no_shares = db.get_latest_verified_dkg_shares().await.unwrap();
    assert!(no_shares.is_none());

    let mut shares: model::EncryptedDkgShares = fake::Faker.fake_with_rng(&mut rng);
    shares.dkg_shares_status = model::DkgSharesStatus::Verified;
    db.write_encrypted_dkg_shares(&shares).await.unwrap();

    let stored_shares = db.get_latest_encrypted_dkg_shares().await.unwrap();
    assert_eq!(stored_shares.as_ref(), Some(&shares));

    // Finally some verified shares.
    let verified_shares = db.get_latest_verified_dkg_shares().await.unwrap();
    assert_eq!(verified_shares.as_ref(), Some(&shares));

    // Now let's add in some more verified shares to make sure that we get
    // the latest ones.
    let mut shares0: model::EncryptedDkgShares = fake::Faker.fake_with_rng(&mut rng);
    shares0.dkg_shares_status = model::DkgSharesStatus::Verified;
    db.write_encrypted_dkg_shares(&shares0).await.unwrap();

    tokio::time::sleep(Duration::from_millis(5)).await;

    let mut shares1: model::EncryptedDkgShares = fake::Faker.fake_with_rng(&mut rng);
    shares1.dkg_shares_status = model::DkgSharesStatus::Verified;
    db.write_encrypted_dkg_shares(&shares1).await.unwrap();

    tokio::time::sleep(Duration::from_millis(5)).await;

    let mut shares2: model::EncryptedDkgShares = fake::Faker.fake_with_rng(&mut rng);
    shares2.dkg_shares_status = model::DkgSharesStatus::Verified;
    db.write_encrypted_dkg_shares(&shares2).await.unwrap();

    // So when we try to get the last verified DKG shares this time, we'll
    // get the most recent ones.
    let some_shares = db.get_latest_verified_dkg_shares().await.unwrap();
    assert_eq!(some_shares.as_ref(), Some(&shares2));

    signer::testing::storage::drop_db(db).await;
}

/// The [`DbRead::deposit_request_exists`] function is return true we have
/// a record of the deposit request and false otherwise.
#[tokio::test]
async fn deposit_request_exists_works() {
    let db = testing::storage::new_test_database().await;

    let mut rng = rand::rngs::StdRng::seed_from_u64(51);

    let deposit: model::DepositRequest = fake::Faker.fake_with_rng(&mut rng);
    let exists = db
        .deposit_request_exists(&deposit.txid, deposit.output_index)
        .await
        .unwrap();
    assert!(!exists);

    db.write_deposit_request(&deposit).await.unwrap();
    let exists = db
        .deposit_request_exists(&deposit.txid, deposit.output_index)
        .await
        .unwrap();
    assert!(exists);

    signer::testing::storage::drop_db(db).await;
}

/// Check that is_known_bitcoin_block_hash correctly reports whether a
/// given block is in the database.
#[tokio::test]
async fn is_known_bitcoin_block_hash_works() {
    let db = testing::storage::new_test_database().await;
    let mut rng = rand::rngs::StdRng::seed_from_u64(71);

    // We only want the blockchain to be generated
    let num_signers = 3;
    let test_params = testing::storage::model::Params {
        num_bitcoin_blocks: 10,
        num_stacks_blocks_per_bitcoin_block: 1,
        num_deposit_requests_per_block: 0,
        num_withdraw_requests_per_block: 0,
        num_signers_per_request: num_signers,
        consecutive_blocks: false,
    };

    let signer_set = testing::wsts::generate_signer_set_public_keys(&mut rng, num_signers);
    let test_data = TestData::generate(&mut rng, &signer_set, &test_params);
    test_data.write_to(&db).await;

    // We just wrote all of this data to the database, so they are all
    // known.
    for block in test_data.bitcoin_blocks.iter() {
        let block_hash = block.block_hash;
        assert!(db.is_known_bitcoin_block_hash(&block_hash).await.unwrap());
    }

    // It's very unlikely that this random block will be known. It's also
    // that the fixed one is known as well.
    let random_block_hash: model::BitcoinBlockHash = fake::Faker.fake_with_rng(&mut rng);
    assert!(!db
        .is_known_bitcoin_block_hash(&random_block_hash)
        .await
        .unwrap());

    let random_block_hash = model::BitcoinBlockHash::from([23; 32]);
    assert!(!db
        .is_known_bitcoin_block_hash(&random_block_hash)
        .await
        .unwrap());

    signer::testing::storage::drop_db(db).await;
}

/// This tests that deposit requests where there is an associated sweep
/// transaction will show up in the query results from
/// [`DbRead::get_swept_deposit_requests`].
#[tokio::test]
async fn get_swept_deposit_requests_returns_swept_deposit_requests() {
    let db = testing::storage::new_test_database().await;
    let mut rng = rand::rngs::StdRng::seed_from_u64(51);

    // This query doesn't *need* bitcoind (it's just a query), we just need
    // the transaction data in the database. We use the [`TestSweepSetup`]
    // structure because it has helper functions for generating and storing
    // sweep transactions, and the [`TestSweepSetup`] structure correctly
    // sets up the database.
    let (rpc, faucet) = sbtc::testing::regtest::initialize_blockchain();
    let setup = TestSweepSetup::new_setup(&rpc, &faucet, 1_000_000, &mut rng);

    // We need to manually update the database with new bitcoin block
    // headers.
    crate::setup::backfill_bitcoin_blocks(&db, rpc, &setup.sweep_block_hash).await;
    setup.store_stacks_genesis_block(&db).await;

    // This isn't technically required right now, but the deposit
    // transaction is supposed to be there, so future versions of our query
    // can rely on that fact.
    setup.store_deposit_tx(&db).await;

    // The request needs to be added to the database. This stores
    // `setup.deposit_request` into the database.
    setup.store_deposit_request(&db).await;

    // We take the sweep transaction as is from the test setup and
    // store it in the database.
    setup.store_sweep_tx(&db).await;

    let chain_tip = setup.sweep_block_hash.into();
    let context_window = 20;

    let mut requests = db
        .get_swept_deposit_requests(&chain_tip, context_window)
        .await
        .unwrap();

    // There should only be one request in the database and it has a sweep
    // transaction so the length should be 1.
    assert_eq!(requests.len(), 1);

    // Its details should match that of the deposit request.
    let req = requests.pop().unwrap();

    assert_eq!(req.amount, setup.deposit_request.amount);
    assert_eq!(req.txid, setup.deposit_request.outpoint.txid.into());
    assert_eq!(req.output_index, setup.deposit_request.outpoint.vout);
    assert_eq!(req.recipient, setup.deposit_recipient.into());
    assert_eq!(req.sweep_block_hash, setup.sweep_block_hash.into());
    assert_eq!(req.sweep_block_height, setup.sweep_block_height);
    assert_eq!(req.sweep_txid, setup.sweep_tx_info.txid.into());

    signer::testing::storage::drop_db(db).await;
}

/// This function tests that deposit requests that do not have a confirmed
/// response (sweep) bitcoin transaction are not returned from
/// [`DbRead::get_swept_deposit_requests`].
#[tokio::test]
async fn get_swept_deposit_requests_does_not_return_unswept_deposit_requests() {
    let db = testing::storage::new_test_database().await;
    let mut rng = rand::rngs::StdRng::seed_from_u64(51);

    // This query doesn't *need* bitcoind (it's just a query), we just need
    // the transaction data in the database. We use the [`TestSweepSetup`]
    // structure because it has helper functions for generating and storing
    // sweep transactions, and the [`TestSweepSetup`] structure correctly
    // sets up the database.
    let (rpc, faucet) = sbtc::testing::regtest::initialize_blockchain();
    let setup = TestSweepSetup::new_setup(&rpc, &faucet, 1_000_000, &mut rng);

    // We need to manually update the database with new bitcoin block
    // headers.
    crate::setup::backfill_bitcoin_blocks(&db, rpc, &setup.sweep_block_hash).await;

    // This isn't technically required right now, but the deposit
    // transaction is supposed to be there, so future versions of our query
    // can rely on that fact.
    setup.store_deposit_tx(&db).await;

    // The request needs to be added to the database. This stores
    // `setup.deposit_request` into the database.
    setup.store_deposit_request(&db).await;

    // We are supposed to store a sweep transaction, but we haven't, so the
    // deposit request is not considered swept.
    let chain_tip = setup.sweep_block_hash.into();
    let context_window = 20;

    let requests = db
        .get_swept_deposit_requests(&chain_tip, context_window)
        .await
        .unwrap();

    // Womp, the request is not considered swept.
    assert!(requests.is_empty());

    signer::testing::storage::drop_db(db).await;
}

/// This function tests that [`DbRead::get_swept_deposit_requests`] function
/// does not return requests where we have already confirmed a
/// `complete-deposit` contract call transaction on the canonical Stacks
/// blockchain.
///
/// We use two sweep setups: we add confirming events to both but for one
/// of them the event is not in the canonical chain, then we push another event
/// (on the canonical chain) resulting in both being confirmed on the canonical chain.
#[tokio::test]
async fn get_swept_deposit_requests_does_not_return_deposit_requests_with_responses() {
    let db = testing::storage::new_test_database().await;
    let mut rng = rand::rngs::StdRng::seed_from_u64(51);

    // This query doesn't *need* bitcoind (it's just a query), we just need
    // the transaction data in the database. We use the [`TestSweepSetup`]
    // structure because it has helper functions for generating and storing
    // sweep transactions, and the [`TestSweepSetup`] structure correctly
    // sets up the database.
    let (rpc, faucet) = sbtc::testing::regtest::initialize_blockchain();
    let mut setup_fork = TestSweepSetup::new_setup(&rpc, &faucet, 2_000_000, &mut rng);
    let mut setup_canonical = TestSweepSetup::new_setup(&rpc, &faucet, 1_000_000, &mut rng);

    let context_window = 20;

    // Adding a block, we will use it to store the complete deposit event later
    let chain_tip: BitcoinBlockHash = faucet.generate_blocks(1).pop().unwrap().into();

    // We need to manually update the database with new bitcoin block
    // headers.
    crate::setup::backfill_bitcoin_blocks(&db, rpc, &chain_tip).await;

    for setup in [&mut setup_fork, &mut setup_canonical] {
        // We almost always need a stacks genesis block, so let's store it.
        setup.store_stacks_genesis_block(&db).await;
        // This isn't technically required right now, but the deposit
        // transaction is supposed to be there, so future versions of our query
        // can rely on that fact.
        setup.store_deposit_tx(&db).await;

        // We take the sweep transaction as is from the test setup and
        // store it in the database.
        setup.store_sweep_tx(&db).await;

        // The request needs to be added to the database. This stores
        // `setup.deposit_request` into the database.
        setup.store_deposit_request(&db).await;
    }

    // Setup the stacks blocks
    let stacks_tip = db.get_stacks_chain_tip(&chain_tip).await.unwrap().unwrap();

    let setup_fork_event_block = StacksBlock {
        block_hash: fake::Faker.fake_with_rng(&mut rng),
        block_height: stacks_tip.block_height + 1,
        parent_hash: stacks_tip.block_hash,
        // For `setup_fork`, the stacks block is not in the canonical chain
        bitcoin_anchor: fake::Faker.fake_with_rng(&mut rng),
    };
    let setup_canonical_event_block = StacksBlock {
        block_hash: fake::Faker.fake_with_rng(&mut rng),
        block_height: stacks_tip.block_height + 1,
        parent_hash: stacks_tip.block_hash,
        // For `setup_canonical`, the stacks block is in the canonical chain
        bitcoin_anchor: chain_tip,
    };
    db.write_stacks_block_headers(vec![
        setup_fork_event_block.clone(),
        setup_canonical_event_block.clone(),
    ])
    .await
    .unwrap();

    // First, let's check we get both deposits
    let requests = db
        .get_swept_deposit_requests(&chain_tip, context_window)
        .await
        .unwrap();

    assert_eq!(requests.len(), 2);

    // Here we store some events that signals that the deposit request has been confirmed.
    // For `setup_canonical`, the event block is on the canonical chain
    let event = CompletedDepositEvent {
        txid: fake::Faker.fake_with_rng::<StacksTxId, _>(&mut rng).into(),
        block_id: setup_canonical_event_block.block_hash.into(),
        amount: setup_canonical.deposit_request.amount,
        outpoint: setup_canonical.deposit_request.outpoint,
        sweep_block_hash: setup_canonical.deposit_block_hash.into(),
        sweep_block_height: 42,
        sweep_txid: setup_canonical.deposit_request.outpoint.txid.into(),
    };
    db.write_completed_deposit_event(&event).await.unwrap();

    // For `setup_fork`, the event block is not on the canonical chain
    let event = CompletedDepositEvent {
        txid: fake::Faker.fake_with_rng::<StacksTxId, _>(&mut rng).into(),
        block_id: setup_fork_event_block.block_hash.into(),
        amount: setup_fork.deposit_request.amount,
        outpoint: setup_fork.deposit_request.outpoint,
        sweep_block_hash: setup_fork.deposit_block_hash.into(),
        sweep_block_height: 42,
        sweep_txid: setup_fork.deposit_request.outpoint.txid.into(),
    };
    db.write_completed_deposit_event(&event).await.unwrap();

    let requests = db
        .get_swept_deposit_requests(&chain_tip, context_window)
        .await
        .unwrap();

    // The only deposit request has a confirmed complete-deposit
    // transaction on the canonical stacks blockchain.
    assert_eq!(requests.len(), 1);
    assert_eq!(requests[0].amount, setup_fork.deposit_info.amount);

    // Finally, we mine again on a block in the canonical chain
    let setup_fork_event_block = StacksBlock {
        block_hash: fake::Faker.fake_with_rng(&mut rng),
        block_height: setup_canonical_event_block.block_height + 1,
        parent_hash: setup_canonical_event_block.block_hash,
        bitcoin_anchor: chain_tip,
    };
    db.write_stacks_block(&setup_fork_event_block)
        .await
        .unwrap();

    let event = CompletedDepositEvent {
        txid: fake::Faker.fake_with_rng::<StacksTxId, _>(&mut rng).into(),
        block_id: setup_fork_event_block.block_hash.into(),
        amount: setup_fork.deposit_request.amount,
        outpoint: setup_fork.deposit_request.outpoint,
        sweep_block_hash: setup_fork.deposit_block_hash.into(),
        sweep_block_height: 42,
        sweep_txid: setup_fork.deposit_request.outpoint.txid.into(),
    };
    db.write_completed_deposit_event(&event).await.unwrap();

    let requests = db
        .get_swept_deposit_requests(&chain_tip, context_window)
        .await
        .unwrap();

    // Now both are confirmed
    assert!(requests.is_empty());

    signer::testing::storage::drop_db(db).await;
}

/// This checks that the DbRead::can_sign_deposit_tx implementation for
/// PgStore operators as it is supposed to. Specifically, it checks that it
/// returns Some(true) if the caller is part of the signing set,
/// Some(false) if it isn't and None if the deposit request record cannot
/// be found.
#[tokio::test]
async fn can_sign_deposit_tx_rejects_not_in_signer_set() {
    let db = testing::storage::new_test_database().await;
    let mut rng = rand::rngs::StdRng::seed_from_u64(51);

    // Let's create any old aggregate key
    let aggregate_key: PublicKey = fake::Faker.fake_with_rng(&mut rng);

    // Now for a deposit request where we use the above aggregate key.
    let mut req: model::DepositRequest = fake::Faker.fake_with_rng(&mut rng);
    req.signers_public_key = aggregate_key.into();
    db.write_deposit_request(&req).await.unwrap();

    // Now we need a row where the aggregate key matches the one we created
    // above. Also, lets create some signing set.
    let signer_set_public_keys = std::iter::repeat_with(|| fake::Faker.fake_with_rng(&mut rng))
        .take(3)
        .collect::<Vec<PublicKey>>();
    let mut shares: model::EncryptedDkgShares = fake::Faker.fake_with_rng(&mut rng);
    shares.aggregate_key = aggregate_key;
    shares.signer_set_public_keys = signer_set_public_keys;
    db.write_encrypted_dkg_shares(&shares).await.unwrap();

    // For each public key in the signing set, we will correctly say that
    // the public key can sign for it.
    for signer_public_key in shares.signer_set_public_keys.iter() {
        let can_sign = db
            .can_sign_deposit_tx(&req.txid, req.output_index, signer_public_key)
            .await
            .unwrap();

        assert_eq!(can_sign, Some(true));
    }

    // For some public key not in the signing set, we will return false,
    // indicating that we cannot sign for the deposit request.
    let not_in_signing_set: PublicKey = fake::Faker.fake_with_rng(&mut rng);
    let can_sign = db
        .can_sign_deposit_tx(&req.txid, req.output_index, &not_in_signing_set)
        .await
        .unwrap();
    assert_eq!(can_sign, Some(false));

    // And lastly, if we do not have a record of the deposit request then
    // we return None.
    let random_txid = fake::Faker.fake_with_rng(&mut rng);
    let signer_public_key = shares.signer_set_public_keys.first().unwrap();
    let can_sign = db
        .can_sign_deposit_tx(&random_txid, req.output_index, signer_public_key)
        .await
        .unwrap();
    assert_eq!(can_sign, None);

    signer::testing::storage::drop_db(db).await;
}

/// This function tests that [`DbRead::get_swept_deposit_requests`]
/// function return requests where we have already confirmed a
/// `complete-deposit` contract call transaction on the Stacks blockchain
/// but that transaction has been reorged while the sweep transaction has not.
#[tokio::test]
async fn get_swept_deposit_requests_response_tx_reorged() {
    let db = testing::storage::new_test_database().await;
    let mut rng = rand::rngs::StdRng::seed_from_u64(51);

    // This query doesn't *need* bitcoind (it's just a query), we just need
    // the transaction data in the database. We use the [`TestSweepSetup`]
    // structure because it has helper functions for generating and storing
    // sweep transactions, and the [`TestSweepSetup`] structure correctly
    // sets up the database.
    let (rpc, faucet) = sbtc::testing::regtest::initialize_blockchain();

    let setup = TestSweepSetup::new_setup(&rpc, &faucet, 1_000_000, &mut rng);

    let context_window = 20;

    // Adding a block, we will use it to store the complete deposit event later
    let chain_tip: BitcoinBlockHash = faucet.generate_blocks(1).pop().unwrap().into();

    // We need to manually update the database with new bitcoin block
    // headers.
    crate::setup::backfill_bitcoin_blocks(&db, rpc, &chain_tip).await;
    setup.store_stacks_genesis_block(&db).await;

    // This isn't technically required right now, but the deposit
    // transaction is supposed to be there, so future versions of our query
    // can rely on that fact.
    setup.store_deposit_tx(&db).await;

    // We take the sweep transaction as is from the test setup and
    // store it in the database.
    setup.store_sweep_tx(&db).await;

    // The request needs to be added to the database. This stores
    // `setup.deposit_request` into the database.
    setup.store_deposit_request(&db).await;

    let stacks_tip = db
        .get_stacks_chain_tip(&chain_tip.into())
        .await
        .unwrap()
        .unwrap();

    // First, let's check we get the deposit
    let requests = db
        .get_swept_deposit_requests(&chain_tip.into(), context_window)
        .await
        .unwrap();
    assert_eq!(requests.len(), 1);

    // Now we push the event to a stacks block anchored to the chain tip
    let original_event_block = StacksBlock {
        block_hash: fake::Faker.fake_with_rng(&mut rng),
        block_height: stacks_tip.block_height + 1,
        parent_hash: stacks_tip.block_hash,
        bitcoin_anchor: chain_tip.into(),
    };
    db.write_stacks_block(&original_event_block).await.unwrap();

    let event = CompletedDepositEvent {
        txid: fake::Faker.fake_with_rng::<StacksTxId, _>(&mut rng).into(),
        block_id: original_event_block.block_hash.into(),
        amount: setup.deposit_request.amount,
        outpoint: setup.deposit_request.outpoint,
        sweep_block_hash: setup.deposit_block_hash.into(),
        sweep_block_height: 42,
        sweep_txid: setup.deposit_request.outpoint.txid.into(),
    };
    db.write_completed_deposit_event(&event).await.unwrap();

    // The deposit should be confirmed now
    let requests = db
        .get_swept_deposit_requests(&chain_tip.into(), context_window)
        .await
        .unwrap();

    assert!(requests.is_empty());

    // Now assume we have a reorg: the new bitcoin chain is `sweep_block_hash`
    // and the complete deposit event is no longer in the canonical chain.
    // The deposit should no longer be confirmed.
    let requests = db
        .get_swept_deposit_requests(&setup.sweep_block_hash.into(), context_window)
        .await
        .unwrap();

    assert_eq!(requests.len(), 1);

    signer::testing::storage::drop_db(db).await;
}

async fn transaction_coordinator_test_environment(
    store: PgStore,
) -> testing::transaction_coordinator::TestEnvironment<
    TestContext<
        storage::postgres::PgStore,
        WrappedMock<MockBitcoinInteract>,
        WrappedMock<MockStacksInteract>,
        WrappedMock<MockEmilyInteract>,
    >,
> {
    let test_model_parameters = testing::storage::model::Params {
        num_bitcoin_blocks: 20,
        num_stacks_blocks_per_bitcoin_block: 3,
        num_deposit_requests_per_block: 5,
        num_withdraw_requests_per_block: 5,
        num_signers_per_request: 7,
        consecutive_blocks: false,
    };

    let context = TestContext::builder()
        .with_storage(store)
        .with_mocked_clients()
        .build();

    testing::transaction_coordinator::TestEnvironment {
        context,
        context_window: 5,
        num_signers: 7,
        signing_threshold: 5,
        test_model_parameters,
    }
}

/// Tests that TxCoordinatorEventLoop::get_pending_requests processes withdrawals
#[tokio::test]
async fn should_process_withdrawals() {
    let store = testing::storage::new_test_database().await;

    transaction_coordinator_test_environment(store.clone())
        .await
        .assert_processes_withdrawals()
        .await;

    testing::storage::drop_db(store).await;
}

#[tokio::test]
async fn should_get_signer_utxo_simple() {
    let store = testing::storage::new_test_database().await;

    transaction_coordinator_test_environment(store.clone())
        .await
        .assert_get_signer_utxo_simple()
        .await;

    signer::testing::storage::drop_db(store).await;
}

#[tokio::test]
async fn should_get_signer_utxo_fork() {
    let store = testing::storage::new_test_database().await;

    transaction_coordinator_test_environment(store.clone())
        .await
        .assert_get_signer_utxo_fork()
        .await;

    signer::testing::storage::drop_db(store).await;
}

#[tokio::test]
async fn should_get_signer_utxo_unspent() {
    let store = testing::storage::new_test_database().await;

    transaction_coordinator_test_environment(store.clone())
        .await
        .assert_get_signer_utxo_unspent()
        .await;

    signer::testing::storage::drop_db(store).await;
}

#[tokio::test]
async fn should_get_signer_utxo_donations() {
    let store = testing::storage::new_test_database().await;

    transaction_coordinator_test_environment(store.clone())
        .await
        .assert_get_signer_utxo_donations()
        .await;

    signer::testing::storage::drop_db(store).await;
}

/// The following tests check the [`DbRead::get_deposit_request_report`]
/// function and all follow a similar pattern. The pattern is:
/// 1. Generate a random blockchain and write it to the database.
/// 2. Generate a random deposit request and write it to the database.
///    Write the associated deposit transaction as well, sometimes this
///    transaction will be on the canonical bitcoin blockchain, sometimes
///    not.
/// 3. Maybe generate a random deposit vote for the current signer and
///    store that in the database.
/// 4. Maybe generate a sweep transaction and put that in our database.
/// 5. Check that the report comes out right depending on where the various
///    transactions are confirmed.

/// Check the expected report if the deposit request and transaction are in
/// the database, but this signers vote is missing and the transaction is
/// confirmed on the wrong blockchain.
#[tokio::test]
async fn deposit_report_with_only_deposit_request() {
    let db = testing::storage::new_test_database().await;
    let mut rng = rand::rngs::StdRng::seed_from_u64(20);

    // We only want the blockchain to be generated
    let num_signers = 3;
    let test_params = testing::storage::model::Params {
        num_bitcoin_blocks: 10,
        num_stacks_blocks_per_bitcoin_block: 1,
        num_deposit_requests_per_block: 0,
        num_withdraw_requests_per_block: 0,
        num_signers_per_request: num_signers,
        consecutive_blocks: false,
    };

    let signer_set = testing::wsts::generate_signer_set_public_keys(&mut rng, num_signers);
    let test_data = TestData::generate(&mut rng, &signer_set, &test_params);
    test_data.write_to(&db).await;

    // Let's create a deposit request, we'll write it to the database
    // later.
    let deposit_request: model::DepositRequest = fake::Faker.fake_with_rng(&mut rng);
    let chain_tip = db.get_bitcoin_canonical_chain_tip().await.unwrap().unwrap();
    let txid = &deposit_request.txid;
    let output_index = deposit_request.output_index;
    let signer_public_key = &signer_set[0];

    // The deposit request is not in our database, so we should get None
    // here.
    let report = db
        .get_deposit_request_report(&chain_tip, txid, output_index, signer_public_key)
        .await
        .unwrap();

    assert!(report.is_none());

    // We're going to write the deposit request to the database. We also
    // write the deposit transaction to the database. For that transaction
    // we want to test what happens if it is not on the canonical bitcoin
    // transaction.
    let random_block: model::BitcoinBlock = fake::Faker.fake_with_rng(&mut rng);
    let tx = model::Transaction {
        txid: deposit_request.txid.into_bytes(),
        tx: Vec::new(),
        tx_type: model::TransactionType::DepositRequest,
        block_hash: random_block.block_hash.into_bytes(),
    };
    let tx_ref = model::BitcoinTxRef {
        txid: deposit_request.txid,
        block_hash: random_block.block_hash,
    };

    db.write_deposit_request(&deposit_request).await.unwrap();

    // Sanity check, that if the transaction is not in our database then
    // the report comes back empty.
    let report = db
        .get_deposit_request_report(&chain_tip, txid, output_index, signer_public_key)
        .await
        .unwrap();

    assert!(report.is_none());

    db.write_bitcoin_block(&random_block).await.unwrap();
    db.write_transaction(&tx).await.unwrap();
    db.write_bitcoin_transaction(&tx_ref).await.unwrap();

    // The result shouldn't be Ok(None), since we have a deposit request,
    // but only the amount and locktime should be present, everything else
    // should be None.
    let report = db
        .get_deposit_request_report(&chain_tip, txid, output_index, signer_public_key)
        .await
        .unwrap()
        .unwrap();

    let report_lock_time = report.lock_time.to_consensus_u32();

    assert_eq!(report.amount, deposit_request.amount);
    assert_eq!(report_lock_time, deposit_request.lock_time);
    assert_eq!(report.max_fee, deposit_request.max_fee);
    assert!(report.can_accept.is_none());
    assert!(report.can_sign.is_none());
    // The transaction is not on the canonical bitcoin blockchain, so it
    // shows up as unconfirmed.
    assert_eq!(report.status, DepositConfirmationStatus::Unconfirmed);

    testing::storage::drop_db(db).await;
}

/// Check that if the deposit has been confirmed on a block that is not on
/// the canonical bitcoin blockchain then the deposit reports the status as
/// unconfirmed. We also check that if this signer has voted on the request
/// that the votes are accurately reflected in the report.
///
/// The difference between this test and
/// [`deposit_report_with_only_deposit_request`] is that we write the
/// signer decision to the database here and check that it gets reproduced
/// in the report.
#[tokio::test]
async fn deposit_report_with_deposit_request_reorged() {
    let db = testing::storage::new_test_database().await;
    let mut rng = rand::rngs::StdRng::seed_from_u64(21);

    // We only want the blockchain to be generated
    let num_signers = 3;
    let test_params = testing::storage::model::Params {
        num_bitcoin_blocks: 10,
        num_stacks_blocks_per_bitcoin_block: 1,
        num_deposit_requests_per_block: 0,
        num_withdraw_requests_per_block: 0,
        num_signers_per_request: num_signers,
        consecutive_blocks: false,
    };

    let signer_set = testing::wsts::generate_signer_set_public_keys(&mut rng, num_signers);
    let test_data = TestData::generate(&mut rng, &signer_set, &test_params);
    test_data.write_to(&db).await;

    // Let's write the deposit request and associated transaction to our
    // database. The deposit transaction will be confirmed, but on a block
    // that is not on the canonical bitcoin blockchain.
    let deposit_request: model::DepositRequest = fake::Faker.fake_with_rng(&mut rng);
    let chain_tip = db.get_bitcoin_canonical_chain_tip().await.unwrap().unwrap();
    let txid = &deposit_request.txid;
    let output_index = deposit_request.output_index;
    let signer_public_key = &signer_set[0];

    let random_block: model::BitcoinBlock = fake::Faker.fake_with_rng(&mut rng);
    let tx = model::Transaction {
        txid: deposit_request.txid.into_bytes(),
        tx: Vec::new(),
        tx_type: model::TransactionType::DepositRequest,
        block_hash: random_block.block_hash.into_bytes(),
    };
    let tx_ref = model::BitcoinTxRef {
        txid: deposit_request.txid,
        block_hash: random_block.block_hash,
    };

    db.write_deposit_request(&deposit_request).await.unwrap();
    db.write_bitcoin_block(&random_block).await.unwrap();
    db.write_transaction(&tx).await.unwrap();
    db.write_bitcoin_transaction(&tx_ref).await.unwrap();

    // Time to record the signers' vote.
    let mut decision: model::DepositSigner = fake::Faker.fake_with_rng(&mut rng);
    decision.output_index = deposit_request.output_index;
    decision.txid = deposit_request.txid;
    decision.signer_pub_key = *signer_public_key;

    db.write_deposit_signer_decision(&decision).await.unwrap();

    let report = db
        .get_deposit_request_report(&chain_tip, txid, output_index, signer_public_key)
        .await
        .unwrap()
        .unwrap();

    let report_lock_time = report.lock_time.to_consensus_u32();

    assert_eq!(report.amount, deposit_request.amount);
    assert_eq!(report_lock_time, deposit_request.lock_time);
    assert_eq!(report.max_fee, deposit_request.max_fee);
    assert_eq!(report.can_accept, Some(decision.can_accept));
    assert_eq!(report.can_sign, Some(decision.can_sign));
    assert_eq!(report.status, DepositConfirmationStatus::Unconfirmed);

    signer::testing::storage::drop_db(db).await;
}

/// Check that if the deposit has been included in a sweep transaction
/// then the deposit report states that the deposit has been spent in the
/// status.
#[tokio::test]
async fn deposit_report_with_deposit_request_spent() {
    let db = testing::storage::new_test_database().await;
    let mut rng = rand::rngs::StdRng::seed_from_u64(22);

    // We only want the blockchain to be generated
    let num_signers = 3;
    let test_params = testing::storage::model::Params {
        num_bitcoin_blocks: 10,
        num_stacks_blocks_per_bitcoin_block: 1,
        num_deposit_requests_per_block: 0,
        num_withdraw_requests_per_block: 0,
        num_signers_per_request: num_signers,
        consecutive_blocks: false,
    };

    let signer_set = testing::wsts::generate_signer_set_public_keys(&mut rng, num_signers);
    let test_data = TestData::generate(&mut rng, &signer_set, &test_params);
    test_data.write_to(&db).await;

    // Let's write the deposit request and associated transaction to the
    // database. Here the deposit transaction will be confirmed on the
    // canonical bitcoin blockchain.
    let deposit_request: model::DepositRequest = fake::Faker.fake_with_rng(&mut rng);
    let chain_tip = db.get_bitcoin_canonical_chain_tip().await.unwrap().unwrap();
    let txid = &deposit_request.txid;
    let output_index = deposit_request.output_index;
    let signer_public_key = &signer_set[0];

    let tx = model::Transaction {
        txid: deposit_request.txid.into_bytes(),
        tx: Vec::new(),
        tx_type: model::TransactionType::DepositRequest,
        block_hash: chain_tip.into_bytes(),
    };
    let tx_ref = model::BitcoinTxRef {
        txid: deposit_request.txid,
        block_hash: chain_tip,
    };

    db.write_deposit_request(&deposit_request).await.unwrap();
    db.write_transaction(&tx).await.unwrap();
    db.write_bitcoin_transaction(&tx_ref).await.unwrap();

    // Write the decision to the database
    let mut decision: model::DepositSigner = fake::Faker.fake_with_rng(&mut rng);
    decision.output_index = deposit_request.output_index;
    decision.txid = deposit_request.txid;
    decision.signer_pub_key = *signer_public_key;

    db.write_deposit_signer_decision(&decision).await.unwrap();

    // Okay now let's pretend that the deposit has been swept. For that we
    // need a row in the `bitcoin_tx_inputs` tables, and records in the `transactions`
    // and `bitcoin_transactions` tables.
    let mut swept_prevout: model::TxPrevout = fake::Faker.fake_with_rng(&mut rng);
    swept_prevout.prevout_txid = deposit_request.txid;
    swept_prevout.prevout_output_index = deposit_request.output_index;
    swept_prevout.amount = deposit_request.amount;

    let sweep_tx_model = model::Transaction {
        tx_type: model::TransactionType::SbtcTransaction,
        txid: swept_prevout.txid.to_byte_array(),
        tx: Vec::new(),
        block_hash: chain_tip.to_byte_array(),
    };
    let sweep_tx_ref = model::BitcoinTxRef {
        txid: swept_prevout.txid,
        block_hash: chain_tip,
    };
    db.write_transaction(&sweep_tx_model).await.unwrap();
    db.write_bitcoin_transaction(&sweep_tx_ref).await.unwrap();
    db.write_tx_prevout(&swept_prevout).await.unwrap();

    let report = db
        .get_deposit_request_report(&chain_tip, txid, output_index, signer_public_key)
        .await
        .unwrap()
        .unwrap();

    let report_lock_time = report.lock_time.to_consensus_u32();

    assert_eq!(report.amount, deposit_request.amount);
    assert_eq!(report_lock_time, deposit_request.lock_time);
    assert_eq!(report.max_fee, deposit_request.max_fee);
    assert_eq!(report.can_accept, Some(decision.can_accept));
    assert_eq!(report.can_sign, Some(decision.can_sign));
    assert_eq!(
        report.status,
        DepositConfirmationStatus::Spent(swept_prevout.txid)
    );

    signer::testing::storage::drop_db(db).await;
}

/// Check that if the deposit has been included in a sweep transaction
/// that gets reorged, then the deposit report states that the deposit is
/// confirmed and not spent.
#[tokio::test]
async fn deposit_report_with_deposit_request_swept_but_swept_reorged() {
    let db = testing::storage::new_test_database().await;
    let mut rng = rand::rngs::StdRng::seed_from_u64(23);

    // We only want the blockchain to be generated
    let num_signers = 3;
    let test_params = testing::storage::model::Params {
        num_bitcoin_blocks: 10,
        num_stacks_blocks_per_bitcoin_block: 1,
        num_deposit_requests_per_block: 0,
        num_withdraw_requests_per_block: 0,
        num_signers_per_request: num_signers,
        consecutive_blocks: false,
    };

    let signer_set = testing::wsts::generate_signer_set_public_keys(&mut rng, num_signers);
    let test_data = TestData::generate(&mut rng, &signer_set, &test_params);
    test_data.write_to(&db).await;

    // Let's write the deposit request and associated transaction to the
    // database. Here the deposit transaction will be confirmed on the
    // canonical bitcoin blockchain.
    let deposit_request: model::DepositRequest = fake::Faker.fake_with_rng(&mut rng);
    let chain_tip = db.get_bitcoin_canonical_chain_tip().await.unwrap().unwrap();
    let chain_tip_block = db.get_bitcoin_block(&chain_tip).await.unwrap().unwrap();
    let txid = &deposit_request.txid;
    let output_index = deposit_request.output_index;
    let signer_public_key = &signer_set[0];

    // We confirm it on the parent block of the chain tip because later we
    // change the chain tip and test certain conditions.
    let tx = model::Transaction {
        txid: deposit_request.txid.into_bytes(),
        tx: Vec::new(),
        tx_type: model::TransactionType::DepositRequest,
        block_hash: chain_tip_block.parent_hash.into_bytes(),
    };
    let tx_ref = model::BitcoinTxRef {
        txid: deposit_request.txid,
        block_hash: chain_tip_block.parent_hash,
    };

    db.write_deposit_request(&deposit_request).await.unwrap();
    db.write_transaction(&tx).await.unwrap();
    db.write_bitcoin_transaction(&tx_ref).await.unwrap();

    // Write the decision to the database
    let mut decision: model::DepositSigner = fake::Faker.fake_with_rng(&mut rng);
    decision.output_index = deposit_request.output_index;
    decision.txid = deposit_request.txid;
    decision.signer_pub_key = *signer_public_key;

    db.write_deposit_signer_decision(&decision).await.unwrap();

    // Okay now let's pretend that the deposit has been swept, but the
    // sweep gets reorged. For that we need a row in the `sweep_*` tables,
    // and records in the `transactions` and `bitcoin_transactions` tables,
    // but we'll use a random block that appears at the same height as the
    // current chain tip for what confirms the sweep transaction. This way
    // it is not on the canonical bitcoin blockchain identified by the
    // chain tip.
    let mut alt_chain_tip_block: model::BitcoinBlock = chain_tip_block.clone();
    alt_chain_tip_block.block_hash = fake::Faker.fake_with_rng(&mut rng);

    let mut swept_prevout: model::TxPrevout = fake::Faker.fake_with_rng(&mut rng);
    swept_prevout.prevout_txid = deposit_request.txid;
    swept_prevout.prevout_output_index = deposit_request.output_index;
    swept_prevout.amount = deposit_request.amount;

    let sweep_tx_model = model::Transaction {
        tx_type: model::TransactionType::SbtcTransaction,
        txid: swept_prevout.txid.to_byte_array(),
        tx: Vec::new(),
        block_hash: alt_chain_tip_block.block_hash.to_byte_array(),
    };
    let sweep_tx_ref = model::BitcoinTxRef {
        txid: swept_prevout.txid,
        block_hash: alt_chain_tip_block.block_hash,
    };
    db.write_bitcoin_block(&alt_chain_tip_block).await.unwrap();
    db.write_transaction(&sweep_tx_model).await.unwrap();
    db.write_bitcoin_transaction(&sweep_tx_ref).await.unwrap();
    db.write_tx_prevout(&swept_prevout).await.unwrap();

    let report = db
        .get_deposit_request_report(&chain_tip, txid, output_index, signer_public_key)
        .await
        .unwrap()
        .unwrap();

    let report_lock_time = report.lock_time.to_consensus_u32();

    assert_eq!(report.amount, deposit_request.amount);
    assert_eq!(report_lock_time, deposit_request.lock_time);
    assert_eq!(report.max_fee, deposit_request.max_fee);
    assert_eq!(report.can_accept, Some(decision.can_accept));
    assert_eq!(report.can_sign, Some(decision.can_sign));

    let confirmed_height = chain_tip_block.block_height - 1;
    let confirmed_block_hash = chain_tip_block.parent_hash;
    let expected_status =
        DepositConfirmationStatus::Confirmed(confirmed_height, confirmed_block_hash);
    assert_eq!(report.status, expected_status);

    // If we use the chain tip that confirms the sweep transaction, then we
    // see that the report tells us that it is now spent.
    let alt_chain_tip = alt_chain_tip_block.block_hash;
    let report = db
        .get_deposit_request_report(&alt_chain_tip, txid, output_index, signer_public_key)
        .await
        .unwrap()
        .unwrap();

    let report_lock_time = report.lock_time.to_consensus_u32();

    assert_eq!(report.amount, deposit_request.amount);
    assert_eq!(report_lock_time, deposit_request.lock_time);
    assert_eq!(report.max_fee, deposit_request.max_fee);
    assert_eq!(report.can_accept, Some(decision.can_accept));
    assert_eq!(report.can_sign, Some(decision.can_sign));

    let expected_status = DepositConfirmationStatus::Spent(swept_prevout.txid);
    assert_eq!(report.status, expected_status);

    signer::testing::storage::drop_db(db).await;
}

/// Check when we have a deposit that has been confirmed on the canonical
/// bitcoin and hasn't been spent, that the deposit report has the
/// appropriate "Confirmed" status.
#[tokio::test]
async fn deposit_report_with_deposit_request_confirmed() {
    let db = testing::storage::new_test_database().await;
    let mut rng = rand::rngs::StdRng::seed_from_u64(24);

    // We only want the blockchain to be generated
    let num_signers = 3;
    let test_params = testing::storage::model::Params {
        num_bitcoin_blocks: 10,
        num_stacks_blocks_per_bitcoin_block: 1,
        num_deposit_requests_per_block: 0,
        num_withdraw_requests_per_block: 0,
        num_signers_per_request: num_signers,
        consecutive_blocks: false,
    };

    let signer_set = testing::wsts::generate_signer_set_public_keys(&mut rng, num_signers);
    let test_data = TestData::generate(&mut rng, &signer_set, &test_params);
    test_data.write_to(&db).await;

    // Let's write the deposit request and associated transaction to the
    // database. The transaction will be on the canonical bitcoin
    // blockchain.
    let deposit_request: model::DepositRequest = fake::Faker.fake_with_rng(&mut rng);
    let chain_tip = db.get_bitcoin_canonical_chain_tip().await.unwrap().unwrap();
    let txid = &deposit_request.txid;
    let output_index = deposit_request.output_index;
    let signer_public_key = &signer_set[0];

    let tx = model::Transaction {
        txid: deposit_request.txid.into_bytes(),
        tx: Vec::new(),
        tx_type: model::TransactionType::DepositRequest,
        block_hash: chain_tip.into_bytes(),
    };
    let tx_ref = model::BitcoinTxRef {
        txid: deposit_request.txid,
        block_hash: chain_tip,
    };

    db.write_deposit_request(&deposit_request).await.unwrap();
    db.write_transaction(&tx).await.unwrap();
    db.write_bitcoin_transaction(&tx_ref).await.unwrap();

    // Write this signer's vote to the database.
    let mut decision: model::DepositSigner = fake::Faker.fake_with_rng(&mut rng);
    decision.output_index = deposit_request.output_index;
    decision.txid = deposit_request.txid;
    decision.signer_pub_key = *signer_public_key;

    db.write_deposit_signer_decision(&decision).await.unwrap();

    let report = db
        .get_deposit_request_report(&chain_tip, txid, output_index, signer_public_key)
        .await
        .unwrap()
        .unwrap();

    let report_lock_time = report.lock_time.to_consensus_u32();

    // This is all happy path stuff, with fields filled in and a confirmed
    // status.
    assert_eq!(report.amount, deposit_request.amount);
    assert_eq!(report_lock_time, deposit_request.lock_time);
    assert_eq!(report.max_fee, deposit_request.max_fee);
    assert_eq!(report.can_accept, Some(decision.can_accept));
    assert_eq!(report.can_sign, Some(decision.can_sign));

    let block = db.get_bitcoin_block(&chain_tip).await.unwrap().unwrap();
    let expected_status =
        DepositConfirmationStatus::Confirmed(block.block_height, block.block_hash);
    assert_eq!(report.status, expected_status);

    signer::testing::storage::drop_db(db).await;
}

/// The following tests check the [`DbRead::get_withdrawal_request_report`]
/// function and all follow a similar pattern. The pattern is:
/// 1. Generate a random blockchain and write it to the database.
/// 2. Generate a random withdrawal request and write it to the database.
///    Write the block that included the transaction that confirmed the
///    transaction as well, sometimes this transaction will be on the
///    canonical bitcoin blockchain, sometimes not.
/// 3. Maybe generate a random withdrawal vote for the current signer and
///    store that in the database.
/// 4. Maybe generate a sweep transaction and put that in our database.
/// 5. Check that the report comes out right depending on where the various
///    transactions are confirmed.

/// Check that no report is generated if the withdrawal request is not in
/// the database or if the stacks block that confirmed the transaction that
/// generated the request is not in the database.
#[tokio::test]
async fn withdrawal_report_with_no_withdrawal_request_or_no_block() {
    let db = testing::storage::new_test_database().await;
    let mut rng = rand::rngs::StdRng::seed_from_u64(2);

    // We only want the blockchain to be generated
    let num_signers = 3;
    let test_params = testing::storage::model::Params {
        num_bitcoin_blocks: 10,
        num_stacks_blocks_per_bitcoin_block: 1,
        num_deposit_requests_per_block: 0,
        num_withdraw_requests_per_block: 0,
        num_signers_per_request: num_signers,
        consecutive_blocks: false,
    };

    let signer_public_keys = testing::wsts::generate_signer_set_public_keys(&mut rng, num_signers);
    let signer_public_key = &signer_public_keys[0];
    let test_data = TestData::generate(&mut rng, &signer_public_keys, &test_params);
    test_data.write_to(&db).await;

    let bitcoin_chain_tip = db.get_bitcoin_canonical_chain_tip().await.unwrap().unwrap();
    let stacks_chain_tip = db
        .get_stacks_chain_tip(&bitcoin_chain_tip)
        .await
        .unwrap()
        .unwrap()
        .block_hash;

    // Let's suppose we are given a withdrawal request to validate that we
    // do not know about. In this case no report should be returned.
    let qualified_id = QualifiedRequestId {
        request_id: Faker.fake_with_rng::<u32, _>(&mut rng) as u64,
        txid: Faker.fake_with_rng(&mut rng),
        block_hash: stacks_chain_tip,
    };

    let maybe_report = db
        .get_withdrawal_request_report(
            &bitcoin_chain_tip,
            &stacks_chain_tip,
            &qualified_id,
            signer_public_key,
        )
        .await
        .unwrap();

    assert!(maybe_report.is_none());

    // Now suppose that we know about the withdrawal request but it is not
    // confirmed on a stacks block that we have a record of.
    let withdrawal_request: WithdrawalRequest = Faker.fake_with_rng(&mut rng);
    db.write_withdrawal_request(&withdrawal_request)
        .await
        .unwrap();

    let qualified_id = withdrawal_request.qualified_id();
    let maybe_report = db
        .get_withdrawal_request_report(
            &bitcoin_chain_tip,
            &stacks_chain_tip,
            &qualified_id,
            signer_public_key,
        )
        .await
        .unwrap();

    assert!(maybe_report.is_none());

    testing::storage::drop_db(db).await;
}

/// Check that the is_accepted field is none only if we do not have our
/// vote for the withdrawal request.
#[tokio::test]
async fn withdrawal_report_with_no_withdrawal_votes() {
    let db = testing::storage::new_test_database().await;
    let mut rng = rand::rngs::StdRng::seed_from_u64(4);

    // We only want the blockchain to be generated
    let num_signers = 3;
    let test_params = testing::storage::model::Params {
        num_bitcoin_blocks: 10,
        num_stacks_blocks_per_bitcoin_block: 1,
        num_deposit_requests_per_block: 0,
        num_withdraw_requests_per_block: 0,
        num_signers_per_request: num_signers,
        consecutive_blocks: false,
    };

    let signer_public_keys = testing::wsts::generate_signer_set_public_keys(&mut rng, num_signers);
    let signer_public_key = &signer_public_keys[0];
    let test_data = TestData::generate(&mut rng, &signer_public_keys, &test_params);
    test_data.write_to(&db).await;

    let bitcoin_chain_tip_ref = db
        .get_bitcoin_canonical_chain_tip_ref()
        .await
        .unwrap()
        .unwrap();
    let bitcoin_chain_tip = bitcoin_chain_tip_ref.block_hash;
    let stacks_chain_tip_block = db
        .get_stacks_chain_tip(&bitcoin_chain_tip)
        .await
        .unwrap()
        .unwrap();
    let stacks_chain_tip = stacks_chain_tip_block.block_hash;

    // Let's suppose that this withdrawal request was generated in a
    // transaction on the chain tip of the stacks blockchain, so that we
    // know that it is confirmed.
    //
    // Note that the block_height usually matters, since the queries only
    // look for sweeps in blocks with height greater than or equal to the
    // block height in the withdrawal request. In this case, there is no
    // sweep transaction in the database, so it doesn't matter.
    let withdrawal_request = WithdrawalRequest {
        block_hash: stacks_chain_tip,
        bitcoin_block_height: bitcoin_chain_tip_ref.block_height,
        ..Faker.fake_with_rng(&mut rng)
    };

    db.write_withdrawal_request(&withdrawal_request)
        .await
        .unwrap();

    let qualified_id = withdrawal_request.qualified_id();
    let report = db
        .get_withdrawal_request_report(
            &bitcoin_chain_tip,
            &stacks_chain_tip,
            &qualified_id,
            signer_public_key,
        )
        .await
        .unwrap()
        .unwrap();

    // We didn't put any votes in the database, but the withdrawal request
    // should be identified with a transaction on the blockchain identified
    // by the given chain tip, since it's actually on the chain tip.
    assert!(report.is_accepted.is_none());
    assert_eq!(report.status, WithdrawalRequestStatus::Confirmed);

    let withdrawal_decision = WithdrawalSigner {
        request_id: qualified_id.request_id,
        block_hash: qualified_id.block_hash,
        txid: qualified_id.txid,
        signer_pub_key: *signer_public_key,
        is_accepted: true,
    };
    db.write_withdrawal_signer_decision(&withdrawal_decision)
        .await
        .unwrap();

    let report = db
        .get_withdrawal_request_report(
            &bitcoin_chain_tip,
            &stacks_chain_tip,
            &qualified_id,
            signer_public_key,
        )
        .await
        .unwrap()
        .unwrap();

    assert_eq!(report.is_accepted, Some(true));
    assert_eq!(report.status, WithdrawalRequestStatus::Confirmed);

    // Let's try one more time but with another public key (who we know has
    // not submitted a vote).
    let signer_public_key_2 = &signer_public_keys[1];
    let report = db
        .get_withdrawal_request_report(
            &bitcoin_chain_tip,
            &stacks_chain_tip,
            &qualified_id,
            signer_public_key_2,
        )
        .await
        .unwrap()
        .unwrap();

    assert!(report.is_accepted.is_none());
    assert_eq!(report.status, WithdrawalRequestStatus::Confirmed);

    testing::storage::drop_db(db).await;
}

/// Check that the report will return that the is unconfirmed if the
/// transaction that generated the request is not on stacks blockchain
/// identified by the given chain tip.
#[tokio::test]
async fn withdrawal_report_with_withdrawal_request_reorged() {
    let db = testing::storage::new_test_database().await;
    let mut rng = rand::rngs::StdRng::seed_from_u64(8);

    // We only want the blockchain to be generated
    let num_signers = 3;
    let test_params = testing::storage::model::Params {
        num_bitcoin_blocks: 10,
        num_stacks_blocks_per_bitcoin_block: 1,
        num_deposit_requests_per_block: 0,
        num_withdraw_requests_per_block: 0,
        num_signers_per_request: num_signers,
        consecutive_blocks: false,
    };

    let signer_public_keys = testing::wsts::generate_signer_set_public_keys(&mut rng, num_signers);
    let signer_public_key = &signer_public_keys[0];
    let test_data = TestData::generate(&mut rng, &signer_public_keys, &test_params);
    test_data.write_to(&db).await;

    let bitcoin_chain_tip_ref = db
        .get_bitcoin_canonical_chain_tip_ref()
        .await
        .unwrap()
        .unwrap();
    let bitcoin_chain_tip = bitcoin_chain_tip_ref.block_hash;
    let stacks_chain_tip_block = db
        .get_stacks_chain_tip(&bitcoin_chain_tip)
        .await
        .unwrap()
        .unwrap();

    // Okay let's put the withdrawal request in the database on the stacks
    // chain tip.
    let withdrawal_request = WithdrawalRequest {
        block_hash: stacks_chain_tip_block.block_hash,
        bitcoin_block_height: bitcoin_chain_tip_ref.block_height,
        ..Faker.fake_with_rng(&mut rng)
    };

    db.write_withdrawal_request(&withdrawal_request)
        .await
        .unwrap();

    // Now let's generate a report where we know that the withdrawal
    // request is not on the blockchain identified by the given chain tip.
    let qualified_id = withdrawal_request.qualified_id();
    let random_stacks_chain_tip = Faker.fake_with_rng(&mut rng);
    let report = db
        .get_withdrawal_request_report(
            &bitcoin_chain_tip,
            &random_stacks_chain_tip,
            &qualified_id,
            signer_public_key,
        )
        .await
        .unwrap()
        .unwrap();

    assert_eq!(report.status, WithdrawalRequestStatus::Unconfirmed);

    // Okay, well does it say that it's confirmed if we know that it's on
    // the blockchain.
    let report = db
        .get_withdrawal_request_report(
            &bitcoin_chain_tip,
            &stacks_chain_tip_block.block_hash,
            &qualified_id,
            signer_public_key,
        )
        .await
        .unwrap()
        .unwrap();

    assert_eq!(report.status, WithdrawalRequestStatus::Confirmed);

    testing::storage::drop_db(db).await;
}

/// Check that the report correctly notes that the withdrawal request has
/// been fulfilled if there is sweep information in the database.
#[tokio::test]
async fn withdrawal_report_with_withdrawal_request_fulfilled() {
    let db = testing::storage::new_test_database().await;
    let mut rng = rand::rngs::StdRng::seed_from_u64(16);

    // We only want the blockchain to be generated
    let num_signers = 3;
    let test_params = testing::storage::model::Params {
        num_bitcoin_blocks: 10,
        num_stacks_blocks_per_bitcoin_block: 1,
        num_deposit_requests_per_block: 0,
        num_withdraw_requests_per_block: 0,
        num_signers_per_request: num_signers,
        consecutive_blocks: false,
    };

    let signer_public_keys = testing::wsts::generate_signer_set_public_keys(&mut rng, num_signers);
    let signer_public_key = &signer_public_keys[0];
    let test_data = TestData::generate(&mut rng, &signer_public_keys, &test_params);
    test_data.write_to(&db).await;

    let bitcoin_chain_tip_ref = db
        .get_bitcoin_canonical_chain_tip_ref()
        .await
        .unwrap()
        .unwrap();
    let bitcoin_chain_tip = bitcoin_chain_tip_ref.block_hash;
    let stacks_chain_tip_block = db
        .get_stacks_chain_tip(&bitcoin_chain_tip)
        .await
        .unwrap()
        .unwrap();

    // Note that the block_height matters here, since the queries look for
    // sweeps in blocks with height greater than or equal to the block
    // height in the withdrawal request. In this case, the sweep
    // transaction is confirmed on the chain tip of the bitcoin blockchain.
    let withdrawal_request = WithdrawalRequest {
        block_hash: stacks_chain_tip_block.block_hash,
        bitcoin_block_height: bitcoin_chain_tip_ref.block_height - 1,
        ..Faker.fake_with_rng(&mut rng)
    };
    let qualified_id = withdrawal_request.qualified_id();

    db.write_withdrawal_request(&withdrawal_request)
        .await
        .unwrap();

    // Okay now let's pretend that the withdrawal has been swept. For that
    // we need a row in the `bitcoin_withdrawals_outputs` table, and
    // records in the `transactions` and `bitcoin_transactions` tables. We
    // place the sweep on the bitcoin chain tip.
    let swept_output = BitcoinWithdrawalOutput {
        request_id: qualified_id.request_id,
        stacks_txid: qualified_id.txid,
        stacks_block_hash: qualified_id.block_hash,
        bitcoin_chain_tip,
        ..Faker.fake_with_rng(&mut rng)
    };

    let sweep_tx_model = model::Transaction {
        tx_type: model::TransactionType::SbtcTransaction,
        txid: swept_output.bitcoin_txid.to_byte_array(),
        tx: Vec::new(),
        block_hash: bitcoin_chain_tip.to_byte_array(),
    };
    let sweep_tx_ref = model::BitcoinTxRef {
        txid: swept_output.bitcoin_txid,
        block_hash: bitcoin_chain_tip,
    };
    db.write_transaction(&sweep_tx_model).await.unwrap();
    db.write_bitcoin_transaction(&sweep_tx_ref).await.unwrap();
    db.write_bitcoin_withdrawals_outputs(&[swept_output])
        .await
        .unwrap();

    let bitcoin_block = db
        .get_bitcoin_block(&bitcoin_chain_tip)
        .await
        .unwrap()
        .unwrap();
    let report = db
        .get_withdrawal_request_report(
            &bitcoin_block.block_hash,
            &stacks_chain_tip_block.block_hash,
            &qualified_id,
            signer_public_key,
        )
        .await
        .unwrap()
        .unwrap();

    let expected_status = WithdrawalRequestStatus::Fulfilled(sweep_tx_ref);
    assert_eq!(report.status, expected_status);

    // Okay, now let's say that we give the parent of the block that
    // confirmed the sweep as the chain tip, so that we know that the sweep
    // is not on that blockchain. The status should just be confirmed now.
    let report = db
        .get_withdrawal_request_report(
            &bitcoin_block.parent_hash,
            &stacks_chain_tip_block.block_hash,
            &qualified_id,
            signer_public_key,
        )
        .await
        .unwrap()
        .unwrap();

    assert_eq!(report.status, WithdrawalRequestStatus::Confirmed);

    testing::storage::drop_db(db).await;
}

/// Check that a reorg on bitcoin that affects the sweep leads to the
/// report switching the status of the withdrawal from fulfilled to just
/// confirmed.
#[tokio::test]
async fn withdrawal_report_with_withdrawal_request_swept_but_swept_reorged() {
    let db = testing::storage::new_test_database().await;
    let mut rng = rand::rngs::StdRng::seed_from_u64(32);

    // We only want the blockchain to be generated
    let num_signers = 3;
    let test_params = testing::storage::model::Params {
        num_bitcoin_blocks: 50,
        num_stacks_blocks_per_bitcoin_block: 1,
        num_deposit_requests_per_block: 0,
        num_withdraw_requests_per_block: 0,
        num_signers_per_request: num_signers,
        consecutive_blocks: true,
    };

    let signer_public_keys = testing::wsts::generate_signer_set_public_keys(&mut rng, num_signers);
    let signer_public_key = &signer_public_keys[0];
    let mut test_data = TestData::generate(&mut rng, &signer_public_keys, &test_params);
    let mut block_height = 0;
    let mut parent_hash = Faker.fake_with_rng(&mut rng);
    // Our `TestData` generator doesn't quite build us a nice Stacks
    // blockchain. So we manually make sure that we have consecutive blocks
    // here before writing them to the database. It matters because the
    // data that is generated by default is not a useful blockchain; all
    // blocks have the same height and their parents don't point to blocks
    // that exist.
    for block in test_data.stacks_blocks.iter_mut() {
        block.block_height = block_height;
        block.parent_hash = parent_hash;
        block_height += 1;
        parent_hash = block.block_hash;
    }
    test_data.write_to(&db).await;

    let bitcoin_chain_tip_ref = db
        .get_bitcoin_canonical_chain_tip_ref()
        .await
        .unwrap()
        .unwrap();
    let stacks_block = test_data.stacks_blocks[1].clone();

    // Okay let's put the withdrawal request to some low block height on
    // the chain.
    assert_eq!(stacks_block.block_height, 1);
    let withdrawal_request = WithdrawalRequest {
        block_hash: stacks_block.block_hash,
        bitcoin_block_height: bitcoin_chain_tip_ref.block_height,
        ..Faker.fake_with_rng(&mut rng)
    };
    let qualified_id = withdrawal_request.qualified_id();

    db.write_withdrawal_request(&withdrawal_request)
        .await
        .unwrap();

    // Okay now let's pretend that the withdrawal has been swept. For that
    // we need a row in the `bitcoin_withdrawals_outputs` table, and
    // records in the `transactions` and `bitcoin_transactions` tables. We
    // place the sweep on the bitcoin chain tip.
    let swept_output = BitcoinWithdrawalOutput {
        request_id: qualified_id.request_id,
        stacks_txid: qualified_id.txid,
        stacks_block_hash: qualified_id.block_hash,
        bitcoin_chain_tip: bitcoin_chain_tip_ref.block_hash,
        ..Faker.fake_with_rng(&mut rng)
    };

    let sweep_tx_model = model::Transaction {
        tx_type: model::TransactionType::SbtcTransaction,
        txid: swept_output.bitcoin_txid.to_byte_array(),
        tx: Vec::new(),
        block_hash: bitcoin_chain_tip_ref.block_hash.to_byte_array(),
    };
    let sweep_tx_ref = model::BitcoinTxRef {
        txid: swept_output.bitcoin_txid,
        block_hash: bitcoin_chain_tip_ref.block_hash,
    };
    db.write_transaction(&sweep_tx_model).await.unwrap();
    db.write_bitcoin_transaction(&sweep_tx_ref).await.unwrap();
    db.write_bitcoin_withdrawals_outputs(&[swept_output])
        .await
        .unwrap();

    // Alright, the report should say that the withdrawal request has been
    // fulfilled.
    let report = db
        .get_withdrawal_request_report(
            &bitcoin_chain_tip_ref.block_hash,
            &stacks_block.block_hash,
            &qualified_id,
            signer_public_key,
        )
        .await
        .unwrap()
        .unwrap();

    assert_eq!(
        report.status,
        WithdrawalRequestStatus::Fulfilled(sweep_tx_ref)
    );

    let bitcoin_chain_tip_block = db
        .get_bitcoin_block(&bitcoin_chain_tip_ref.block_hash)
        .await
        .unwrap()
        .unwrap();

    // Now let's fork the bitcoin blockchain, generating a sibling block to
    // the current chain tip and a child block, which would then be the
    // current chain tip.
    let bitcoin_block_fork0: BitcoinBlock = BitcoinBlock {
        block_height: bitcoin_chain_tip_block.block_height,
        block_hash: Faker.fake_with_rng(&mut rng),
        parent_hash: bitcoin_chain_tip_block.parent_hash,
    };

    let bitcoin_block_fork1: BitcoinBlock = BitcoinBlock {
        block_height: bitcoin_chain_tip_block.block_height + 1,
        block_hash: Faker.fake_with_rng(&mut rng),
        parent_hash: bitcoin_block_fork0.block_hash,
    };
    db.write_bitcoin_block(&bitcoin_block_fork0).await.unwrap();
    db.write_bitcoin_block(&bitcoin_block_fork1).await.unwrap();

    let bitcoin_chain_tip = db.get_bitcoin_canonical_chain_tip().await.unwrap().unwrap();

    // Well now our sweep is confirmed on an orphan chain, so we still need
    // to sweep out the funds. We haven't changed anything on the stacks
    // side since that transaction was confirmed on a block that was
    // unaffected by the reorg.
    assert_eq!(bitcoin_chain_tip, bitcoin_block_fork1.block_hash);
    let report = db
        .get_withdrawal_request_report(
            &bitcoin_chain_tip,
            &stacks_block.block_hash,
            &qualified_id,
            signer_public_key,
        )
        .await
        .unwrap()
        .unwrap();

    assert_eq!(report.status, WithdrawalRequestStatus::Confirmed);

    testing::storage::drop_db(db).await;
}

/// Check that a reorg on bitcoin that affects the sweep and the bitcoin
/// block anchoring the stacks block confirming the transaction that
/// generated the withdrawal request leads to the report switching the
/// status of the withdrawal from fulfilled to just unconfirmed.
///
/// This situation is supposed to "never" happen but let's see what happens
/// in our code.
#[tokio::test]
async fn withdrawal_report_with_withdrawal_request_swept_but_swept_reorged2() {
    let db = testing::storage::new_test_database().await;
    let mut rng = rand::rngs::StdRng::seed_from_u64(64);

    // We only want the blockchain to be generated
    let num_signers = 3;
    let test_params = testing::storage::model::Params {
        num_bitcoin_blocks: 50,
        num_stacks_blocks_per_bitcoin_block: 1,
        num_deposit_requests_per_block: 0,
        num_withdraw_requests_per_block: 0,
        num_signers_per_request: num_signers,
        consecutive_blocks: true,
    };

    let signer_public_keys = testing::wsts::generate_signer_set_public_keys(&mut rng, num_signers);
    let signer_public_key = &signer_public_keys[0];
    let mut test_data = TestData::generate(&mut rng, &signer_public_keys, &test_params);
    let mut block_height = 0;
    let mut parent_hash = Faker.fake_with_rng(&mut rng);
    // Our `TestData` generator doesn't quite build us a nice Stacks
    // blockchain. So we manually make sure that we have consecutive blocks
    // here before writing them to the database. It matters because the
    // data that is generated by default is not a useful blockchain; all
    // blocks have the same height and their parents don't point to blocks
    // that exist.
    for block in test_data.stacks_blocks.iter_mut() {
        block.block_height = block_height;
        block.parent_hash = parent_hash;
        block_height += 1;
        parent_hash = block.block_hash;
    }
    test_data.write_to(&db).await;

    let chain_tip = db.get_bitcoin_canonical_chain_tip().await.unwrap().unwrap();
    let bitcoin_chain_tip = db.get_bitcoin_block(&chain_tip).await.unwrap().unwrap();
    let stacks_chain_tip = db
        .get_stacks_chain_tip(&bitcoin_chain_tip.block_hash)
        .await
        .unwrap()
        .unwrap();

    // Later, we are going to orphan the parent block of the bitcoin chain
    // tip.
    assert_eq!(
        stacks_chain_tip.bitcoin_anchor,
        bitcoin_chain_tip.parent_hash
    );

    let withdrawal_request = WithdrawalRequest {
        block_hash: stacks_chain_tip.block_hash,
        bitcoin_block_height: bitcoin_chain_tip.block_height,
        ..Faker.fake_with_rng(&mut rng)
    };
    let qualified_id = withdrawal_request.qualified_id();

    db.write_withdrawal_request(&withdrawal_request)
        .await
        .unwrap();

    // Okay now let's pretend that the withdrawal has been swept. For that
    // we need a row in the `bitcoin_withdrawals_outputs` table, and
    // records in the `transactions` and `bitcoin_transactions` tables. We
    // place the sweep on the bitcoin chain tip.
    let swept_output = BitcoinWithdrawalOutput {
        request_id: qualified_id.request_id,
        stacks_txid: qualified_id.txid,
        stacks_block_hash: qualified_id.block_hash,
        bitcoin_chain_tip: bitcoin_chain_tip.block_hash,
        ..Faker.fake_with_rng(&mut rng)
    };

    let sweep_tx_model = model::Transaction {
        tx_type: model::TransactionType::SbtcTransaction,
        txid: swept_output.bitcoin_txid.to_byte_array(),
        tx: Vec::new(),
        block_hash: bitcoin_chain_tip.block_hash.to_byte_array(),
    };
    let sweep_tx_ref = model::BitcoinTxRef {
        txid: swept_output.bitcoin_txid,
        block_hash: bitcoin_chain_tip.block_hash,
    };
    db.write_transaction(&sweep_tx_model).await.unwrap();
    db.write_bitcoin_transaction(&sweep_tx_ref).await.unwrap();
    db.write_bitcoin_withdrawals_outputs(&[swept_output])
        .await
        .unwrap();

    // Alright, the report should say that the withdrawal request has been
    // fulfilled.
    let report = db
        .get_withdrawal_request_report(
            &bitcoin_chain_tip.block_hash,
            &stacks_chain_tip.block_hash,
            &qualified_id,
            signer_public_key,
        )
        .await
        .unwrap()
        .unwrap();

    assert_eq!(
        report.status,
        WithdrawalRequestStatus::Fulfilled(sweep_tx_ref)
    );

    let bitcoin_chain_tip_parent_block = db
        .get_bitcoin_block(&bitcoin_chain_tip.parent_hash)
        .await
        .unwrap()
        .unwrap();

    // Now let's fork the bitcoin blockchain, generating a sibling block to
    // the parent of the current chain tip and a grandchild block, which
    // would then be the current chain tip.
    let bitcoin_block_fork0: BitcoinBlock = BitcoinBlock {
        block_height: bitcoin_chain_tip_parent_block.block_height,
        block_hash: Faker.fake_with_rng(&mut rng),
        parent_hash: bitcoin_chain_tip_parent_block.parent_hash,
    };
    let bitcoin_block_fork1: BitcoinBlock = BitcoinBlock {
        block_height: bitcoin_chain_tip_parent_block.block_height + 1,
        block_hash: Faker.fake_with_rng(&mut rng),
        parent_hash: bitcoin_block_fork0.block_hash,
    };
    let bitcoin_block_fork2: BitcoinBlock = BitcoinBlock {
        block_height: bitcoin_chain_tip_parent_block.block_height + 2,
        block_hash: Faker.fake_with_rng(&mut rng),
        parent_hash: bitcoin_block_fork1.block_hash,
    };
    db.write_bitcoin_block(&bitcoin_block_fork0).await.unwrap();
    db.write_bitcoin_block(&bitcoin_block_fork1).await.unwrap();
    db.write_bitcoin_block(&bitcoin_block_fork2).await.unwrap();

    let bitcoin_chain_tip = db.get_bitcoin_canonical_chain_tip().await.unwrap().unwrap();
    let stacks_chain_tip = db
        .get_stacks_chain_tip(&bitcoin_chain_tip)
        .await
        .unwrap()
        .unwrap();

    // Well now our sweep is confirmed on an orphan chain. Moreover, the
    // transaction that generated the sweep was affected by the bitcoin
    // reorg, and so has been orphaned as well.
    assert_eq!(bitcoin_chain_tip, bitcoin_block_fork2.block_hash);
    let report = db
        .get_withdrawal_request_report(
            &bitcoin_chain_tip,
            &stacks_chain_tip.block_hash,
            &qualified_id,
            signer_public_key,
        )
        .await
        .unwrap()
        .unwrap();

    assert_eq!(report.status, WithdrawalRequestStatus::Unconfirmed);

    testing::storage::drop_db(db).await;
}

/// Check the normal happy path with a withdrawal request that has been
/// confirmed. Make sure that the values returned match what we would
/// expect given the contents of the withdrawal request.
#[tokio::test]
async fn withdrawal_report_with_withdrawal_request_confirmed() {
    let db = testing::storage::new_test_database().await;
    let mut rng = rand::rngs::StdRng::seed_from_u64(128);

    // We only want the blockchain to be generated
    let num_signers = 3;
    let test_params = testing::storage::model::Params {
        num_bitcoin_blocks: 10,
        num_stacks_blocks_per_bitcoin_block: 1,
        num_deposit_requests_per_block: 0,
        num_withdraw_requests_per_block: 0,
        num_signers_per_request: num_signers,
        consecutive_blocks: false,
    };

    let signer_public_keys = testing::wsts::generate_signer_set_public_keys(&mut rng, num_signers);
    let signer_public_key = &signer_public_keys[0];
    let test_data = TestData::generate(&mut rng, &signer_public_keys, &test_params);
    test_data.write_to(&db).await;

    // Let's generate a withdrawal request and place it on our canonical
    // blockchain.
    let bitcoin_chain_tip_ref = db
        .get_bitcoin_canonical_chain_tip_ref()
        .await
        .unwrap()
        .unwrap();
    let bitcoin_chain_tip = bitcoin_chain_tip_ref.block_hash;
    let stacks_chain_tip_block = db
        .get_stacks_chain_tip(&bitcoin_chain_tip)
        .await
        .unwrap()
        .unwrap();

    let withdrawal_request = WithdrawalRequest {
        block_hash: stacks_chain_tip_block.block_hash,
        bitcoin_block_height: bitcoin_chain_tip_ref.block_height - 1,
        ..Faker.fake_with_rng(&mut rng)
    };
    let qualified_id = withdrawal_request.qualified_id();

    db.write_withdrawal_request(&withdrawal_request)
        .await
        .unwrap();

    // Let's put a vote in the database. Let's assume that they voted
    // against it, just because we haven't tested false as `is_accepted`
    // yet.
    let withdrawal_decision = WithdrawalSigner {
        request_id: qualified_id.request_id,
        block_hash: qualified_id.block_hash,
        txid: qualified_id.txid,
        signer_pub_key: *signer_public_key,
        is_accepted: false,
    };
    db.write_withdrawal_signer_decision(&withdrawal_decision)
        .await
        .unwrap();

    // Okay, now lets get the report and check the contents.
    let report = db
        .get_withdrawal_request_report(
            &bitcoin_chain_tip,
            &stacks_chain_tip_block.block_hash,
            &qualified_id,
            signer_public_key,
        )
        .await
        .unwrap()
        .unwrap();

    assert_eq!(report.is_accepted, Some(false));
    assert_eq!(report.status, WithdrawalRequestStatus::Confirmed);
<<<<<<< HEAD
    assert_eq!(report.bitcoin_block_height, withdrawal_request.block_height);
=======
    assert_eq!(
        report.bitcoin_block_height,
        withdrawal_request.bitcoin_block_height
    );
>>>>>>> fae0d17d
    assert_eq!(report.amount, withdrawal_request.amount);
    assert_eq!(report.max_fee, withdrawal_request.max_fee);
    assert_eq!(&report.recipient, withdrawal_request.recipient.deref());
    assert_eq!(report.id, withdrawal_request.qualified_id());

    testing::storage::drop_db(db).await;
}

#[tokio::test]
async fn can_write_and_get_multiple_bitcoin_txs_sighashes() {
    let db = testing::storage::new_test_database().await;

    let sighashes: Vec<BitcoinTxSigHash> = (0..5).map(|_| fake::Faker.fake()).collect();

    db.write_bitcoin_txs_sighashes(&sighashes).await.unwrap();

    let withdrawal_outputs_futures = sighashes
        .iter()
        .map(|sighash| db.will_sign_bitcoin_tx_sighash(&sighash.sighash));

    let results = join_all(withdrawal_outputs_futures).await;

    for (output, result) in sighashes.iter().zip(results) {
        let (result, _) = result.unwrap().unwrap();
        assert_eq!(result, output.will_sign);
    }
    signer::testing::storage::drop_db(db).await;
}

#[tokio::test]
async fn can_write_multiple_bitcoin_withdrawal_outputs() {
    let db = testing::storage::new_test_database().await;

    let outputs: Vec<BitcoinWithdrawalOutput> = (0..5).map(|_| fake::Faker.fake()).collect();

    db.write_bitcoin_withdrawals_outputs(&outputs)
        .await
        .unwrap();

    signer::testing::storage::drop_db(db).await;
}

#[tokio::test]
async fn get_deposit_request_returns_none_for_missing_deposit() {
    let db = testing::storage::new_test_database().await;
    let mut rng = rand::rngs::StdRng::seed_from_u64(51);

    // Create a random txid
    let txid: model::BitcoinTxId = fake::Faker.fake_with_rng(&mut rng);

    // Fetch the deposit request for the fake txid
    let fetched_deposit = db.get_deposit_request(&txid, 0).await.unwrap();

    // Assert that the fetched fee is None
    assert_eq!(fetched_deposit, None);

    signer::testing::storage::drop_db(db).await;
}

#[tokio::test]
async fn get_deposit_request_returns_returns_inserted_deposit_request() {
    let db = testing::storage::new_test_database().await;
    let mut rng = rand::rngs::StdRng::seed_from_u64(51);

    // Create multiple deposit requests
    let deposit_request1: model::DepositRequest = fake::Faker.fake_with_rng(&mut rng);
    let deposit_request2: model::DepositRequest = fake::Faker.fake_with_rng(&mut rng);

    // Insert the deposit requests into the database
    db.write_deposit_request(&deposit_request1).await.unwrap();
    db.write_deposit_request(&deposit_request2).await.unwrap();

    // Fetch deposit requests from the database
    let fetched_deposit1 = db
        .get_deposit_request(&deposit_request1.txid, deposit_request1.output_index)
        .await
        .unwrap();
    let fetched_deposit2 = db
        .get_deposit_request(&deposit_request2.txid, deposit_request2.output_index)
        .await
        .unwrap();

    // Assert that the fetched fees match the inserted fees
    assert_eq!(fetched_deposit1, Some(deposit_request1));
    assert_eq!(fetched_deposit2, Some(deposit_request2));

    signer::testing::storage::drop_db(db).await;
}

/// This struct is for testing different conditions when attempting to
/// retrieve the signers' UTXO.
struct ReorgDescription<const N: usize> {
    /// An array that indicates the height that includes at least one sweep
    /// transaction.
    sweep_heights: [u64; N],
    /// This is the height where there is a reorg.
    reorg_height: u64,
    /// This is the height of the donation. It must be less than or equal
    /// to the minimum sweep height indicated by `sweep_heights`.
    donation_height: u64,
    /// The expected height of the UTXO returned by
    /// [`DbRead::get_signer_utxo`].
    utxo_height: Option<u64>,
    /// When we create sweep package, this field controls how many
    /// transactions are created in the package.
    num_transactions: std::ops::Range<u8>,
}

impl<const N: usize> ReorgDescription<N> {
    fn num_blocks(&self) -> u64 {
        self.sweep_heights.into_iter().max().unwrap_or_default()
    }
}

/// In these tests we check that [`DbRead::get_signer_utxo`] returns the
/// expected UTXO when there is a reorg. The test is set up as follows
/// 1. Populate the database with some minimal bitcoin blockchain data.
/// 2. For each block between the current block and the number-of-blocks to
///    generate, create a random number of transactions where we spend the
///    last output and create a new one.
/// 3. Note the last transaction created in each bitcoin block.
/// 4. Create a new chain starting at the height indicated by
///    `reorg_height`, making sure that it is longer than the current
///    blockchain in the database, so that it is the best chain.
/// 5. Get the signers' UTXO and check that the transaction ID matches the
///    one expected.
#[test_case(ReorgDescription {
    sweep_heights: [0, 3, 4, 5],
    reorg_height: 4,
    donation_height: 0,
    utxo_height: Some(4),
    num_transactions: std::ops::Range { start: 1, end: 2 },
}; "vanilla reorg")]
#[test_case(ReorgDescription {
    sweep_heights: [0, 3, 4, 5],
    reorg_height: 2,
    donation_height: 0,
    utxo_height: Some(0),
    num_transactions: std::ops::Range { start: 1, end: 2 },
}; "near-complete-reorg")]
#[test_case(ReorgDescription {
    sweep_heights: [0, 6, 10, 12],
    reorg_height: 7,
    donation_height: 0,
    utxo_height: Some(6),
    num_transactions: std::ops::Range { start: 1, end: 2 },
}; "partial-reorg")]
#[test_case(ReorgDescription {
    sweep_heights: [0, 6, 20, 21],
    reorg_height: 19,
    donation_height: 0,
    utxo_height: Some(6),
    num_transactions: std::ops::Range { start: 1, end: 2 },
}; "long-gap-reorg")]
#[test_case(ReorgDescription {
    sweep_heights: [3, 4, 5],
    reorg_height: 2,
    donation_height: 3,
    utxo_height: None,
    num_transactions: std::ops::Range { start: 1, end: 2 },
}; "complete-reorg")]
#[test_case(ReorgDescription {
    sweep_heights: [1, 7, 17, 18, 19, 20, 21],
    reorg_height: 16,
    donation_height: 0,
    utxo_height: Some(7),
    num_transactions: std::ops::Range { start: 25, end: 26 },
}; "busy-bridge-with-reorg")]
#[tokio::test]
async fn signer_utxo_reorg_suite<const N: usize>(desc: ReorgDescription<N>) {
    let db = testing::storage::new_test_database().await;
    let mut rng = rand::rngs::StdRng::seed_from_u64(51);

    // We just need some basic data in the database. The only value that
    // matters is `num_bitcoin_blocks`, and it must be positive.
    let num_signers = 3;
    let test_params = testing::storage::model::Params {
        num_bitcoin_blocks: 1,
        num_stacks_blocks_per_bitcoin_block: 1,
        num_deposit_requests_per_block: 0,
        num_withdraw_requests_per_block: 0,
        num_signers_per_request: num_signers,
        consecutive_blocks: false,
    };

    // Let's generate some dummy data and write it into the database.
    let signer_set = testing::wsts::generate_signer_set_public_keys(&mut rng, num_signers);
    let test_data = TestData::generate(&mut rng, &signer_set, &test_params);
    test_data.write_to(&db).await;

    // We need some DKG shares here, since we identify the signers' UTXO by
    // the fact that the signers can sign for the UTXO.
    let dkg_shares: model::EncryptedDkgShares = fake::Faker.fake_with_rng(&mut rng);
    db.write_encrypted_dkg_shares(&dkg_shares).await.unwrap();

    let chain_tip = db.get_bitcoin_canonical_chain_tip().await.unwrap().unwrap();
    let original_chain_tip_ref: model::BitcoinBlockRef = db
        .get_bitcoin_block(&chain_tip)
        .await
        .unwrap()
        .unwrap()
        .into();

    // This will store the last transaction ID for all transaction packages
    // created in a block with a sweep.
    let mut expected_sweep_txids = BTreeMap::new();

    let mut swept_output: model::TxOutput = fake::Faker.fake_with_rng(&mut rng);
    let mut chain_tip_ref = original_chain_tip_ref;
    let mut reorg_block_ref = chain_tip_ref;

    for height in 0..=desc.num_blocks() {
        // We need a UTXO to "bootstrap" the signers, so maybe we should
        // create one now.
        if height == desc.donation_height {
            swept_output.output_type = model::TxOutputType::Donation;
            swept_output.output_index = 0;
            swept_output.amount = 0;
            swept_output.script_pubkey = dkg_shares.script_pubkey.clone();

            let sweep_tx_model = model::Transaction {
                tx_type: model::TransactionType::Donation,
                txid: swept_output.txid.to_byte_array(),
                tx: Vec::new(),
                block_hash: chain_tip_ref.block_hash.to_byte_array(),
            };
            let sweep_tx_ref = model::BitcoinTxRef {
                txid: swept_output.txid,
                block_hash: chain_tip_ref.block_hash,
            };
            db.write_transaction(&sweep_tx_model).await.unwrap();
            db.write_bitcoin_transaction(&sweep_tx_ref).await.unwrap();
            db.write_tx_output(&swept_output).await.unwrap();
        }

        // Maybe there is a sweep package in this bitcoin block. If so
        // let's generate a random number of transactions in a transaction
        // package.
        if desc.sweep_heights.contains(&height) {
            let num_transactions = desc.num_transactions.clone().choose(&mut rng).unwrap();

            for _ in 0..num_transactions {
                let mut swept_prevout: model::TxPrevout = fake::Faker.fake_with_rng(&mut rng);
                swept_prevout.prevout_txid = swept_output.txid;
                swept_prevout.prevout_output_index = 0;
                swept_prevout.prevout_type = model::TxPrevoutType::SignersInput;

                swept_output.txid = swept_prevout.txid;
                swept_output.output_type = model::TxOutputType::SignersOutput;
                swept_output.output_index = 0;
                swept_output.script_pubkey = dkg_shares.script_pubkey.clone();

                let sweep_tx_model = model::Transaction {
                    tx_type: model::TransactionType::SbtcTransaction,
                    txid: swept_prevout.txid.to_byte_array(),
                    tx: Vec::new(),
                    block_hash: chain_tip_ref.block_hash.to_byte_array(),
                };
                let sweep_tx_ref = model::BitcoinTxRef {
                    txid: swept_prevout.txid,
                    block_hash: chain_tip_ref.block_hash,
                };
                db.write_transaction(&sweep_tx_model).await.unwrap();
                db.write_bitcoin_transaction(&sweep_tx_ref).await.unwrap();
                db.write_tx_prevout(&swept_prevout).await.unwrap();
                db.write_tx_output(&swept_output).await.unwrap();

                expected_sweep_txids.insert(height, swept_prevout.txid);
            }
        }

        // We need to note the block that we need to branch from for our reorg.
        if height == desc.reorg_height {
            reorg_block_ref = chain_tip_ref;
        }

        // And now for the blockchain data.
        let (new_data, new_chain_tip_ref) =
            test_data.new_block(&mut rng, &signer_set, &test_params, Some(&chain_tip_ref));
        chain_tip_ref = new_chain_tip_ref;
        new_data.write_to(&db).await;
    }

    // And now for creating the reorg blocks.
    for _ in 0..=(desc.num_blocks() - desc.reorg_height) + 1 {
        let (new_data, new_chain_tip_ref) =
            test_data.new_block(&mut rng, &signer_set, &test_params, Some(&reorg_block_ref));
        reorg_block_ref = new_chain_tip_ref;
        new_data.write_to(&db).await;
    }

    let chain_tip = db.get_bitcoin_canonical_chain_tip().await.unwrap().unwrap();

    // Let's make sure we get the expected signer UTXO.
    let utxo = db.get_signer_utxo(&chain_tip).await.unwrap();
    match desc.utxo_height {
        Some(height) => {
            let txid: model::BitcoinTxId = utxo.unwrap().outpoint.txid.into();
            assert_eq!(&txid, expected_sweep_txids.get(&height).unwrap());
        }
        None => {
            assert!(utxo.is_none());
        }
    };

    signer::testing::storage::drop_db(db).await;
}

fn hex_to_block_hash(hash: &str) -> [u8; 32] {
    hex::decode(hash).unwrap().as_slice().try_into().unwrap()
}

#[tokio::test]
async fn compare_in_memory_bitcoin_chain_tip() {
    let mut rng = rand::rngs::StdRng::seed_from_u64(51);

    let pg_store = testing::storage::new_test_database().await;
    let in_memory_store = storage::in_memory::Store::new_shared();

    let root: BitcoinBlock = fake::Faker.fake_with_rng(&mut rng);
    let mut blocks = vec![root.clone()];
    for block_hash in [
        "FF00000000000000000000000000000000000000000000000000000000000011",
        "11000000000000000000000000000000000000000000000000000000000000FF",
    ] {
        blocks.push(BitcoinBlock {
            block_hash: hex_to_block_hash(block_hash).into(),
            block_height: root.block_height + 1,
            parent_hash: root.block_hash,
        })
    }

    for block in &blocks {
        pg_store.write_bitcoin_block(block).await.unwrap();
        in_memory_store.write_bitcoin_block(block).await.unwrap();
    }

    assert_eq!(
        in_memory_store
            .get_bitcoin_canonical_chain_tip()
            .await
            .expect("failed to get canonical chain tip")
            .expect("no chain tip"),
        pg_store
            .get_bitcoin_canonical_chain_tip()
            .await
            .expect("failed to get canonical chain tip")
            .expect("no chain tip"),
    );

    signer::testing::storage::drop_db(pg_store).await;
}

#[tokio::test]
async fn compare_in_memory_stacks_chain_tip() {
    let mut rng = rand::rngs::StdRng::seed_from_u64(51);

    let pg_store = testing::storage::new_test_database().await;
    let in_memory_store = storage::in_memory::Store::new_shared();

    let root_anchor: BitcoinBlock = fake::Faker.fake_with_rng(&mut rng);

    pg_store.write_bitcoin_block(&root_anchor).await.unwrap();
    in_memory_store
        .write_bitcoin_block(&root_anchor)
        .await
        .unwrap();

    let root: StacksBlock = fake::Faker.fake_with_rng(&mut rng);

    let mut blocks = vec![root.clone()];
    for block_hash in [
        "FF00000000000000000000000000000000000000000000000000000000000011",
        "11000000000000000000000000000000000000000000000000000000000000FF",
    ] {
        blocks.push(StacksBlock {
            block_hash: hex_to_block_hash(block_hash).into(),
            block_height: root.block_height + 1,
            parent_hash: root.block_hash,
            bitcoin_anchor: root_anchor.block_hash,
        })
    }

    for block in &blocks {
        pg_store.write_stacks_block(block).await.unwrap();
        in_memory_store.write_stacks_block(block).await.unwrap();
    }

    assert_eq!(
        in_memory_store
            .get_bitcoin_canonical_chain_tip()
            .await
            .expect("failed to get canonical chain tip")
            .expect("no chain tip"),
        root_anchor.block_hash
    );
    assert_eq!(
        pg_store
            .get_bitcoin_canonical_chain_tip()
            .await
            .expect("failed to get canonical chain tip")
            .expect("no chain tip"),
        root_anchor.block_hash
    );

    assert_eq!(
        in_memory_store
            .get_stacks_chain_tip(&root_anchor.block_hash)
            .await
            .expect("failed to get canonical chain tip")
            .expect("no chain tip"),
        pg_store
            .get_stacks_chain_tip(&root_anchor.block_hash)
            .await
            .expect("failed to get canonical chain tip")
            .expect("no chain tip"),
    );

    signer::testing::storage::drop_db(pg_store).await;
}

#[tokio::test]
async fn write_and_get_dkg_shares_is_pending() {
    let db = testing::storage::new_test_database().await;

    let insert = EncryptedDkgShares {
        aggregate_key: fake::Faker.fake(),
        tweaked_aggregate_key: fake::Faker.fake(),
        encrypted_private_shares: vec![],
        script_pubkey: fake::Faker.fake(),
        public_shares: vec![],
        signer_set_public_keys: vec![],
        signature_share_threshold: 1,
        dkg_shares_status: DkgSharesStatus::Unverified,
        ..fake::Faker.fake()
    };

    db.write_encrypted_dkg_shares(&insert).await.unwrap();

    let select = db
        .get_encrypted_dkg_shares(insert.aggregate_key)
        .await
        .expect("database error")
        .expect("no shares found");

    assert_eq!(insert, select);

    signer::testing::storage::drop_db(db).await;
}

#[test(tokio::test)]
async fn verify_dkg_shares_succeeds() {
    let db = testing::storage::new_test_database().await;

    // We start with a pending entry.
    let insert = EncryptedDkgShares {
        dkg_shares_status: DkgSharesStatus::Unverified,
        ..Faker.fake()
    };

    // Write the dkg_shares entry.
    db.write_encrypted_dkg_shares(&insert).await.unwrap();

    // Now to verify the shares.
    let result = db.verify_dkg_shares(insert.aggregate_key).await.unwrap();
    assert!(result, "verify failed, when it should succeed");

    // Get the dkg_shares entry.
    let select = db
        .get_encrypted_dkg_shares(insert.aggregate_key)
        .await
        .expect("database error")
        .expect("no shares found");

    // Assert that the status is now verified and that the block hash and height
    // are correct, and that the rest of the fields remain the same.
    let compare = EncryptedDkgShares {
        dkg_shares_status: DkgSharesStatus::Verified,
        ..insert.clone()
    };
    assert_eq!(select, compare);

    signer::testing::storage::drop_db(db).await;
}

#[tokio::test]
async fn revoke_dkg_shares_succeeds() {
    let db = testing::storage::new_test_database().await;

    // We start with a pending entry.
    let insert = EncryptedDkgShares {
        dkg_shares_status: DkgSharesStatus::Unverified,
        ..Faker.fake()
    };

    // Write the dkg_shares entry.
    db.write_encrypted_dkg_shares(&insert).await.unwrap();

    // Now try to fail the keys.
    let result = db.revoke_dkg_shares(insert.aggregate_key).await.unwrap();
    assert!(result, "revoke failed, when it should succeed");

    // Get the dkg_shares entry we just inserted.
    let select = db
        .get_encrypted_dkg_shares(insert.aggregate_key)
        .await
        .expect("database error")
        .expect("no shares found");

    // Assert that the status is now revoked and that the rest of the fields
    // remain the same.
    let compare = EncryptedDkgShares {
        dkg_shares_status: DkgSharesStatus::Failed,
        ..insert.clone()
    };
    assert_eq!(select, compare);

    signer::testing::storage::drop_db(db).await;
}

/// This test checks that DKG shares verification status follows a one-way state transition:
///
/// 1. Unverified -> Verified: Once shares are verified, they cannot be revoked
/// 2. Unverified -> Failed: Once shares are marked as failed, they cannot be verified
///
/// The test verifies both transition paths:
/// - Unverified -> Verified -> (attempt revoke, stays Verified)
/// - Unverified -> Failed -> (attempt verify, stays Failed)
#[tokio::test]
async fn verification_status_one_way_street() {
    let db = testing::storage::new_test_database().await;

    // We start with a pending entry.
    let insert = EncryptedDkgShares {
        dkg_shares_status: DkgSharesStatus::Unverified,
        ..Faker.fake()
    };

    // Write the dkg_shares entry.
    db.write_encrypted_dkg_shares(&insert).await.unwrap();

    // Now try to verify.
    let result = db.verify_dkg_shares(insert.aggregate_key).await.unwrap();
    assert!(result, "verify failed, when it should succeed");

    let select1 = db
        .get_encrypted_dkg_shares(insert.aggregate_key)
        .await
        .expect("database error")
        .expect("no shares found");

    assert_eq!(select1.dkg_shares_status, DkgSharesStatus::Verified);

    // Now try to revoke. This shouldn't have any effect because we have
    // verified the shares already.
    let result = db.revoke_dkg_shares(insert.aggregate_key).await.unwrap();
    assert!(!result, "revoking succeeded, when it should fail");

    // Get the dkg_shares entry we just inserted.
    let select2 = db
        .get_encrypted_dkg_shares(insert.aggregate_key)
        .await
        .expect("database error")
        .expect("no shares found");

    let compare = EncryptedDkgShares {
        dkg_shares_status: DkgSharesStatus::Verified,
        ..insert
    };

    assert_eq!(select1, select2);
    assert_eq!(select1, compare);

    // We start with a pending entry.
    let insert = EncryptedDkgShares {
        dkg_shares_status: DkgSharesStatus::Unverified,
        ..Faker.fake()
    };

    // Write the dkg_shares entry.
    db.write_encrypted_dkg_shares(&insert).await.unwrap();

    // Now try to revoke.
    let result = db.revoke_dkg_shares(insert.aggregate_key).await.unwrap();
    assert!(result, "revoke failed, when it should succeed");

    let select1 = db
        .get_encrypted_dkg_shares(insert.aggregate_key)
        .await
        .expect("database error")
        .expect("no shares found");

    assert_eq!(select1.dkg_shares_status, DkgSharesStatus::Failed);

    // Now try to verify them. This should be a no-op, since the keys have
    // already been marked as failed.
    let result = db.verify_dkg_shares(insert.aggregate_key).await.unwrap();
    assert!(!result, "verify succeeded, when it should fail");

    // Get the dkg_shares entry we just inserted.
    let select2 = db
        .get_encrypted_dkg_shares(insert.aggregate_key)
        .await
        .expect("database error")
        .expect("no shares found");

    let compare = EncryptedDkgShares {
        dkg_shares_status: DkgSharesStatus::Failed,
        ..insert
    };

    assert_eq!(select1, select2);
    assert_eq!(select1, compare);

    signer::testing::storage::drop_db(db).await;
}

#[tokio::test]
async fn get_stacks_anchor_block_ref_works() {
    let db = testing::storage::new_test_database().await;

    let bitcoin_genesis: BitcoinBlock = fake::Faker.fake();
    db.write_bitcoin_block(&bitcoin_genesis).await.unwrap();
    for _ in 0..100 {}

    let anchor_block: BitcoinBlock = fake::Faker.fake();
    let anchor_block_ref = anchor_block.clone().into();
    let stacks_block = model::StacksBlock {
        bitcoin_anchor: anchor_block.block_hash,
        ..fake::Faker.fake()
    };

    db.write_bitcoin_block(&anchor_block).await.unwrap();
    db.write_stacks_block(&stacks_block).await.unwrap();

    let select = db
        .get_stacks_anchor_block_ref(&stacks_block.block_hash)
        .await
        .expect("failed to query db");

    assert_eq!(select, Some(anchor_block_ref));

    signer::testing::storage::drop_db(db).await;
}

/// We have no FK constraint from `bitcoin_anchor` to
/// `bitcoin_blocks.block_hash`, so we need to support this case.
#[tokio::test]
async fn get_stacks_anchor_block_ref_missing_anchor() {
    let db = testing::storage::new_test_database().await;

    let stacks_block = Faker.fake();

    db.write_stacks_block(&stacks_block).await.unwrap();

    let select = db
        .get_stacks_anchor_block_ref(&stacks_block.block_hash)
        .await
        .expect("failed to query db");

    assert_eq!(select, None);

    signer::testing::storage::drop_db(db).await;
}

#[tokio::test]
async fn get_stacks_anchor_block_ref_missing_stacks_block() {
    let db = testing::storage::new_test_database().await;

    let stacks_block_hash = Faker.fake();

    let select = db
        .get_stacks_anchor_block_ref(&stacks_block_hash)
        .await
        .expect("failed to query db");

    assert_eq!(select, None);

    signer::testing::storage::drop_db(db).await;
}<|MERGE_RESOLUTION|>--- conflicted
+++ resolved
@@ -3864,14 +3864,10 @@
 
     assert_eq!(report.is_accepted, Some(false));
     assert_eq!(report.status, WithdrawalRequestStatus::Confirmed);
-<<<<<<< HEAD
-    assert_eq!(report.bitcoin_block_height, withdrawal_request.block_height);
-=======
     assert_eq!(
         report.bitcoin_block_height,
         withdrawal_request.bitcoin_block_height
     );
->>>>>>> fae0d17d
     assert_eq!(report.amount, withdrawal_request.amount);
     assert_eq!(report.max_fee, withdrawal_request.max_fee);
     assert_eq!(&report.recipient, withdrawal_request.recipient.deref());
