--- conflicted
+++ resolved
@@ -259,21 +259,12 @@
         // Calculate the minimum processable block height for withdrawals.
         let min_withdrawal_block_height = bitcoin_chain_tip
             .block_height
-<<<<<<< HEAD
             .saturating_sub(crate::WITHDRAWAL_BLOCKS_EXPIRY.into());
 
         // Get pending withdrawals from storage.
         let withdrawals_in_storage = storage
             .get_pending_accepted_withdrawal_requests(
-                &bitcoin_chain_tip.block_hash,
-=======
-            .saturating_sub(crate::WITHDRAWAL_BLOCKS_EXPIRY);
-
-        // Get pending withdrawals from storage
-        let withdrawals_in_storage = storage
-            .get_pending_accepted_withdrawal_requests(
                 bitcoin_chain_tip.as_ref(),
->>>>>>> a38a638e
                 &stacks_chain_tip,
                 min_withdrawal_block_height,
                 self.signing_threshold,
