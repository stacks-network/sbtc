//! # Transaction coordinator
//!
//! This module contains the transaction coordinator, which is the component of the sBTC signer
//! responsible for constructing transactions and coordinating signing rounds.
//!
//! For more details, see the [`TxCoordinatorEventLoop`] documentation.

use std::collections::BTreeSet;

use blockstack_lib::chainstate::stacks::StacksTransaction;
use futures::FutureExt;
use futures::StreamExt as _;
use futures::TryStreamExt;
use sha2::Digest;
use tokio_stream::wrappers::BroadcastStream;

use crate::bitcoin::utxo;
use crate::bitcoin::BitcoinInteract;
use crate::context::TxCoordinatorEvent;
use crate::context::TxSignerEvent;
use crate::context::{messaging::SignerEvent, messaging::SignerSignal, Context};
<<<<<<< HEAD
use crate::ecdsa::SignEcdsa as _;
=======
use crate::ecdsa::Signed;
>>>>>>> 403b5035
use crate::error::Error;
use crate::keys::PrivateKey;
use crate::keys::PublicKey;
use crate::message;
use crate::message::Payload;
use crate::message::SignerMessage;
use crate::message::StacksTransactionSignRequest;
use crate::network;
use crate::signature::SighashDigest;
use crate::stacks::api::FeePriority;
use crate::stacks::api::StacksInteract;
use crate::stacks::api::SubmitTxResponse;
use crate::stacks::contracts::CompleteDepositV1;
use crate::stacks::contracts::ContractCall;
use crate::stacks::wallet::MultisigTx;
use crate::stacks::wallet::SignerWallet;
use crate::storage::model;
use crate::storage::model::StacksTxId;
use crate::storage::DbRead as _;
use crate::wsts_state_machine::CoordinatorStateMachine;

use bitcoin::hashes::Hash as _;
use wsts::state_machine::coordinator::Coordinator as _;
use wsts::state_machine::coordinator::State as WstsCoordinatorState;
use wsts::state_machine::OperationResult as WstsOperationResult;
use wsts::state_machine::StateMachine as _;

#[cfg_attr(doc, aquamarine::aquamarine)]
/// # Transaction coordinator event loop
///
/// This struct contains the implementation of the transaction coordinator
/// logic. The coordinator subscribes to [`TxSignerEvent::NewRequestsHandled`]
/// events (from the transaction signer) and listens to signer messages over the
/// signer P2P network.
///
/// The transaction coordinator will look up the canonical chain tip from the
/// database upon receiving a [`TxSignerEvent::NewRequestsHandled`] event from
/// the transaction signer. This tip is used to decide whether this particular
/// signer is selected as the signers' coordinator or if it should be passive in
/// favor of another signer as the coordinator in the signer network.
///
/// When the coordinator is selected, that coordinator will begin by looking up
/// the signer UTXO, and do a fee rate estimation for both Bitcoin and Stacks.
/// With that in place it will proceed to look up any pending[^1] and active[^2]
/// requests to process.
///
/// The pending requests are used to construct a transaction package, which is a
/// set of bitcoin transactions fulfilling a subset of the requests. Which
/// pending requests that end up in the transaction package depends on the
/// amount of signers deciding to accept the request, and on the maximum fee
/// allowed in the requests. Once the package has been constructed, the
/// coordinator proceeds by coordinating WSTS signing rounds for each of the
/// transactions in the package. The signed transactions are then broadcast to
/// bitcoin.

/// Pending deposit and withdrawal requests are used to construct a Bitcoin
/// transaction package consisting of a set of inputs and outputs that fulfill
/// these requests. The fulfillment of pending requests in the transaction
/// package depends on the number of signers agreeing to accept each request and
/// the maximum fee stipulated in the request. Once the package is assembled,
/// the coordinator coordinates WSTS signing rounds for each transaction within
/// the package. The successfully signed transactions are then broadcast to the
/// Bitcoin network.
///
/// For the active requests, the coordinator will go over each one and create
/// appropriate stacks response transactions (which are the `withdrawal-accept`,
/// `withdrawal-reject` and `deposit-accept` contract calls). These transactions
/// are sent through the signers for signatures, and once enough signatures has
/// been gathered, the coordinator broadcasts them to the Stacks blockchain.
///
/// [^1]: A deposit or withdraw request is considered pending if it is confirmed
///       on chain but hasn't been fulfilled in an sBTC transaction yet.
/// [^2]: A deposit or withdraw request is considered active if has been
///       fulfilled in an sBTC transaction,
///       but the result hasn't been acknowledged on Stacks as a
///       `deposit-accept`, `withdraw-accept` or `withdraw-reject` transaction.
///
/// The whole flow is illustrated in the following flowchart.
///
/// ```mermaid
/// flowchart TD
///     SM[New requests handled notification] --> GCT(Get canonical chain tip)
///     GCT --> ISC{Is selected?}
///     ISC --> |No| DONE[Done]
///     ISC --> |Yes| GSU(Get signer UTXO)
///     GSU --> ESF(Estimate fee rates)
///
///     ESF --> GPR(Get accepted pending requests)
///     GPR --> CTP(Compute transaction package)
///     CTP --> CSR(Coordinate signing rounds)
///     CSR --> BST(Broadcast signed transactions)
///
///     ESF --> GAR(Get active requests)
///     GAR --> CRT(Construct response transactions)
///     CRT --> CMS(Coordinate multisig signature gather)
///     CMS --> BST
///     BST --> DONE
/// ```
#[derive(Debug)]
pub struct TxCoordinatorEventLoop<Context, Network> {
    /// The signer context.
    pub context: Context,
    /// Interface to the signer network.
    pub network: Network,
    /// Private key of the coordinator for network communication.
    pub private_key: PrivateKey,
    /// the number of signatures required.
    pub threshold: u16,
    /// How many bitcoin blocks back from the chain tip the signer will
    /// look for requests.
    pub context_window: u16,
    /// The maximum duration of a signing round before the coordinator will
    /// time out and return an error.
    pub signing_round_max_duration: std::time::Duration,
    /// The maximum duration of distributed key generation before the
    /// coordinator will time out and return an error.
    pub dkg_max_duration: std::time::Duration,
}

impl<C, N> TxCoordinatorEventLoop<C, N>
where
    C: Context,
    N: network::MessageTransfer,
{
    /// Run the coordinator event loop
    #[tracing::instrument(skip(self))]
    pub async fn run(mut self) -> Result<(), Error> {
        tracing::info!("starting transaction coordinator event loop");
        let mut term = self.context.get_termination_handle();
        let mut signal_rx = self.context.get_signal_receiver();

        loop {
            tokio::select! {
                _ = term.wait_for_shutdown() => {
                    tracing::info!("received termination signal");
                    break;
                },
                signal = signal_rx.recv() => match signal {
                    // We're only interested in notifications from the transaction
                    // signer indicating that it has handled new requests.
                    Ok(SignerSignal::Event(SignerEvent::TxSigner(TxSignerEvent::NewRequestsHandled))) => {
                        tracing::debug!("received block observer notification");
                        let _ = self.process_new_blocks().await
                            .inspect_err(|error| tracing::error!(?error, "error processing new blocks; skipping this round"));
                    },
                    // If we get an error receiving,
                    Err(error) => {
                        tracing::error!(?error, "error receiving signal; application is probably shutting down");
                        break;
                    },
                    // Otherwise, we've received some other signal that we're not interested
                    // in, so we just continue.
                    _ => {}
                },
            }
        }

        tracing::info!("transaction coordinator event loop is stopping");

        Ok(())
    }

    /// Receive the next message. This message could be from over the
    /// network or from.
    async fn receive_message(&mut self) -> Signed<SignerMessage> {
        let signal_rx = self.context.get_signal_receiver();
        // Turn the reciever into a stream that returns messages that have
        // been sent by the TxSignerEventLoop.
        let stream1 = BroadcastStream::new(signal_rx)
            .filter_map(|msg| async move { msg.ok()?.tx_signer_generated() });

        // We should potentially turn this into a stream that only returns
        // successful responses.
        let stream2 = self
            .network
            .receive()
            .into_stream()
            .inspect_err(|error| tracing::warn!(%error, "received an error from the network"))
            .filter_map(|x| std::future::ready(x.ok()));

        // The `.select_next_some()` method requires the streams to
        // implement `Unpin`.
        tokio::pin!(stream1);
        tokio::pin!(stream2);

        futures::stream::select(stream1, stream2)
            .select_next_some()
            .await
    }

    #[tracing::instrument(skip(self))]
    async fn process_new_blocks(&mut self) -> Result<(), Error> {
        let bitcoin_chain_tip = self
            .context
            .get_storage()
            .get_bitcoin_canonical_chain_tip()
            .await?
            .ok_or(Error::NoChainTip)?;

<<<<<<< HEAD
        // We first need to determine if we are the coordinator, so we need
        // to know the current signing set. If we are the coordinator then
        // we need to know the aggregate key for constructing bitcoin
        // transactions. We need to know the current signing set and the
        // current aggregate key.
        let (maybe_aggregate_key, signer_public_keys) = self
            .get_signer_set_and_aggregate_key(&bitcoin_chain_tip)
=======
        let (aggregate_key, signer_public_keys) = self
            .get_signer_set_and_aggregate_key(&bitcoin_chain_tip)
            .await?;

        if self.is_coordinator(&bitcoin_chain_tip, &signer_public_keys)? {
            self.construct_and_sign_bitcoin_sbtc_transactions(
                &bitcoin_chain_tip,
                &aggregate_key,
                &signer_public_keys,
            )
>>>>>>> 403b5035
            .await?;

        // If we are not the coordinator, then we have no business
        // coordinating DKG or constructing bitcoin and stacks
        // transactions, might as well return early.
        if !self.is_coordinator(&bitcoin_chain_tip, &signer_public_keys) {
            tracing::debug!("We are not the coordinator, so nothing to do");
            return Ok(());
        }

        tracing::debug!("We are the coordinator, we may need to coordinate DKG");
        // If Self::get_signer_set_and_aggregate_key did not return an
        // aggregate key, then we know that we have not run DKG yet. Since
        // we are the signer, we should coordinate DKG.
        let aggregate_key = match maybe_aggregate_key {
            Some(key) => key,
            // This function returns the new DKG aggregate key.
            None => self.coordinate_dkg(&bitcoin_chain_tip).await?,
        };

        self.construct_and_sign_bitcoin_sbtc_transactions(
            &bitcoin_chain_tip,
            &aggregate_key,
            &signer_public_keys,
        )
        .await?;

        self.construct_and_sign_stacks_sbtc_response_transactions(
            &bitcoin_chain_tip,
            &aggregate_key,
        )
        .await?;

        Ok(())
    }

    /// Construct and coordinate WSTS signing rounds for sBTC transactions on Bitcoin,
    /// fulfilling pending deposit and withdraw requests.
    #[tracing::instrument(skip(self))]
    async fn construct_and_sign_bitcoin_sbtc_transactions(
        &mut self,
        bitcoin_chain_tip: &model::BitcoinBlockHash,
        aggregate_key: &PublicKey,
        signer_public_keys: &BTreeSet<PublicKey>,
    ) -> Result<(), Error> {
        let pending_requests_fut =
            self.get_pending_requests(bitcoin_chain_tip, aggregate_key, signer_public_keys);

        // If Self::get_pending_requests returns Ok(None) then there are no
        // requests to respond to, so let's just exit.
        let Some(pending_requests) = pending_requests_fut.await? else {
            return Ok(());
        };

        let transaction_package = pending_requests.construct_transactions()?;

        for transaction in transaction_package {
            self.sign_and_broadcast(
                bitcoin_chain_tip,
                aggregate_key,
                signer_public_keys,
                transaction,
            )
            .await?;
        }

        Ok(())
    }

    /// Construct and coordinate signing rounds for `deposit-accept`,
    /// `withdraw-accept` and `withdraw-reject` transactions.
    ///
    /// # Notes
    ///
    /// This function does the following.
    /// 1. Load the stacks wallet from the database. This wallet is
    ///    determined by the public keys and threshold stored in the last
    ///    [`RotateKeysTransaction`] object that is returned from the
    ///    database.
    /// 2. Fetch all requests from the database where we can finish the
    ///    fulfillment with only a Stacks transaction. These are requests
    ///    that where we have a response transactions on bitcoin fulfilling
    ///    the deposit or withdrawal request.
    /// 3. Construct a sign-request object for each of the requests
    ///    identified in (2).
    /// 4. Broadcast this sign-request to the network and wait for
    ///    responses.
    /// 5. If there are enough signatures then broadcast the transaction.
    #[tracing::instrument(skip_all)]
    async fn construct_and_sign_stacks_sbtc_response_transactions(
        &mut self,
        chain_tip: &model::BitcoinBlockHash,
        bitcoin_aggregate_key: &PublicKey,
    ) -> Result<(), Error> {
        let wallet = SignerWallet::load(&self.context, chain_tip).await?;
        let stacks = self.context.get_stacks_client();

        // Fetch deposit and withdrawal requests from the database where
        // there has been a confirmed bitcoin transaction associated with
        // the request.
        //
        // For deposits, there will be at most one such bitcoin transaction
        // on the blockchain identified by the chain tip, where an input is
        // the deposit UTXO.
        //
        // For withdrawals, we need to have a record of the `request_id`
        // associated with the bitcoin transaction's outputs.

        let deposit_requests = self
            .context
            .get_storage()
            .get_swept_deposit_requests(chain_tip, self.context_window)
            .await?;

        if deposit_requests.is_empty() {
            return Ok(());
        }

        // We need to know the nonce to use, so we reach out to our stacks
        // node for the account information for our multi-sig address.
        //
        // Note that the wallet object will automatically increment the
        // nonce for each transaction that it creates.
        let account = stacks.get_account(wallet.address()).await?;
        wallet.set_nonce(account.nonce);

        for req in deposit_requests {
            let outpoint = req.deposit_outpoint();
            let sign_request_fut =
                self.construct_deposit_stacks_sign_request(req, bitcoin_aggregate_key, &wallet);

            let (sign_request, multi_tx) = match sign_request_fut.await {
                Ok(res) => res,
                Err(error) => {
                    tracing::error!(%error, "could not construct a transaction completing the deposit request");
                    continue;
                }
            };

            // If we fail to sign the transaction for some reason, we
            // decrement the nonce by one, and try the next transaction.
            // This is not a fatal error, since we could fail to sign the
            // transaction because someone else is now the coordinator, and
            // all of the signers are now ignoring us.
            let process_request_fut =
                self.process_sign_request(sign_request, chain_tip, multi_tx, &wallet);

            match process_request_fut.await {
                Ok(txid) => {
                    tracing::info!(%txid, "successfully submitted complete-deposit transaction")
                }
                Err(error) => {
                    tracing::warn!(
                        %error,
                        txid = %outpoint.txid,
                        vout = %outpoint.vout,
                        "could not process the stacks sign request for a deposit"
                    );
                    wallet.set_nonce(wallet.get_nonce().saturating_sub(1));
                }
            }
        }

        Ok(())
    }

    /// Sign and broadcast the stacks transaction
    async fn process_sign_request(
        &mut self,
        sign_request: StacksTransactionSignRequest,
        chain_tip: &model::BitcoinBlockHash,
        multi_tx: MultisigTx,
        wallet: &SignerWallet,
    ) -> Result<StacksTxId, Error> {
        let tx = self
            .sign_stacks_transaction(sign_request, multi_tx, chain_tip, wallet)
            .await?;

        match self.context.get_stacks_client().submit_tx(&tx).await {
            Ok(SubmitTxResponse::Acceptance(txid)) => Ok(txid.into()),
            Ok(SubmitTxResponse::Rejection(err)) => Err(err.into()),
            Err(err) => Err(err),
        }
    }

    /// Transform the swept deposit request into a Stacks sign request
    /// object.
    ///
    /// This function uses bitcoin-core to help with the fee assessment of
    /// the deposit request, and stacks-core for fee estimation of the
    /// transaction.
    #[tracing::instrument(skip_all)]
    async fn construct_deposit_stacks_sign_request(
        &self,
        req: model::SweptDepositRequest,
        bitcoin_aggregate_key: &PublicKey,
        wallet: &SignerWallet,
    ) -> Result<(StacksTransactionSignRequest, MultisigTx), Error> {
        let tx_info = self
            .context
            .get_bitcoin_client()
            .get_tx_info(&req.sweep_txid, &req.sweep_block_hash)
            .await?
            .ok_or_else(|| {
                Error::BitcoinTxMissing(req.sweep_txid.into(), Some(req.sweep_block_hash.into()))
            })?;

        let outpoint = req.deposit_outpoint();
        let assessed_bitcoin_fee = tx_info
            .assess_input_fee(&outpoint)
            .ok_or_else(|| Error::OutPointMissing(outpoint))?;

        // TODO: we should validate the contract call before asking others
        // to sign it.
        let contract_call = ContractCall::CompleteDepositV1(CompleteDepositV1 {
            amount: req.amount - assessed_bitcoin_fee.to_sat(),
            outpoint,
            recipient: req.recipient.into(),
            deployer: self.context.config().signer.deployer,
            sweep_txid: req.sweep_txid,
            sweep_block_hash: req.sweep_block_hash,
            sweep_block_height: req.sweep_block_height,
        });

        // Complete deposit requests should be done as soon as possible, so
        // we set the fee rate to the high priority fee.
        let tx_fee = self
            .context
            .get_stacks_client()
            .estimate_fees(&contract_call, FeePriority::High)
            .await?;

        let multi_tx = MultisigTx::new_tx(&contract_call, wallet, tx_fee);
        let tx = multi_tx.tx();

        let sign_request = StacksTransactionSignRequest {
            aggregate_key: *bitcoin_aggregate_key,
            contract_call,
            nonce: tx.get_origin_nonce(),
            tx_fee: tx.get_tx_fee(),
            digest: tx.digest(),
            txid: tx.txid(),
        };

        Ok((sign_request, multi_tx))
    }

    /// Attempt to sign the stacks transaction.
    async fn sign_stacks_transaction(
        &mut self,
        req: StacksTransactionSignRequest,
        mut multi_tx: MultisigTx,
        chain_tip: &model::BitcoinBlockHash,
        wallet: &SignerWallet,
    ) -> Result<StacksTransaction, Error> {
        let txid = req.txid;

        // We ask for the signers to sign our transaction (including
        // ourselves, via our tx signer event loop)
        self.send_message(req, chain_tip).await?;

        let max_duration = self.signing_round_max_duration;

        let future = async {
            while multi_tx.num_signatures() < wallet.signatures_required() {
                let msg = self.receive_message().await;
                // TODO: We need to verify these messages, but it is best
                // to do that at the source when we receive the message.

                if &msg.bitcoin_chain_tip != chain_tip {
                    tracing::warn!(?msg, "concurrent signing round message observed");
                    continue;
                }

                let sig = match msg.inner.payload {
                    Payload::StacksTransactionSignature(sig) if sig.txid == txid => sig,
                    _ => continue,
                };

                if let Err(error) = multi_tx.add_signature(sig.signature) {
                    tracing::warn!(
                        %txid,
                        %error,
                        offending_public_key = %msg.signer_pub_key,
                        "got an invalid signature"
                    );
                }
            }

            Ok::<_, Error>(multi_tx.finalize_transaction())
        };

        tokio::time::timeout(max_duration, future)
            .await
            .map_err(|_| Error::SignatureTimeout(txid))?
    }

    /// Coordinate a signing round for the given request
    /// and broadcast it once it's signed.
    #[tracing::instrument(skip(self))]
    async fn sign_and_broadcast(
        &mut self,
        bitcoin_chain_tip: &model::BitcoinBlockHash,
        aggregate_key: &PublicKey,
        signer_public_keys: &BTreeSet<PublicKey>,
        mut transaction: utxo::UnsignedTransaction<'_>,
    ) -> Result<(), Error> {
        let mut coordinator_state_machine = CoordinatorStateMachine::load(
            &mut self.context.get_storage_mut(),
            *aggregate_key,
            signer_public_keys.clone(),
            self.threshold,
            self.private_key,
        )
        .await?;

        let sighashes = transaction.construct_digests()?;
        let msg = sighashes.signers.to_raw_hash().to_byte_array();

        let txid = transaction.tx.compute_txid();

        let signature = self
            .coordinate_signing_round(
                bitcoin_chain_tip,
                &mut coordinator_state_machine,
                txid,
                &msg,
            )
            .await?;

        let signature = bitcoin::taproot::Signature {
            signature: secp256k1::schnorr::Signature::from_slice(&signature.to_bytes())
                .map_err(|_| Error::TypeConversion)?,
            sighash_type: bitcoin::TapSighashType::Default,
        };
        let signer_witness = bitcoin::Witness::p2tr_key_spend(&signature);

        let mut deposit_witness = Vec::new();

        for (deposit, sighash) in sighashes.deposits.into_iter() {
            let msg = sighash.to_raw_hash().to_byte_array();

            let signature = self
                .coordinate_signing_round(
                    bitcoin_chain_tip,
                    &mut coordinator_state_machine,
                    txid,
                    &msg,
                )
                .await?;

            let signature = bitcoin::taproot::Signature {
                signature: secp256k1::schnorr::Signature::from_slice(&signature.to_bytes())
                    .map_err(|_| Error::TypeConversion)?,
                sighash_type: bitcoin::TapSighashType::Default,
            };

            let witness = deposit.construct_witness_data(signature);

            deposit_witness.push(witness);
        }

        let witness_data: Vec<bitcoin::Witness> = std::iter::once(signer_witness)
            .chain(deposit_witness)
            .collect();

        transaction
            .tx
            .input
            .iter_mut()
            .zip(witness_data)
            .for_each(|(tx_in, witness)| {
                tx_in.witness = witness;
            });

        self.context
            .get_bitcoin_client()
            .broadcast_transaction(&transaction.tx)
            .await?;

        Ok(())
    }

    #[tracing::instrument(skip_all)]
    async fn coordinate_signing_round(
        &mut self,
        bitcoin_chain_tip: &model::BitcoinBlockHash,
        coordinator_state_machine: &mut CoordinatorStateMachine,
        txid: bitcoin::Txid,
        msg: &[u8],
    ) -> Result<wsts::taproot::SchnorrProof, Error> {
        let outbound = coordinator_state_machine
            .start_signing_round(msg, true, None)
            .map_err(Error::wsts_coordinator)?;

        let msg = message::WstsMessage { txid, inner: outbound.msg };
        self.send_message(msg, bitcoin_chain_tip).await?;

        let max_duration = self.signing_round_max_duration;
        let run_signing_round =
            self.drive_wsts_state_machine(bitcoin_chain_tip, coordinator_state_machine, txid);

        let operation_result = tokio::time::timeout(max_duration, run_signing_round)
            .await
            .map_err(|_| Error::CoordinatorTimeout(max_duration.as_secs()))??;

        match operation_result {
            WstsOperationResult::SignTaproot(signature) => Ok(signature),
            _ => Err(Error::UnexpectedOperationResult),
        }
    }

<<<<<<< HEAD
    /// Set up a WSTS coordinator state machine and run DKG with the other
    /// signers in the signing set.
    #[tracing::instrument(skip_all)]
    async fn coordinate_dkg(
        &mut self,
        chain_tip: &model::BitcoinBlockHash,
    ) -> Result<PublicKey, Error> {
        tracing::info!("Coordinating DKG");
        // Get the current signer set for running DKG.
        //
        // Also, note that in order to change the signing set we must first
        // run DKG (which the current function is doing), and DKG requires
        // us to define signing set (which is returned in the next
        // non-comment line). That function essentially uses the signing
        // set of the last DKG (either through the last rotate-keys
        // contract call or from the `dkg_shares` table) so we wind up
        // never changing the signing set.
        let (_, signer_set) = self.get_signer_set_and_aggregate_key(chain_tip).await?;

        let mut state_machine =
            CoordinatorStateMachine::new(signer_set, self.threshold, self.private_key);

        // Okay let's move the coordinator state machine to the beginning
        // of the DKG phase.
        state_machine
            .move_to(WstsCoordinatorState::DkgPublicDistribute)
            .map_err(Error::wsts_coordinator)?;

        let outbound = state_machine
            .start_public_shares()
            .map_err(Error::wsts_coordinator)?;

        // We identify the DKG round by a 32-byte hash which we throw
        // around as a bitcoin transaction ID, even when it is not one. We
        // should probably change this
        let identifier = self.coordinator_id(chain_tip);
        let txid = bitcoin::Txid::from_byte_array(identifier);
        let msg = message::WstsMessage { txid, inner: outbound.msg };

        // This message effectively kicks off DKG. The `TxSignerEventLoop`s
        // running on the signers will pick up this message and act on it,
        // including our own. When they do they create a signing state
        // machine and begin DKG.
        self.send_message(msg, chain_tip).await?;

        // Now that DKG has "begun" we need to drive it to completion.
        let max_duration = self.dkg_max_duration;
        let dkg_fut = self.drive_wsts_state_machine(chain_tip, &mut state_machine, txid);

        let operation_result = tokio::time::timeout(max_duration, dkg_fut)
            .await
            .map_err(|_| Error::CoordinatorTimeout(max_duration.as_secs()))??;

        match operation_result {
            WstsOperationResult::Dkg(aggregate_key) => PublicKey::try_from(&aggregate_key),
            _ => Err(Error::UnexpectedOperationResult),
        }
    }

    #[tracing::instrument(skip_all)]
    async fn drive_wsts_state_machine(
=======
    #[tracing::instrument(skip_all)]
    async fn relay_messages_to_wsts_state_machine_until_signature_created(
>>>>>>> 403b5035
        &mut self,
        bitcoin_chain_tip: &model::BitcoinBlockHash,
        coordinator_state_machine: &mut CoordinatorStateMachine,
        txid: bitcoin::Txid,
    ) -> Result<WstsOperationResult, Error> {
        loop {
            // Let's get the next message from the network or the
            // TxSignerEventLoop.
            let msg = self.receive_message().await;

            if &msg.bitcoin_chain_tip != bitcoin_chain_tip {
                tracing::warn!(?msg, "concurrent WSTS activity observed");
                continue;
            }

            let Payload::WstsMessage(wsts_msg) = msg.inner.payload else {
                continue;
            };

            let packet = wsts::net::Packet {
                msg: wsts_msg.inner,
                sig: Vec::new(),
            };

            let (outbound_packet, operation_result) =
                match coordinator_state_machine.process_message(&packet) {
                    Ok(val) => val,
                    Err(err) => {
                        tracing::warn!(?packet, reason = %err, "ignoring packet");
                        continue;
                    }
                };

            if let Some(packet) = outbound_packet {
                let msg = message::WstsMessage { txid, inner: packet.msg };
                self.send_message(msg, bitcoin_chain_tip).await?;
            }

            match operation_result {
                Some(res) => return Ok(res),
                None => continue,
            }
        }
    }

    // Determine if the current coordinator is the coordinator.
    //
    // The coordinator is decided using the hash of the bitcoin
    // chain tip. We don't use the chain tip directly because
    // it typically starts with a lot of leading zeros.
    //
    // Note that this function is technically not fallible,
    // but for now we have chosen to return phantom errors
    // instead of adding expects/unwraps in the code.
    // Ideally the code should be formulated in a way to guarantee
    // it being infallible without relying on sequentially coupling
    // expressions. However, that is left for future work.
    fn is_coordinator(
        &self,
        bitcoin_chain_tip: &model::BitcoinBlockHash,
        signer_public_keys: &BTreeSet<PublicKey>,
    ) -> bool {
        given_key_is_coordinator(self.pub_key(), bitcoin_chain_tip, signer_public_keys)
    }

    #[tracing::instrument(skip(self))]
    async fn get_btc_state(
        &mut self,
        aggregate_key: &PublicKey,
    ) -> Result<utxo::SignerBtcState, Error> {
        let bitcoin_client = self.context.get_bitcoin_client();
        let fee_rate = bitcoin_client.estimate_fee_rate().await?;
        let Some(chain_tip) = self
            .context
            .get_storage()
            .get_bitcoin_canonical_chain_tip()
            .await?
        else {
            return Err(Error::NoChainTip);
        };

        let utxo = self
            .context
            .get_storage()
            .get_signer_utxo(&chain_tip, aggregate_key, self.context_window)
            .await?
            .ok_or(Error::MissingSignerUtxo)?;
        let last_fees = bitcoin_client.get_last_fee(utxo.outpoint).await?;

        Ok(utxo::SignerBtcState {
            fee_rate,
            utxo,
            public_key: bitcoin::XOnlyPublicKey::from(aggregate_key),
            last_fees,
            magic_bytes: [0, 0], //TODO(#472): Use the correct magic bytes.
        })
    }

    /// TODO(#380): This function needs to filter deposit requests based on
    /// time as well. We need to do this because deposit requests are locked
    /// using OP_CSV, which lock up coins based on block height or
    /// multiples of 512 seconds measure by the median time past.
    #[tracing::instrument(skip(self))]
    async fn get_pending_requests(
        &mut self,
        bitcoin_chain_tip: &model::BitcoinBlockHash,
        aggregate_key: &PublicKey,
        signer_public_keys: &BTreeSet<PublicKey>,
    ) -> Result<Option<utxo::SbtcRequests>, Error> {
        let context_window = self.context_window;
        let threshold = self.threshold;

        let pending_deposit_requests = self
            .context
            .get_storage()
            .get_pending_accepted_deposit_requests(bitcoin_chain_tip, context_window, threshold)
            .await?;

        let pending_withdraw_requests = self
            .context
            .get_storage()
            .get_pending_accepted_withdrawal_requests(bitcoin_chain_tip, context_window, threshold)
            .await?;

        let signers_public_key = bitcoin::XOnlyPublicKey::from(aggregate_key);

        let mut deposits: Vec<utxo::DepositRequest> = Vec::new();

        for req in pending_deposit_requests {
            let votes = self
                .context
                .get_storage()
                .get_deposit_request_signer_votes(&req.txid, req.output_index, aggregate_key)
                .await?;

            let deposit = utxo::DepositRequest::from_model(req, signers_public_key, votes);
            deposits.push(deposit);
        }

        let mut withdrawals: Vec<utxo::WithdrawalRequest> = Vec::new();

        for req in pending_withdraw_requests {
            let votes = self
                .context
                .get_storage()
                .get_withdrawal_request_signer_votes(&req.qualified_id(), aggregate_key)
                .await?;

            let withdrawal = utxo::WithdrawalRequest::from_model(req, votes);
            withdrawals.push(withdrawal);
        }

        let num_signers = signer_public_keys
            .len()
            .try_into()
            .map_err(|_| Error::TypeConversion)?;

        if deposits.is_empty() && withdrawals.is_empty() {
            return Ok(None);
        }

        Ok(Some(utxo::SbtcRequests {
            deposits,
            withdrawals,
            signer_state: self.get_btc_state(aggregate_key).await?,
            accept_threshold: threshold,
            num_signers,
        }))
    }

    /// Return the signing set that can make sBTC related contract calls
    /// along with the current aggregate key to use for locking UTXOs on
    /// bitcoin.
    ///
    /// The aggregate key fetched here is the one confirmed on the
    /// canonical Stacks blockchain as part of a `rotate-keys` contract
    /// call. It will be the public key that is the result of a DKG run. If
    /// there are no rotate-keys transactions on the canonical stacks
    /// blockchain, then we fall back on the last known DKG shares row in
<<<<<<< HEAD
    /// our database, and return None as the aggregate key if no DKG shares
    /// can be found, implying that this signer has not participated in
    /// DKG.
=======
    /// our database, and return an error if is not found, implying that
    /// DKG has never been run.
>>>>>>> 403b5035
    #[tracing::instrument(skip(self))]
    pub async fn get_signer_set_and_aggregate_key(
        &self,
        bitcoin_chain_tip: &model::BitcoinBlockHash,
<<<<<<< HEAD
    ) -> Result<(Option<PublicKey>, BTreeSet<PublicKey>), Error> {
=======
    ) -> Result<(PublicKey, BTreeSet<PublicKey>), Error> {
>>>>>>> 403b5035
        let db = self.context.get_storage();

        // We are supposed to submit a rotate-keys transaction after
        // running DKG, but that transaction may not have been submitted
        // yet (if we have just run DKG) or it may not have been confirmed
        // on the canonical Stacks blockchain.
        //
        // If the signers have already run DKG, then we know that all
<<<<<<< HEAD
        // participating signers should have the same view of the latest
        // aggregate key, so we can fall back on the stored DKG shares for
        // getting the current aggregate key and associated signing set.
=======
        // participating signers have completed it successfully (well, some
        // may have failed suddenly at the end, and some may have dropped
        // off during DKG, but yeah enough should have their DKG shares).
        // So we can fall back on the stored DKG shares for getting the
        // current aggregate key and associated signing set.
>>>>>>> 403b5035
        match db.get_last_key_rotation(bitcoin_chain_tip).await? {
            Some(last_key) => {
                let aggregate_key = last_key.aggregate_key;
                let signer_set = last_key.signer_set.into_iter().collect();
<<<<<<< HEAD
                Ok((Some(aggregate_key), signer_set))
            }
            None => match db.get_last_encrypted_dkg_shares().await? {
                Some(shares) => {
                    let signer_set = shares.signer_set_public_keys.into_iter().collect();
                    Ok((Some(shares.aggregate_key), signer_set))
                }
                None => Ok((None, self.context.config().signer.bootstrap_signing_set())),
            },
=======
                Ok((aggregate_key, signer_set))
            }
            None => {
                let shares = db
                    .get_lastest_encrypted_dkg_shares()
                    .await?
                    .ok_or(Error::MissingDkgShares)?;
                let signer_set = shares.signer_set_public_keys.into_iter().collect();
                Ok((shares.aggregate_key, signer_set))
            }
>>>>>>> 403b5035
        }
    }

    fn pub_key(&self) -> PublicKey {
        PublicKey::from_private_key(&self.private_key)
    }

    /// This function provides a deterministic 32-byte identifier for the
    /// signer.
    fn coordinator_id(&self, chain_tip: &model::BitcoinBlockHash) -> [u8; 32] {
        sha2::Sha256::new_with_prefix("SIGNER_COORDINATOR_ID")
            .chain_update(self.pub_key().serialize())
            .chain_update(chain_tip.into_bytes())
            .finalize()
            .into()
    }

    #[tracing::instrument(skip(self, msg))]
    async fn send_message(
        &mut self,
        msg: impl Into<Payload>,
        bitcoin_chain_tip: &model::BitcoinBlockHash,
    ) -> Result<(), Error> {
        let msg = msg
            .into()
            .to_message(*bitcoin_chain_tip)
            .sign_ecdsa(&self.private_key)?;

        self.network.broadcast(msg.clone()).await?;
        self.context
            .signal(TxCoordinatorEvent::MessageGenerated(msg).into())?;

        Ok(())
    }
}

/// Check if the provided public key is the coordinator for the provided chain tip
pub fn given_key_is_coordinator(
    pub_key: PublicKey,
    bitcoin_chain_tip: &model::BitcoinBlockHash,
    signer_public_keys: &BTreeSet<PublicKey>,
) -> bool {
    coordinator_public_key(bitcoin_chain_tip, signer_public_keys) == Some(pub_key)
}

/// Find the coordinator public key
pub fn coordinator_public_key(
    bitcoin_chain_tip: &model::BitcoinBlockHash,
    signer_public_keys: &BTreeSet<PublicKey>,
) -> Option<PublicKey> {
    let mut hasher = sha2::Sha256::new();
    hasher.update(bitcoin_chain_tip.into_bytes());
    let digest: [u8; 32] = hasher.finalize().into();
    // <[u8; 32]>::first_chunk<N> will return None if the requested slice
    // is greater than 32 bytes. Since we are converting to a `usize`, the
    // number of bytes necessary depends on the width of pointers on the
    // machine that compiled this binary. Since we only support systems
    // with a target pointer width of either 4 or 8 bytes, the <[u8;
    // 32]>::first_chunk<N> call will return Some(_) since N > 4 or 8.
    // Also, do humans even make machines where the pointer width is
    // greater than 32 bytes?
    let index = usize::from_be_bytes(*digest.first_chunk()?);
    let num_signers = signer_public_keys.len();

    signer_public_keys.iter().nth(index % num_signers).copied()
}

#[cfg(test)]
mod tests {
    use crate::bitcoin::MockBitcoinInteract;
    use crate::emily_client::MockEmilyInteract;
    use crate::stacks::api::MockStacksInteract;
    use crate::storage::in_memory::SharedStore;
    use crate::testing;
    use crate::testing::context::*;
    use crate::testing::transaction_coordinator::TestEnvironment;

    fn test_environment() -> TestEnvironment<
        TestContext<
            SharedStore,
            WrappedMock<MockBitcoinInteract>,
            WrappedMock<MockStacksInteract>,
            WrappedMock<MockEmilyInteract>,
        >,
    > {
        let test_model_parameters = testing::storage::model::Params {
            num_bitcoin_blocks: 20,
            num_stacks_blocks_per_bitcoin_block: 3,
            num_deposit_requests_per_block: 5,
            num_withdraw_requests_per_block: 5,
            num_signers_per_request: 7,
        };

        let context = TestContext::builder()
            .with_in_memory_storage()
            .with_mocked_clients()
            .build();

        TestEnvironment {
            context,
            context_window: 5,
            num_signers: 7,
            signing_threshold: 5,
            test_model_parameters,
        }
    }

    #[tokio::test]
    async fn should_be_able_to_coordinate_signing_rounds() {
        test_environment()
            .assert_should_be_able_to_coordinate_signing_rounds()
            .await;
    }

    #[tokio::test]
    async fn should_get_signer_utxo_simple() {
        test_environment().assert_get_signer_utxo_simple().await;
    }

    #[tokio::test]
    async fn should_get_signer_utxo_fork() {
        test_environment().assert_get_signer_utxo_fork().await;
    }

    #[tokio::test]
    async fn should_get_signer_utxo_unspent() {
        test_environment().assert_get_signer_utxo_unspent().await;
    }

    #[tokio::test]
    async fn should_get_signer_utxo_donations() {
        test_environment().assert_get_signer_utxo_donations().await;
    }
}<|MERGE_RESOLUTION|>--- conflicted
+++ resolved
@@ -19,11 +19,8 @@
 use crate::context::TxCoordinatorEvent;
 use crate::context::TxSignerEvent;
 use crate::context::{messaging::SignerEvent, messaging::SignerSignal, Context};
-<<<<<<< HEAD
 use crate::ecdsa::SignEcdsa as _;
-=======
 use crate::ecdsa::Signed;
->>>>>>> 403b5035
 use crate::error::Error;
 use crate::keys::PrivateKey;
 use crate::keys::PublicKey;
@@ -223,7 +220,6 @@
             .await?
             .ok_or(Error::NoChainTip)?;
 
-<<<<<<< HEAD
         // We first need to determine if we are the coordinator, so we need
         // to know the current signing set. If we are the coordinator then
         // we need to know the aggregate key for constructing bitcoin
@@ -231,18 +227,6 @@
         // current aggregate key.
         let (maybe_aggregate_key, signer_public_keys) = self
             .get_signer_set_and_aggregate_key(&bitcoin_chain_tip)
-=======
-        let (aggregate_key, signer_public_keys) = self
-            .get_signer_set_and_aggregate_key(&bitcoin_chain_tip)
-            .await?;
-
-        if self.is_coordinator(&bitcoin_chain_tip, &signer_public_keys)? {
-            self.construct_and_sign_bitcoin_sbtc_transactions(
-                &bitcoin_chain_tip,
-                &aggregate_key,
-                &signer_public_keys,
-            )
->>>>>>> 403b5035
             .await?;
 
         // If we are not the coordinator, then we have no business
@@ -655,7 +639,6 @@
         }
     }
 
-<<<<<<< HEAD
     /// Set up a WSTS coordinator state machine and run DKG with the other
     /// signers in the signing set.
     #[tracing::instrument(skip_all)]
@@ -717,10 +700,6 @@
 
     #[tracing::instrument(skip_all)]
     async fn drive_wsts_state_machine(
-=======
-    #[tracing::instrument(skip_all)]
-    async fn relay_messages_to_wsts_state_machine_until_signature_created(
->>>>>>> 403b5035
         &mut self,
         bitcoin_chain_tip: &model::BitcoinBlockHash,
         coordinator_state_machine: &mut CoordinatorStateMachine,
@@ -900,23 +879,14 @@
     /// call. It will be the public key that is the result of a DKG run. If
     /// there are no rotate-keys transactions on the canonical stacks
     /// blockchain, then we fall back on the last known DKG shares row in
-<<<<<<< HEAD
     /// our database, and return None as the aggregate key if no DKG shares
     /// can be found, implying that this signer has not participated in
     /// DKG.
-=======
-    /// our database, and return an error if is not found, implying that
-    /// DKG has never been run.
->>>>>>> 403b5035
     #[tracing::instrument(skip(self))]
     pub async fn get_signer_set_and_aggregate_key(
         &self,
         bitcoin_chain_tip: &model::BitcoinBlockHash,
-<<<<<<< HEAD
     ) -> Result<(Option<PublicKey>, BTreeSet<PublicKey>), Error> {
-=======
-    ) -> Result<(PublicKey, BTreeSet<PublicKey>), Error> {
->>>>>>> 403b5035
         let db = self.context.get_storage();
 
         // We are supposed to submit a rotate-keys transaction after
@@ -925,43 +895,22 @@
         // on the canonical Stacks blockchain.
         //
         // If the signers have already run DKG, then we know that all
-<<<<<<< HEAD
         // participating signers should have the same view of the latest
         // aggregate key, so we can fall back on the stored DKG shares for
         // getting the current aggregate key and associated signing set.
-=======
-        // participating signers have completed it successfully (well, some
-        // may have failed suddenly at the end, and some may have dropped
-        // off during DKG, but yeah enough should have their DKG shares).
-        // So we can fall back on the stored DKG shares for getting the
-        // current aggregate key and associated signing set.
->>>>>>> 403b5035
         match db.get_last_key_rotation(bitcoin_chain_tip).await? {
             Some(last_key) => {
                 let aggregate_key = last_key.aggregate_key;
                 let signer_set = last_key.signer_set.into_iter().collect();
-<<<<<<< HEAD
                 Ok((Some(aggregate_key), signer_set))
             }
-            None => match db.get_last_encrypted_dkg_shares().await? {
+            None => match db.get_lastest_encrypted_dkg_shares().await? {
                 Some(shares) => {
                     let signer_set = shares.signer_set_public_keys.into_iter().collect();
                     Ok((Some(shares.aggregate_key), signer_set))
                 }
                 None => Ok((None, self.context.config().signer.bootstrap_signing_set())),
             },
-=======
-                Ok((aggregate_key, signer_set))
-            }
-            None => {
-                let shares = db
-                    .get_lastest_encrypted_dkg_shares()
-                    .await?
-                    .ok_or(Error::MissingDkgShares)?;
-                let signer_set = shares.signer_set_public_keys.into_iter().collect();
-                Ok((shares.aggregate_key, signer_set))
-            }
->>>>>>> 403b5035
         }
     }
 
