//! Accessors.

use std::collections::HashMap;

use aws_sdk_dynamodb::types::AttributeValue;
use serde_dynamo::Item;

use tracing::{debug, warn};

use crate::api::models::limits::{AccountLimits, Limits};
use crate::common::error::{Error, Inconsistency};

use crate::{api::models::common::Status, context::EmilyContext};

use super::entries::deposit::{
    DepositInfoByInputAddressEntry, DepositInfoByRecipientEntry,
    DepositTableByInputAddressSecondaryIndex, DepositTableByRecipientSecondaryIndex,
    ValidatedDepositUpdate,
};
use super::entries::limits::{
    LimitEntry, LimitEntryKey, LimitTablePrimaryIndex, GLOBAL_CAP_ACCOUNT,
};
use super::entries::withdrawal::ValidatedWithdrawalUpdate;
use super::entries::{
    chainstate::{
        ApiStateEntry, ApiStatus, ChainstateEntry, ChainstateTablePrimaryIndex,
        SpecialApiStateIndex,
    },
    deposit::{
        DepositEntry, DepositEntryKey, DepositInfoEntry, DepositTablePrimaryIndex,
        DepositTableSecondaryIndex, DepositUpdatePackage,
    },
    withdrawal::{
        WithdrawalEntry, WithdrawalInfoEntry, WithdrawalTablePrimaryIndex,
        WithdrawalTableSecondaryIndex, WithdrawalUpdatePackage,
    },
    EntryTrait, KeyTrait, TableIndexTrait, VersionedEntryTrait, VersionedTableIndexTrait,
};

// TODO: have different Table structs for each of the table types instead of
// these individual wrappers.

// Deposit ---------------------------------------------------------------------

/// Add deposit entry.
pub async fn add_deposit_entry(context: &EmilyContext, entry: &DepositEntry) -> Result<(), Error> {
    put_entry::<DepositTablePrimaryIndex>(context, entry).await
}

/// Sets / updates an existing deposit entry.
pub async fn set_deposit_entry(
    context: &EmilyContext,
    entry: &mut DepositEntry,
) -> Result<(), Error> {
    put_entry_with_version::<DepositTablePrimaryIndex>(context, entry).await
}

/// Get deposit entry.
pub async fn get_deposit_entry(
    context: &EmilyContext,
    key: &DepositEntryKey,
) -> Result<DepositEntry, Error> {
    let entry = get_entry::<DepositTablePrimaryIndex>(context, key).await?;
    #[cfg(feature = "testing")]
    Ok(entry)
}

/// Get deposit entries.
pub async fn get_deposit_entries(
    context: &EmilyContext,
    status: &Status,
    maybe_next_token: Option<String>,
    maybe_page_size: Option<u16>,
) -> Result<(Vec<DepositInfoEntry>, Option<String>), Error> {
    query_with_partition_key::<DepositTableSecondaryIndex>(
        context,
        status,
        maybe_next_token,
        maybe_page_size,
    )
    .await
}

/// Get deposit entries by recipient.
#[allow(clippy::ptr_arg)]
pub async fn get_deposit_entries_by_recipient(
    context: &EmilyContext,
    recipient: &String,
    maybe_next_token: Option<String>,
    maybe_page_size: Option<u16>,
) -> Result<(Vec<DepositInfoByRecipientEntry>, Option<String>), Error> {
    query_with_partition_key::<DepositTableByRecipientSecondaryIndex>(
        context,
        recipient,
        maybe_next_token,
        maybe_page_size,
    )
    .await
}

<<<<<<< HEAD
/// Get deposit entries by input address.
#[allow(clippy::ptr_arg)]
pub async fn get_deposit_entries_by_input_address(
    context: &EmilyContext,
    input_address: &String,
    maybe_next_token: Option<String>,
    maybe_page_size: Option<u16>,
) -> Result<(Vec<DepositInfoByInputAddressEntry>, Option<String>), Error> {
    query_with_partition_key::<DepositTableByInputAddressSecondaryIndex>(
        context,
        input_address,
        maybe_next_token,
        maybe_page_size,
    )
    .await
}

/// Hacky exhasutive list of all statuses that we will iterate over in order to
=======
/// Hacky exhaustive list of all statuses that we will iterate over in order to
>>>>>>> 1b9e1f07
/// get every deposit present.
const ALL_STATUSES: &[Status] = &[
    Status::Accepted,
    Status::Confirmed,
    Status::Failed,
    Status::Pending,
    Status::Reprocessing,
];

/// Gets all deposit entries modified from (on or after) a given height.
pub async fn get_all_deposit_entries_modified_from_height(
    context: &EmilyContext,
    minimum_height: u64,
    maybe_page_size: Option<u16>,
) -> Result<Vec<DepositInfoEntry>, Error> {
    let mut all = Vec::new();
    for status in ALL_STATUSES {
        let mut received = get_all_deposit_entries_modified_from_height_with_status(
            context,
            status,
            minimum_height,
            maybe_page_size,
        )
        .await?;
        all.append(&mut received);
    }
    // Return.
    Ok(all)
}

/// Gets all deposit entries modified from (on or after) a given height.
pub async fn get_all_deposit_entries_modified_from_height_with_status(
    context: &EmilyContext,
    status: &Status,
    minimum_height: u64,
    maybe_page_size: Option<u16>,
) -> Result<Vec<DepositInfoEntry>, Error> {
    // Make the query.
    query_all_with_partition_and_sort_key::<DepositTableSecondaryIndex>(
        context,
        status,
        &minimum_height,
        ">=",
        maybe_page_size,
    )
    .await
}

/// Get deposit entries for a given transaction.
#[allow(clippy::ptr_arg)]
pub async fn get_deposit_entries_for_transaction(
    context: &EmilyContext,
    bitcoin_txid: &String,
    maybe_next_token: Option<String>,
    maybe_page_size: Option<u16>,
) -> Result<(Vec<DepositEntry>, Option<String>), Error> {
    query_with_partition_key::<DepositTablePrimaryIndex>(
        context,
        bitcoin_txid,
        maybe_next_token,
        maybe_page_size,
    )
    .await
}

/// Pulls in a deposit entry and then updates it, retrying the specified number
/// of times when there's a version conflict.
///
/// TODO(792): Combine this with the withdrawal version.
pub async fn pull_and_update_deposit_with_retry(
    context: &EmilyContext,
    update: ValidatedDepositUpdate,
    retries: u16,
) -> Result<DepositEntry, Error> {
    for _ in 0..retries {
        // Get original deposit entry.
        let deposit_entry = get_deposit_entry(context, &update.key).await?;
        // Return the existing entry if no update is necessary.
        if update.is_unnecessary(&deposit_entry) {
            return Ok(deposit_entry);
        }
        // Make the update package.
        let update_package: DepositUpdatePackage =
            DepositUpdatePackage::try_from(&deposit_entry, update.clone())?;
        // Attempt to update the deposit.
        match update_deposit(context, &update_package).await {
            Err(Error::VersionConflict) => {
                // Retry.
                continue;
            }
            otherwise => {
                return otherwise;
            }
        }
    }
    // Failed to update due to a version conflict
    Err(Error::VersionConflict)
}

/// Updates a deposit.
pub async fn update_deposit(
    context: &EmilyContext,
    update: &DepositUpdatePackage,
) -> Result<DepositEntry, Error> {
    // Setup the update procedure.
    let update_expression: &str = " SET
        History = list_append(History, :new_event),
        Version = Version + :one,
        OpStatus = :new_op_status,
        LastUpdateHeight = :new_height,
        LastUpdateBlockHash = :new_hash
    ";
    // Ensure the version field is what we expect it to be.
    let condition_expression = "attribute_exists(Version) AND Version = :expected_version";
    // Make the key item.
    let key_item: Item = serde_dynamo::to_item(&update.key)?;
    // Get simplified status enum.
    let status: Status = (&update.event.status).into();
    // Build the update.
    context
        .dynamodb_client
        .update_item()
        .table_name(&context.settings.deposit_table_name)
        .set_key(Some(key_item.into()))
        .expression_attribute_values(":new_op_status", serde_dynamo::to_attribute_value(&status)?)
        .expression_attribute_values(
            ":new_height",
            serde_dynamo::to_attribute_value(update.event.stacks_block_height)?,
        )
        .expression_attribute_values(
            ":new_hash",
            serde_dynamo::to_attribute_value(&update.event.stacks_block_hash)?,
        )
        .expression_attribute_values(
            ":new_event",
            serde_dynamo::to_attribute_value(vec![update.event.clone()])?,
        )
        .expression_attribute_values(
            ":expected_version",
            serde_dynamo::to_attribute_value(update.version)?,
        )
        .expression_attribute_values(":one", AttributeValue::N(1.to_string()))
        .condition_expression(condition_expression)
        .return_values(aws_sdk_dynamodb::types::ReturnValue::AllNew)
        .update_expression(update_expression)
        .send()
        .await?
        .attributes
        .ok_or(Error::Debug("Failed updating withdrawal".into()))
        .and_then(|attributes| {
            serde_dynamo::from_item::<Item, DepositEntry>(attributes.into()).map_err(Error::from)
        })
}

// Withdrawal ------------------------------------------------------------------

/// Add withdrawal entry.
pub async fn add_withdrawal_entry(
    context: &EmilyContext,
    entry: &WithdrawalEntry,
) -> Result<(), Error> {
    put_entry::<WithdrawalTablePrimaryIndex>(context, entry).await
}

/// Sets / updates an existing withdrawal entry.
pub async fn set_withdrawal_entry(
    context: &EmilyContext,
    entry: &mut WithdrawalEntry,
) -> Result<(), Error> {
    put_entry_with_version::<WithdrawalTablePrimaryIndex>(context, entry).await
}

/// Get withdrawal entry.
pub async fn get_withdrawal_entry(
    context: &EmilyContext,
    key: &u64,
) -> Result<WithdrawalEntry, Error> {
    // Get the entries.
    let num_to_retrieve_if_multiple = 3;
    let (entries, _) = query_with_partition_key::<WithdrawalTablePrimaryIndex>(
        context,
        key,
        None,
        Some(num_to_retrieve_if_multiple),
    )
    .await?;
    // Return.
    match entries.as_slice() {
        [] => Err(Error::NotFound),
        [withdrawal] =>
        {
            #[cfg(feature = "testing")]
            Ok(withdrawal.clone())
        }
        _ => {
            warn!(
                "Found too many withdrawals for id {key}: {}",
                serde_json::to_string_pretty(&entries)?
            );
            Err(Error::Debug(format!(
                "Found too many withdrawals for id {key}: {entries:?}"
            )))
        }
    }
}

/// Get withdrawal entries.
pub async fn get_withdrawal_entries(
    context: &EmilyContext,
    status: &Status,
    maybe_next_token: Option<String>,
    maybe_page_size: Option<u16>,
) -> Result<(Vec<WithdrawalInfoEntry>, Option<String>), Error> {
    query_with_partition_key::<WithdrawalTableSecondaryIndex>(
        context,
        status,
        maybe_next_token,
        maybe_page_size,
    )
    .await
}

/// Gets all withdrawal entries modified from (on or after) a given height.
pub async fn get_all_withdrawal_entries_modified_from_height(
    context: &EmilyContext,
    minimum_height: u64,
    maybe_page_size: Option<u16>,
) -> Result<Vec<WithdrawalInfoEntry>, Error> {
    let mut all = Vec::new();
    for status in ALL_STATUSES {
        let mut received = get_all_withdrawal_entries_modified_from_height_with_status(
            context,
            status,
            minimum_height,
            maybe_page_size,
        )
        .await?;
        all.append(&mut received);
    }
    // Return.
    Ok(all)
}

/// Gets all withdrawal entries modified from (on or after) a given height.
pub async fn get_all_withdrawal_entries_modified_from_height_with_status(
    context: &EmilyContext,
    status: &Status,
    minimum_height: u64,
    maybe_page_size: Option<u16>,
) -> Result<Vec<WithdrawalInfoEntry>, Error> {
    // Make the query.
    query_all_with_partition_and_sort_key::<WithdrawalTableSecondaryIndex>(
        context,
        status,
        &minimum_height,
        ">=",
        maybe_page_size,
    )
    .await
}

/// Pulls in a withdrawal entry and then updates it, retrying the specified number
/// of times when there's a version conflict.
///
/// TODO(792): Combine this with the deposit version.
pub async fn pull_and_update_withdrawal_with_retry(
    context: &EmilyContext,
    update: ValidatedWithdrawalUpdate,
    retries: u16,
) -> Result<WithdrawalEntry, Error> {
    for _ in 0..retries {
        // Get original withdrawal entry.
        let entry = get_withdrawal_entry(context, &update.request_id).await?;
        // Return the existing entry if no update is necessary.
        if update.is_unnecessary(&entry) {
            return Ok(entry);
        }
        // Make the update package.
        let update_package = WithdrawalUpdatePackage::try_from(&entry, update.clone())?;
        // Attempt to update the deposit.
        match update_withdrawal(context, &update_package).await {
            Err(Error::VersionConflict) => {
                // Retry.
                continue;
            }
            otherwise => {
                return otherwise;
            }
        }
    }
    // Failed to update due to a version conflict
    Err(Error::VersionConflict)
}

/// Updates a withdrawal based on the update package.
pub async fn update_withdrawal(
    context: &EmilyContext,
    update: &WithdrawalUpdatePackage,
) -> Result<WithdrawalEntry, Error> {
    // Setup the update procedure.
    let update_expression: &str = " SET
        History = list_append(History, :new_event),
        Version = Version + :one,
        OpStatus = :new_op_status,
        LastUpdateHeight = :new_height,
        LastUpdateBlockHash = :new_hash
    ";
    // Ensure the version field is what we expect it to be.
    let condition_expression = "attribute_exists(Version) AND Version = :expected_version";
    // Make the key item.
    let key_item: Item = serde_dynamo::to_item(&update.key)?;
    // Get simplified status enum.
    let status: Status = (&update.event.status).into();
    // Execute the update.
    context
        .dynamodb_client
        .update_item()
        .table_name(&context.settings.withdrawal_table_name)
        .set_key(Some(key_item.into()))
        .expression_attribute_values(":new_op_status", serde_dynamo::to_attribute_value(&status)?)
        .expression_attribute_values(
            ":new_height",
            serde_dynamo::to_attribute_value(update.event.stacks_block_height)?,
        )
        .expression_attribute_values(
            ":new_hash",
            serde_dynamo::to_attribute_value(&update.event.stacks_block_hash)?,
        )
        .expression_attribute_values(
            ":new_event",
            serde_dynamo::to_attribute_value(vec![update.event.clone()])?,
        )
        .expression_attribute_values(
            ":expected_version",
            serde_dynamo::to_attribute_value(update.version)?,
        )
        .expression_attribute_values(":one", AttributeValue::N(1.to_string()))
        .condition_expression(condition_expression)
        .return_values(aws_sdk_dynamodb::types::ReturnValue::AllNew)
        .update_expression(update_expression)
        .send()
        .await?
        .attributes
        .ok_or(Error::Debug("Failed updating withdrawal".into()))
        .and_then(|attributes| {
            serde_dynamo::from_item::<Item, WithdrawalEntry>(attributes.into()).map_err(Error::from)
        })
}

// Chainstate ------------------------------------------------------------------

/// Adds a chainstate entry to the database with the specified number of retries.
pub async fn add_chainstate_entry_with_retry(
    context: &EmilyContext,
    entry: &ChainstateEntry,
    retries: u16,
) -> Result<(), Error> {
    for _ in 0..retries {
        match add_chainstate_entry(context, entry).await {
            Err(Error::VersionConflict) => {
                // Retry.
                continue;
            }
            otherwise => {
                return otherwise;
            }
        }
    }
    Err(Error::TooManyInternalRetries)
}

/// Add a chainstate entry.
pub async fn add_chainstate_entry(
    context: &EmilyContext,
    entry: &ChainstateEntry,
) -> Result<(), Error> {
    // Get the current api state and give up if reorging.
    let mut api_state = get_api_state(context).await?;
    debug!("Adding chainstate entry, current api state: {api_state:?}");
    if let ApiStatus::Reorg(reorg_chaintip) = &api_state.api_status {
        if reorg_chaintip != entry {
            warn!("Attempting to update chainstate during a reorg [ new entry {entry:?} | reorg chaintip {reorg_chaintip:?} ]");
            return Err(Error::InconsistentState(Inconsistency::ItemUpdate(
                "Attempting to update chainstate during a reorg.".to_string(),
            )));
        }
    }

    // Get the existing chainstate entry for height. If there's a conflict
    // then propagate it back to the caller.
    let current_chainstate_entry_result =
        get_chainstate_entry_at_height(context, &entry.key.height)
            .await
            .and_then(|existing_entry: ChainstateEntry| {
                if &existing_entry != entry {
                    debug!("Inconsistent state because of a conflict with the current interpretation of a height.");
                    debug!("Existing entry: {existing_entry:?} | New entry: {entry:?}");
                    Err(Error::from_inconsistent_chainstate_entry(existing_entry))
                } else {
                    Ok(())
                }
            });

    match current_chainstate_entry_result {
        // Fall through if there is no existing entry..
        Err(Error::NotFound) => (),
        // If the chainstate entry is already in the table but the api believes the chaintip is behind
        // this entry, that means a reorg has occurred and the api got pulled back, but then it went
        // back to the chain it had been following before the reorg. This is a stable state, and we
        // will skip putting it into the table but will update the api state.
        Ok(_) if api_state.chaintip().key.height < entry.key.height => {
            api_state.api_status = ApiStatus::Stable(entry.clone());
            return set_api_state(context, &api_state).await;
        }
        // If there's an inconsistency BUT the chaintip is behind the inconsistency, this means we've gone
        // back in time a bit and are now overwriting the old chainstate entries that we had put in before.
        // While the chainstate table is inconsistent with the current chainstate, it's actually a stable
        // state because we can resolve that inconsistency by just overwriting the old entry/s at that height.
        // Note that it would be really odd for there to be multiple chainstates at the same height and for
        // the chain tip to be behind them, but luckily in this scenario we can be fine by just deleting all
        // the entries above.
        Err(Error::InconsistentState(Inconsistency::Chainstates(chainstates)))
            if api_state.chaintip().key.height < entry.key.height =>
        {
            for chainstate in chainstates {
                // Remove the entry from the table.
                let existing_entry: ChainstateEntry = chainstate.into();
                delete_entry::<ChainstateTablePrimaryIndex>(context, &existing_entry.key).await?;
            }
        }
        // ..otherwise exit here.
        irrecoverable_or_okay => {
            return irrecoverable_or_okay;
        }
    };

    let chaintip: ChainstateEntry = api_state.chaintip();
    let blocks_higher_than_current_tip = (entry.key.height as i128) - (chaintip.key.height as i128);
    if blocks_higher_than_current_tip == 1 || chaintip.key.height == 0 {
        api_state.api_status = ApiStatus::Stable(entry.clone());
        // Put the chainstate entry into the table. If two lambdas get exactly here at the same time
        // and have different views of the block hash at this height it would result in two hashes
        // for the same height. This will be explicitly handled when the api attempts to retrieve the
        // chainstate for this height and finds multiple, indicating a conflicting internal state.
        put_entry::<ChainstateTablePrimaryIndex>(context, entry).await?;
        // Version locked api state prevents inconsistencies here.
        set_api_state(context, &api_state).await
    } else if blocks_higher_than_current_tip > 1 {
        warn!(
            "Attempting to add a chaintip that is more than one block ({}) higher than the current tip. {:?} -> {:?}",
            blocks_higher_than_current_tip,
            chaintip,
            entry,
        );
        // TODO(TBD): Determine the ramifications of allowing a chaintip to be added much
        // higher than expected.
        api_state.api_status = ApiStatus::Stable(entry.clone());
        put_entry::<ChainstateTablePrimaryIndex>(context, entry).await?;
        set_api_state(context, &api_state).await
    } else {
        // Current tip is higher than the entry we attempted to emplace
        // but there is no record of the chainstate at the current height.
        // This means that we're trying to back populate the chainstate from a period
        // that has never had a history before.
        //
        // We'll consider this an internal state inconsistency because we choose to
        // interpret reverting to filling out an earlier point in time to mean that a
        // reorg has reset the knowledge of the API maintainer to an earlier time.
        //
        // Worst case this causes an unnecessary reorg.
        Err(Error::from_inconsistent_chainstate_entry(chaintip))
    }
}

/// Gets the chainstate at the given height, and provides a conflict error
/// if there's a conflict.
pub async fn get_chainstate_entry_at_height(
    context: &EmilyContext,
    height: &u64,
) -> Result<ChainstateEntry, Error> {
    let (entries, _) =
        query_with_partition_key::<ChainstateTablePrimaryIndex>(context, height, None, None)
            .await?;
    // If there are multiple entries at this height report an inconsistent state
    // error.
    match entries.as_slice() {
        [] => Err(Error::NotFound),
        [single_entry] => Ok(single_entry.clone()),
        [_, ..] => Err(Error::from_inconsistent_chainstate_entries(entries)),
    }
}

/// Get all chainstate entries for a given height.
/// Note that there should only really be one.
pub async fn get_chainstate_entries_for_height(
    context: &EmilyContext,
    height: &u64,
    maybe_next_token: Option<String>,
    maybe_page_size: Option<u16>,
) -> Result<(Vec<ChainstateEntry>, Option<String>), Error> {
    query_with_partition_key::<ChainstateTablePrimaryIndex>(
        context,
        height,
        maybe_next_token,
        maybe_page_size,
    )
    .await
}

/// Gets the state of the API.
pub async fn get_api_state(context: &EmilyContext) -> Result<ApiStateEntry, Error> {
    let get_api_state_result =
        get_entry::<SpecialApiStateIndex>(context, &ApiStateEntry::key()).await;
    match get_api_state_result {
        // If the API state wasn't found then initialize it into the table.
        // TODO(390): Handle any race conditions with the version field in case
        // the entry was initialized and then updated after creation.
        Err(Error::NotFound) => {
            let initial_api_state_entry = ApiStateEntry::default();
            put_entry::<SpecialApiStateIndex>(context, &initial_api_state_entry).await?;
            Ok(initial_api_state_entry)
        }
        result => result,
    }
}

/// Sets the API state.
/// TODO(TBD): Include the relevant logic for updating the entry version.
pub async fn set_api_state(context: &EmilyContext, api_state: &ApiStateEntry) -> Result<(), Error> {
    put_entry_with_version::<SpecialApiStateIndex>(context, &mut api_state.clone()).await
}

// Limits ----------------------------------------------------------------------

/// Note, this function provides the direct output structure for the api call
/// to get the limits for the full sbtc system, and therefore is breaching the
/// typical contract for these accessor functions. We do this here because the
/// data for this singular entry is spread across the entire table in a way that
/// needs to be first gathered, then filtered. It does not neatly fit into a
/// return type that is within the table as an entry.
pub async fn get_limits(context: &EmilyContext) -> Result<Limits, Error> {
    // Get all the entries of the limit table. This table shouldn't be too large.
    let all_entries =
        LimitTablePrimaryIndex::get_all_entries(&context.dynamodb_client, &context.settings)
            .await?;
    // Create the default global cap.
    let default_global_cap = context.settings.default_limits.clone();
    let mut global_cap = LimitEntry {
        key: LimitEntryKey {
            account: GLOBAL_CAP_ACCOUNT.to_string(),
            // Make the timestamp the smallest possible to any other timestamp
            // will be greater than this.
            timestamp: 0,
        },
        peg_cap: default_global_cap.peg_cap,
        per_deposit_minimum: default_global_cap.per_deposit_minimum,
        per_deposit_cap: default_global_cap.per_deposit_cap,
        per_withdrawal_cap: default_global_cap.per_withdrawal_cap,
    };
    // Aggregate all the latest entries by account.
    let mut limit_by_account: HashMap<String, LimitEntry> = HashMap::new();
    for entry in all_entries.iter() {
        let account = &entry.key.account;
        if account == GLOBAL_CAP_ACCOUNT {
            // If the account is the global cap account and either we haven't encountered
            // the cap before or the cap we have encountered is older than the current one
            // then set the global cap to the current entry.
            if global_cap.key.timestamp < entry.key.timestamp {
                global_cap = entry.clone();
            }
        } else if limit_by_account.contains_key(account) {
            // If the account is already in the map then update the entry if the current
            // entry is newer.
            if let Some(existing_entry) = limit_by_account.get_mut(account) {
                if existing_entry.key.timestamp < entry.key.timestamp {
                    *existing_entry = entry.clone();
                }
            }
        } else {
            // If the account isn't in the map then insert it.
            limit_by_account.insert(entry.key.account.clone(), entry.clone());
        }
    }
    // Turn the account limits into the correct structure.
    let account_caps = limit_by_account
        .into_iter()
        .filter(|(_, limit_entry)| !limit_entry.is_empty())
        .map(|(account, limit_entry)| (account, AccountLimits::from(limit_entry)))
        .collect();
    // Get the global limit for the whole thing.
    Ok(Limits {
        peg_cap: global_cap.peg_cap,
        per_deposit_minimum: global_cap.per_deposit_minimum,
        per_deposit_cap: global_cap.per_deposit_cap,
        per_withdrawal_cap: global_cap.per_withdrawal_cap,
        account_caps,
    })
}

/// Get the limit for a specific account.
#[allow(clippy::ptr_arg)]
pub async fn get_limit_for_account(
    context: &EmilyContext,
    account: &String,
) -> Result<LimitEntry, Error> {
    // Make the query.
    let (mut entries, _) = query_with_partition_key::<LimitTablePrimaryIndex>(
        context,
        account,
        None,
        // Only get the most recent entry. The internals of this query uses
        // scan_index_forward = false.
        Some(1),
    )
    .await?;
    // The limit is set to 1 so there should always only be one entry returned,
    // but for the sake of redundancy also get the most recent entry.
    entries.sort_by_key(|entry| entry.key.timestamp);
    entries.pop().ok_or(Error::NotFound)
}

/// Set the limit for a specific account.
pub async fn set_limit_for_account(
    context: &EmilyContext,
    limit: &LimitEntry,
) -> Result<(), Error> {
    put_entry::<LimitTablePrimaryIndex>(context, limit).await
}

// Testing ---------------------------------------------------------------------

/// Wipes all the tables.
/// TODO(395): Include check for whether the table is running locally.
#[cfg(feature = "testing")]
pub async fn wipe_all_tables(context: &EmilyContext) -> Result<(), Error> {
    wipe_deposit_table(context).await?;
    wipe_withdrawal_table(context).await?;
    wipe_chainstate_table(context).await?;
    wipe_limit_table(context).await?;
    Ok(())
}

/// Wipes the deposit table.
#[cfg(feature = "testing")]
async fn wipe_deposit_table(context: &EmilyContext) -> Result<(), Error> {
    wipe::<DepositTablePrimaryIndex>(context).await
}

/// Wipes the withdrawal table.
#[cfg(feature = "testing")]
async fn wipe_withdrawal_table(context: &EmilyContext) -> Result<(), Error> {
    wipe::<WithdrawalTablePrimaryIndex>(context).await
}

/// Wipes the chainstate table.
#[cfg(feature = "testing")]
async fn wipe_chainstate_table(context: &EmilyContext) -> Result<(), Error> {
    delete_entry::<SpecialApiStateIndex>(context, &ApiStateEntry::key()).await?;
    wipe::<ChainstateTablePrimaryIndex>(context).await
}

/// Wipes the limit table.
#[cfg(feature = "testing")]
async fn wipe_limit_table(context: &EmilyContext) -> Result<(), Error> {
    wipe::<LimitTablePrimaryIndex>(context).await
}

// Generics --------------------------------------------------------------------

async fn get_entry<T: TableIndexTrait>(
    context: &EmilyContext,
    key: &<<T as TableIndexTrait>::Entry as EntryTrait>::Key,
) -> Result<<T as TableIndexTrait>::Entry, Error> {
    <T as TableIndexTrait>::get_entry(&context.dynamodb_client, &context.settings, key).await
}

async fn put_entry<T: TableIndexTrait>(
    context: &EmilyContext,
    entry: &<T as TableIndexTrait>::Entry,
) -> Result<(), Error> {
    <T as TableIndexTrait>::put_entry(&context.dynamodb_client, &context.settings, entry).await
}

async fn put_entry_with_version<T: VersionedTableIndexTrait>(
    context: &EmilyContext,
    entry: &mut <T as TableIndexTrait>::Entry,
) -> Result<(), Error>
where
    <T as TableIndexTrait>::Entry: VersionedEntryTrait,
{
    <T as VersionedTableIndexTrait>::put_entry_with_version(
        &context.dynamodb_client,
        &context.settings,
        entry,
    )
    .await
}

async fn delete_entry<T: TableIndexTrait>(
    context: &EmilyContext,
    key: &<<T as TableIndexTrait>::Entry as EntryTrait>::Key,
) -> Result<(), Error> {
    <T as TableIndexTrait>::delete_entry(&context.dynamodb_client, &context.settings, key).await
}

async fn query_with_partition_key<T: TableIndexTrait>(
    context: &EmilyContext,
    partition_key: &<<<T as TableIndexTrait>::Entry as EntryTrait>::Key as KeyTrait>::PartitionKey,
    maybe_next_token: Option<String>,
    maybe_page_size: Option<u16>,
) -> Result<(Vec<<T as TableIndexTrait>::Entry>, Option<String>), Error> {
    <T as TableIndexTrait>::query_with_partition_key(
        &context.dynamodb_client,
        &context.settings,
        partition_key,
        maybe_next_token,
        maybe_page_size,
    )
    .await
}

async fn query_all_with_partition_and_sort_key<T: TableIndexTrait>(
    context: &EmilyContext,
    partition_key: &<<<T as TableIndexTrait>::Entry as EntryTrait>::Key as KeyTrait>::PartitionKey,
    sort_key: &<<<T as TableIndexTrait>::Entry as EntryTrait>::Key as KeyTrait>::SortKey,
    sort_key_operator: &str,
    maybe_page_size: Option<u16>,
) -> Result<Vec<<T as TableIndexTrait>::Entry>, Error> {
    // item aggregator.
    let mut items: Vec<<T as TableIndexTrait>::Entry> = Vec::new();
    // Next token.
    let mut next_token: Option<String> = None;
    // Loop over all items.
    loop {
        let mut new_items: Vec<<T as TableIndexTrait>::Entry>;
        (new_items, next_token) = <T as TableIndexTrait>::query_with_partition_and_sort_key(
            &context.dynamodb_client,
            &context.settings,
            partition_key,
            sort_key,
            sort_key_operator,
            next_token,
            maybe_page_size,
        )
        .await?;
        // add new items.
        items.append(&mut new_items);
        if next_token.is_none() {
            // If there are no more entries then end the loop.
            break;
        }
    }
    // Return the items.
    Ok(items)
}

#[cfg(feature = "testing")]
async fn wipe<T: TableIndexTrait>(context: &EmilyContext) -> Result<(), Error> {
    <T as TableIndexTrait>::wipe(&context.dynamodb_client, &context.settings).await
}

// TODO(397): Add accessor function unit tests.<|MERGE_RESOLUTION|>--- conflicted
+++ resolved
@@ -98,7 +98,6 @@
     .await
 }
 
-<<<<<<< HEAD
 /// Get deposit entries by input address.
 #[allow(clippy::ptr_arg)]
 pub async fn get_deposit_entries_by_input_address(
@@ -116,10 +115,7 @@
     .await
 }
 
-/// Hacky exhasutive list of all statuses that we will iterate over in order to
-=======
 /// Hacky exhaustive list of all statuses that we will iterate over in order to
->>>>>>> 1b9e1f07
 /// get every deposit present.
 const ALL_STATUSES: &[Status] = &[
     Status::Accepted,
