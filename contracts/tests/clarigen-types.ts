import type {
  TypedAbiArg,
  TypedAbiFunction,
  TypedAbiMap,
  TypedAbiVariable,
  Response,
} from "@clarigen/core";

export const contracts = {
  sbtcBootstrapSigners: {
    functions: {
      signerKeyLengthCheck: {
        name: "signer-key-length-check",
        access: "private",
        args: [
          { name: "current-key", type: { buffer: { length: 33 } } },
          {
            name: "helper-response",
            type: { response: { ok: "uint128", error: "uint128" } },
          },
        ],
        outputs: { type: { response: { ok: "uint128", error: "uint128" } } },
      } as TypedAbiFunction<
        [
          currentKey: TypedAbiArg<Uint8Array, "currentKey">,
          helperResponse: TypedAbiArg<
            Response<number | bigint, number | bigint>,
            "helperResponse"
          >,
        ],
        Response<bigint, bigint>
      >,
      rotateKeysWrapper: {
        name: "rotate-keys-wrapper",
        access: "public",
        args: [
          {
            name: "new-keys",
            type: { list: { type: { buffer: { length: 33 } }, length: 128 } },
          },
          { name: "new-aggregate-pubkey", type: { buffer: { length: 33 } } },
          { name: "new-signature-threshold", type: "uint128" },
        ],
        outputs: { type: { response: { ok: "bool", error: "uint128" } } },
      } as TypedAbiFunction<
        [
          newKeys: TypedAbiArg<Uint8Array[], "newKeys">,
          newAggregatePubkey: TypedAbiArg<Uint8Array, "newAggregatePubkey">,
          newSignatureThreshold: TypedAbiArg<
            number | bigint,
            "newSignatureThreshold"
          >,
        ],
        Response<boolean, bigint>
      >,
      bytesLen: {
        name: "bytes-len",
        access: "read_only",
        args: [{ name: "bytes", type: { buffer: { length: 33 } } }],
        outputs: { type: { buffer: { length: 1 } } },
      } as TypedAbiFunction<
        [bytes: TypedAbiArg<Uint8Array, "bytes">],
        Uint8Array
      >,
      concatPubkeysFold: {
        name: "concat-pubkeys-fold",
        access: "read_only",
        args: [
          { name: "pubkey", type: { buffer: { length: 33 } } },
          { name: "iterator", type: { buffer: { length: 510 } } },
        ],
        outputs: { type: { buffer: { length: 510 } } },
      } as TypedAbiFunction<
        [
          pubkey: TypedAbiArg<Uint8Array, "pubkey">,
          iterator: TypedAbiArg<Uint8Array, "iterator">,
        ],
        Uint8Array
      >,
      pubkeysToBytes: {
        name: "pubkeys-to-bytes",
        access: "read_only",
        args: [
          {
            name: "pubkeys",
            type: { list: { type: { buffer: { length: 33 } }, length: 128 } },
          },
        ],
        outputs: { type: { buffer: { length: 510 } } },
      } as TypedAbiFunction<
        [pubkeys: TypedAbiArg<Uint8Array[], "pubkeys">],
        Uint8Array
      >,
      pubkeysToHash: {
        name: "pubkeys-to-hash",
        access: "read_only",
        args: [
          {
            name: "pubkeys",
            type: { list: { type: { buffer: { length: 33 } }, length: 128 } },
          },
          { name: "m", type: "uint128" },
        ],
        outputs: { type: { buffer: { length: 20 } } },
      } as TypedAbiFunction<
        [
          pubkeys: TypedAbiArg<Uint8Array[], "pubkeys">,
          m: TypedAbiArg<number | bigint, "m">,
        ],
        Uint8Array
      >,
      pubkeysToPrincipal: {
        name: "pubkeys-to-principal",
        access: "read_only",
        args: [
          {
            name: "pubkeys",
            type: { list: { type: { buffer: { length: 33 } }, length: 128 } },
          },
          { name: "m", type: "uint128" },
        ],
        outputs: { type: "principal" },
      } as TypedAbiFunction<
        [
          pubkeys: TypedAbiArg<Uint8Array[], "pubkeys">,
          m: TypedAbiArg<number | bigint, "m">,
        ],
        string
      >,
      pubkeysToSpendScript: {
        name: "pubkeys-to-spend-script",
        access: "read_only",
        args: [
          {
            name: "pubkeys",
            type: { list: { type: { buffer: { length: 33 } }, length: 128 } },
          },
          { name: "m", type: "uint128" },
        ],
        outputs: { type: { buffer: { length: 513 } } },
      } as TypedAbiFunction<
        [
          pubkeys: TypedAbiArg<Uint8Array[], "pubkeys">,
          m: TypedAbiArg<number | bigint, "m">,
        ],
        Uint8Array
      >,
      uintToByte: {
        name: "uint-to-byte",
        access: "read_only",
        args: [{ name: "n", type: "uint128" }],
        outputs: { type: { buffer: { length: 1 } } },
      } as TypedAbiFunction<[n: TypedAbiArg<number | bigint, "n">], Uint8Array>,
    },
    maps: {},
    variables: {
      BUFF_TO_BYTE: {
        name: "BUFF_TO_BYTE",
        type: {
          list: {
            type: {
              buffer: {
                length: 1,
              },
            },
            length: 256,
          },
        },
        access: "constant",
      } as TypedAbiVariable<Uint8Array[]>,
      ERR_INVALID_CALLER: {
        name: "ERR_INVALID_CALLER",
        type: {
          response: {
            ok: "none",
            error: "uint128",
          },
        },
        access: "constant",
      } as TypedAbiVariable<Response<null, bigint>>,
      ERR_KEY_SIZE: {
        name: "ERR_KEY_SIZE",
        type: {
          response: {
            ok: "none",
            error: "uint128",
          },
        },
        access: "constant",
      } as TypedAbiVariable<Response<null, bigint>>,
      ERR_KEY_SIZE_PREFIX: {
        name: "ERR_KEY_SIZE_PREFIX",
        type: "uint128",
        access: "constant",
      } as TypedAbiVariable<bigint>,
      ERR_SIGNATURE_THRESHOLD: {
        name: "ERR_SIGNATURE_THRESHOLD",
        type: {
          response: {
            ok: "none",
            error: "uint128",
          },
        },
        access: "constant",
      } as TypedAbiVariable<Response<null, bigint>>,
      keySize: {
        name: "key-size",
        type: "uint128",
        access: "constant",
      } as TypedAbiVariable<bigint>,
    },
    constants: {
      BUFF_TO_BYTE: [
        Uint8Array.from([0]),
        Uint8Array.from([1]),
        Uint8Array.from([2]),
        Uint8Array.from([3]),
        Uint8Array.from([4]),
        Uint8Array.from([5]),
        Uint8Array.from([6]),
        Uint8Array.from([7]),
        Uint8Array.from([8]),
        Uint8Array.from([9]),
        Uint8Array.from([10]),
        Uint8Array.from([11]),
        Uint8Array.from([12]),
        Uint8Array.from([13]),
        Uint8Array.from([14]),
        Uint8Array.from([15]),
        Uint8Array.from([16]),
        Uint8Array.from([17]),
        Uint8Array.from([18]),
        Uint8Array.from([19]),
        Uint8Array.from([20]),
        Uint8Array.from([21]),
        Uint8Array.from([22]),
        Uint8Array.from([23]),
        Uint8Array.from([24]),
        Uint8Array.from([25]),
        Uint8Array.from([26]),
        Uint8Array.from([27]),
        Uint8Array.from([28]),
        Uint8Array.from([29]),
        Uint8Array.from([30]),
        Uint8Array.from([31]),
        Uint8Array.from([32]),
        Uint8Array.from([33]),
        Uint8Array.from([34]),
        Uint8Array.from([35]),
        Uint8Array.from([36]),
        Uint8Array.from([37]),
        Uint8Array.from([38]),
        Uint8Array.from([39]),
        Uint8Array.from([40]),
        Uint8Array.from([41]),
        Uint8Array.from([42]),
        Uint8Array.from([43]),
        Uint8Array.from([44]),
        Uint8Array.from([45]),
        Uint8Array.from([46]),
        Uint8Array.from([47]),
        Uint8Array.from([48]),
        Uint8Array.from([49]),
        Uint8Array.from([51]),
        Uint8Array.from([51]),
        Uint8Array.from([52]),
        Uint8Array.from([53]),
        Uint8Array.from([54]),
        Uint8Array.from([55]),
        Uint8Array.from([56]),
        Uint8Array.from([57]),
        Uint8Array.from([58]),
        Uint8Array.from([59]),
        Uint8Array.from([60]),
        Uint8Array.from([61]),
        Uint8Array.from([62]),
        Uint8Array.from([63]),
        Uint8Array.from([64]),
        Uint8Array.from([65]),
        Uint8Array.from([66]),
        Uint8Array.from([67]),
        Uint8Array.from([68]),
        Uint8Array.from([69]),
        Uint8Array.from([70]),
        Uint8Array.from([71]),
        Uint8Array.from([72]),
        Uint8Array.from([73]),
        Uint8Array.from([74]),
        Uint8Array.from([75]),
        Uint8Array.from([76]),
        Uint8Array.from([77]),
        Uint8Array.from([78]),
        Uint8Array.from([79]),
        Uint8Array.from([80]),
        Uint8Array.from([81]),
        Uint8Array.from([82]),
        Uint8Array.from([83]),
        Uint8Array.from([84]),
        Uint8Array.from([85]),
        Uint8Array.from([86]),
        Uint8Array.from([87]),
        Uint8Array.from([88]),
        Uint8Array.from([89]),
        Uint8Array.from([90]),
        Uint8Array.from([91]),
        Uint8Array.from([92]),
        Uint8Array.from([93]),
        Uint8Array.from([94]),
        Uint8Array.from([95]),
        Uint8Array.from([96]),
        Uint8Array.from([97]),
        Uint8Array.from([98]),
        Uint8Array.from([99]),
        Uint8Array.from([100]),
        Uint8Array.from([101]),
        Uint8Array.from([102]),
        Uint8Array.from([103]),
        Uint8Array.from([104]),
        Uint8Array.from([105]),
        Uint8Array.from([106]),
        Uint8Array.from([107]),
        Uint8Array.from([108]),
        Uint8Array.from([109]),
        Uint8Array.from([110]),
        Uint8Array.from([111]),
        Uint8Array.from([112]),
        Uint8Array.from([113]),
        Uint8Array.from([114]),
        Uint8Array.from([115]),
        Uint8Array.from([116]),
        Uint8Array.from([117]),
        Uint8Array.from([118]),
        Uint8Array.from([119]),
        Uint8Array.from([120]),
        Uint8Array.from([121]),
        Uint8Array.from([122]),
        Uint8Array.from([123]),
        Uint8Array.from([124]),
        Uint8Array.from([125]),
        Uint8Array.from([126]),
        Uint8Array.from([127]),
        Uint8Array.from([128]),
        Uint8Array.from([129]),
        Uint8Array.from([130]),
        Uint8Array.from([131]),
        Uint8Array.from([132]),
        Uint8Array.from([133]),
        Uint8Array.from([134]),
        Uint8Array.from([135]),
        Uint8Array.from([136]),
        Uint8Array.from([137]),
        Uint8Array.from([138]),
        Uint8Array.from([139]),
        Uint8Array.from([140]),
        Uint8Array.from([141]),
        Uint8Array.from([142]),
        Uint8Array.from([143]),
        Uint8Array.from([144]),
        Uint8Array.from([145]),
        Uint8Array.from([146]),
        Uint8Array.from([147]),
        Uint8Array.from([148]),
        Uint8Array.from([149]),
        Uint8Array.from([150]),
        Uint8Array.from([151]),
        Uint8Array.from([152]),
        Uint8Array.from([153]),
        Uint8Array.from([154]),
        Uint8Array.from([155]),
        Uint8Array.from([156]),
        Uint8Array.from([157]),
        Uint8Array.from([158]),
        Uint8Array.from([159]),
        Uint8Array.from([160]),
        Uint8Array.from([161]),
        Uint8Array.from([162]),
        Uint8Array.from([163]),
        Uint8Array.from([164]),
        Uint8Array.from([165]),
        Uint8Array.from([166]),
        Uint8Array.from([167]),
        Uint8Array.from([168]),
        Uint8Array.from([169]),
        Uint8Array.from([170]),
        Uint8Array.from([171]),
        Uint8Array.from([172]),
        Uint8Array.from([173]),
        Uint8Array.from([174]),
        Uint8Array.from([175]),
        Uint8Array.from([176]),
        Uint8Array.from([177]),
        Uint8Array.from([178]),
        Uint8Array.from([179]),
        Uint8Array.from([180]),
        Uint8Array.from([181]),
        Uint8Array.from([182]),
        Uint8Array.from([183]),
        Uint8Array.from([184]),
        Uint8Array.from([185]),
        Uint8Array.from([186]),
        Uint8Array.from([187]),
        Uint8Array.from([188]),
        Uint8Array.from([189]),
        Uint8Array.from([190]),
        Uint8Array.from([191]),
        Uint8Array.from([192]),
        Uint8Array.from([193]),
        Uint8Array.from([194]),
        Uint8Array.from([195]),
        Uint8Array.from([196]),
        Uint8Array.from([197]),
        Uint8Array.from([198]),
        Uint8Array.from([199]),
        Uint8Array.from([200]),
        Uint8Array.from([201]),
        Uint8Array.from([202]),
        Uint8Array.from([203]),
        Uint8Array.from([204]),
        Uint8Array.from([205]),
        Uint8Array.from([206]),
        Uint8Array.from([207]),
        Uint8Array.from([208]),
        Uint8Array.from([209]),
        Uint8Array.from([210]),
        Uint8Array.from([211]),
        Uint8Array.from([212]),
        Uint8Array.from([213]),
        Uint8Array.from([214]),
        Uint8Array.from([215]),
        Uint8Array.from([216]),
        Uint8Array.from([217]),
        Uint8Array.from([218]),
        Uint8Array.from([219]),
        Uint8Array.from([220]),
        Uint8Array.from([221]),
        Uint8Array.from([222]),
        Uint8Array.from([223]),
        Uint8Array.from([224]),
        Uint8Array.from([225]),
        Uint8Array.from([226]),
        Uint8Array.from([227]),
        Uint8Array.from([228]),
        Uint8Array.from([229]),
        Uint8Array.from([230]),
        Uint8Array.from([231]),
        Uint8Array.from([232]),
        Uint8Array.from([233]),
        Uint8Array.from([234]),
        Uint8Array.from([235]),
        Uint8Array.from([236]),
        Uint8Array.from([237]),
        Uint8Array.from([238]),
        Uint8Array.from([239]),
        Uint8Array.from([240]),
        Uint8Array.from([241]),
        Uint8Array.from([242]),
        Uint8Array.from([243]),
        Uint8Array.from([244]),
        Uint8Array.from([245]),
        Uint8Array.from([246]),
        Uint8Array.from([247]),
        Uint8Array.from([248]),
        Uint8Array.from([249]),
        Uint8Array.from([250]),
        Uint8Array.from([251]),
        Uint8Array.from([252]),
        Uint8Array.from([253]),
        Uint8Array.from([254]),
        Uint8Array.from([255]),
      ],
      ERR_INVALID_CALLER: {
        isOk: false,
        value: 201n,
      },
      ERR_KEY_SIZE: {
        isOk: false,
        value: 200n,
      },
      ERR_KEY_SIZE_PREFIX: 200n,
      ERR_SIGNATURE_THRESHOLD: {
        isOk: false,
        value: 202n,
      },
      keySize: 33n,
    },
    non_fungible_tokens: [],
    fungible_tokens: [],
    epoch: "Epoch30",
    clarity_version: "Clarity3",
    contractName: "sbtc-bootstrap-signers",
  },
  sbtcDeposit: {
    functions: {
      completeIndividualDepositsHelper: {
        name: "complete-individual-deposits-helper",
        access: "private",
        args: [
          {
            name: "deposit",
            type: {
              tuple: [
                { name: "amount", type: "uint128" },
                { name: "burn-hash", type: { buffer: { length: 32 } } },
                { name: "burn-height", type: "uint128" },
                { name: "recipient", type: "principal" },
                { name: "sweep-txid", type: { buffer: { length: 32 } } },
                { name: "txid", type: { buffer: { length: 32 } } },
                { name: "vout-index", type: "uint128" },
              ],
            },
          },
          {
            name: "helper-response",
            type: { response: { ok: "uint128", error: "uint128" } },
          },
        ],
        outputs: { type: { response: { ok: "uint128", error: "uint128" } } },
      } as TypedAbiFunction<
        [
          deposit: TypedAbiArg<
            {
              amount: number | bigint;
              burnHash: Uint8Array;
              burnHeight: number | bigint;
              recipient: string;
              sweepTxid: Uint8Array;
              txid: Uint8Array;
              voutIndex: number | bigint;
            },
            "deposit"
          >,
          helperResponse: TypedAbiArg<
            Response<number | bigint, number | bigint>,
            "helperResponse"
          >,
        ],
        Response<bigint, bigint>
      >,
      completeDepositWrapper: {
        name: "complete-deposit-wrapper",
        access: "public",
        args: [
          { name: "txid", type: { buffer: { length: 32 } } },
          { name: "vout-index", type: "uint128" },
          { name: "amount", type: "uint128" },
          { name: "recipient", type: "principal" },
          { name: "burn-hash", type: { buffer: { length: 32 } } },
          { name: "burn-height", type: "uint128" },
          { name: "sweep-txid", type: { buffer: { length: 32 } } },
        ],
        outputs: {
          type: {
            response: {
              ok: { response: { ok: "bool", error: "uint128" } },
              error: "uint128",
            },
          },
        },
      } as TypedAbiFunction<
        [
          txid: TypedAbiArg<Uint8Array, "txid">,
          voutIndex: TypedAbiArg<number | bigint, "voutIndex">,
          amount: TypedAbiArg<number | bigint, "amount">,
          recipient: TypedAbiArg<string, "recipient">,
          burnHash: TypedAbiArg<Uint8Array, "burnHash">,
          burnHeight: TypedAbiArg<number | bigint, "burnHeight">,
          sweepTxid: TypedAbiArg<Uint8Array, "sweepTxid">,
        ],
        Response<Response<boolean, bigint>, bigint>
      >,
      completeDepositsWrapper: {
        name: "complete-deposits-wrapper",
        access: "public",
        args: [
          {
            name: "deposits",
            type: {
              list: {
                type: {
                  tuple: [
                    { name: "amount", type: "uint128" },
                    { name: "burn-hash", type: { buffer: { length: 32 } } },
                    { name: "burn-height", type: "uint128" },
                    { name: "recipient", type: "principal" },
                    { name: "sweep-txid", type: { buffer: { length: 32 } } },
                    { name: "txid", type: { buffer: { length: 32 } } },
                    { name: "vout-index", type: "uint128" },
                  ],
                },
                length: 650,
              },
            },
          },
        ],
        outputs: { type: { response: { ok: "uint128", error: "uint128" } } },
      } as TypedAbiFunction<
        [
          deposits: TypedAbiArg<
            {
              amount: number | bigint;
              burnHash: Uint8Array;
              burnHeight: number | bigint;
              recipient: string;
              sweepTxid: Uint8Array;
              txid: Uint8Array;
              voutIndex: number | bigint;
            }[],
            "deposits"
          >,
        ],
        Response<bigint, bigint>
      >,
      getBurnHeader: {
        name: "get-burn-header",
        access: "read_only",
        args: [{ name: "height", type: "uint128" }],
        outputs: { type: { optional: { buffer: { length: 32 } } } },
      } as TypedAbiFunction<
        [height: TypedAbiArg<number | bigint, "height">],
        Uint8Array | null
      >,
    },
    maps: {},
    variables: {
      ERR_DEPOSIT: {
        name: "ERR_DEPOSIT",
        type: {
          response: {
            ok: "none",
            error: "uint128",
          },
        },
        access: "constant",
      } as TypedAbiVariable<Response<null, bigint>>,
      ERR_DEPOSIT_INDEX_PREFIX: {
        name: "ERR_DEPOSIT_INDEX_PREFIX",
        type: "uint128",
        access: "constant",
      } as TypedAbiVariable<bigint>,
      ERR_DEPOSIT_REPLAY: {
        name: "ERR_DEPOSIT_REPLAY",
        type: {
          response: {
            ok: "none",
            error: "uint128",
          },
        },
        access: "constant",
      } as TypedAbiVariable<Response<null, bigint>>,
      ERR_INVALID_BURN_HASH: {
        name: "ERR_INVALID_BURN_HASH",
        type: {
          response: {
            ok: "none",
            error: "uint128",
          },
        },
        access: "constant",
      } as TypedAbiVariable<Response<null, bigint>>,
      ERR_INVALID_CALLER: {
        name: "ERR_INVALID_CALLER",
        type: {
          response: {
            ok: "none",
            error: "uint128",
          },
        },
        access: "constant",
      } as TypedAbiVariable<Response<null, bigint>>,
      ERR_LOWER_THAN_DUST: {
        name: "ERR_LOWER_THAN_DUST",
        type: {
          response: {
            ok: "none",
            error: "uint128",
          },
        },
        access: "constant",
      } as TypedAbiVariable<Response<null, bigint>>,
      ERR_TXID_LEN: {
        name: "ERR_TXID_LEN",
        type: {
          response: {
            ok: "none",
            error: "uint128",
          },
        },
        access: "constant",
      } as TypedAbiVariable<Response<null, bigint>>,
      dustLimit: {
        name: "dust-limit",
        type: "uint128",
        access: "constant",
      } as TypedAbiVariable<bigint>,
      txidLength: {
        name: "txid-length",
        type: "uint128",
        access: "constant",
      } as TypedAbiVariable<bigint>,
    },
    constants: {
      ERR_DEPOSIT: {
        isOk: false,
        value: 303n,
      },
      ERR_DEPOSIT_INDEX_PREFIX: 303n,
      ERR_DEPOSIT_REPLAY: {
        isOk: false,
        value: 301n,
      },
      ERR_INVALID_BURN_HASH: {
        isOk: false,
        value: 305n,
      },
      ERR_INVALID_CALLER: {
        isOk: false,
        value: 304n,
      },
      ERR_LOWER_THAN_DUST: {
        isOk: false,
        value: 302n,
      },
      ERR_TXID_LEN: {
        isOk: false,
        value: 300n,
      },
      dustLimit: 546n,
      txidLength: 32n,
    },
    non_fungible_tokens: [],
    fungible_tokens: [],
    epoch: "Epoch30",
    clarity_version: "Clarity3",
    contractName: "sbtc-deposit",
  },
  sbtcRegistry: {
    functions: {
      incrementLastWithdrawalRequestId: {
        name: "increment-last-withdrawal-request-id",
        access: "private",
        args: [],
        outputs: { type: "uint128" },
      } as TypedAbiFunction<[], bigint>,
      completeDeposit: {
        name: "complete-deposit",
        access: "public",
        args: [
          { name: "txid", type: { buffer: { length: 32 } } },
          { name: "vout-index", type: "uint128" },
          { name: "amount", type: "uint128" },
          { name: "recipient", type: "principal" },
          { name: "burn-hash", type: { buffer: { length: 32 } } },
          { name: "burn-height", type: "uint128" },
          { name: "sweep-txid", type: { buffer: { length: 32 } } },
        ],
        outputs: { type: { response: { ok: "bool", error: "uint128" } } },
      } as TypedAbiFunction<
        [
          txid: TypedAbiArg<Uint8Array, "txid">,
          voutIndex: TypedAbiArg<number | bigint, "voutIndex">,
          amount: TypedAbiArg<number | bigint, "amount">,
          recipient: TypedAbiArg<string, "recipient">,
          burnHash: TypedAbiArg<Uint8Array, "burnHash">,
          burnHeight: TypedAbiArg<number | bigint, "burnHeight">,
          sweepTxid: TypedAbiArg<Uint8Array, "sweepTxid">,
        ],
        Response<boolean, bigint>
      >,
      completeWithdrawalAccept: {
        name: "complete-withdrawal-accept",
        access: "public",
        args: [
          { name: "request-id", type: "uint128" },
          { name: "bitcoin-txid", type: { buffer: { length: 32 } } },
          { name: "output-index", type: "uint128" },
          { name: "signer-bitmap", type: "uint128" },
          { name: "fee", type: "uint128" },
          { name: "burn-hash", type: { buffer: { length: 32 } } },
          { name: "burn-height", type: "uint128" },
          { name: "sweep-txid", type: { buffer: { length: 32 } } },
        ],
        outputs: { type: { response: { ok: "bool", error: "uint128" } } },
      } as TypedAbiFunction<
        [
          requestId: TypedAbiArg<number | bigint, "requestId">,
          bitcoinTxid: TypedAbiArg<Uint8Array, "bitcoinTxid">,
          outputIndex: TypedAbiArg<number | bigint, "outputIndex">,
          signerBitmap: TypedAbiArg<number | bigint, "signerBitmap">,
          fee: TypedAbiArg<number | bigint, "fee">,
          burnHash: TypedAbiArg<Uint8Array, "burnHash">,
          burnHeight: TypedAbiArg<number | bigint, "burnHeight">,
          sweepTxid: TypedAbiArg<Uint8Array, "sweepTxid">,
        ],
        Response<boolean, bigint>
      >,
      completeWithdrawalReject: {
        name: "complete-withdrawal-reject",
        access: "public",
        args: [
          { name: "request-id", type: "uint128" },
          { name: "signer-bitmap", type: "uint128" },
        ],
        outputs: { type: { response: { ok: "bool", error: "uint128" } } },
      } as TypedAbiFunction<
        [
          requestId: TypedAbiArg<number | bigint, "requestId">,
          signerBitmap: TypedAbiArg<number | bigint, "signerBitmap">,
        ],
        Response<boolean, bigint>
      >,
      createWithdrawalRequest: {
        name: "create-withdrawal-request",
        access: "public",
        args: [
          { name: "amount", type: "uint128" },
          { name: "max-fee", type: "uint128" },
          { name: "sender", type: "principal" },
          {
            name: "recipient",
            type: {
              tuple: [
                { name: "hashbytes", type: { buffer: { length: 32 } } },
                { name: "version", type: { buffer: { length: 1 } } },
              ],
            },
          },
          { name: "height", type: "uint128" },
        ],
        outputs: { type: { response: { ok: "uint128", error: "uint128" } } },
      } as TypedAbiFunction<
        [
          amount: TypedAbiArg<number | bigint, "amount">,
          maxFee: TypedAbiArg<number | bigint, "maxFee">,
          sender: TypedAbiArg<string, "sender">,
          recipient: TypedAbiArg<
            {
              hashbytes: Uint8Array;
              version: Uint8Array;
            },
            "recipient"
          >,
          height: TypedAbiArg<number | bigint, "height">,
        ],
        Response<bigint, bigint>
      >,
      rotateKeys: {
        name: "rotate-keys",
        access: "public",
        args: [
          {
            name: "new-keys",
            type: { list: { type: { buffer: { length: 33 } }, length: 128 } },
          },
          { name: "new-address", type: "principal" },
          { name: "new-aggregate-pubkey", type: { buffer: { length: 33 } } },
          { name: "new-signature-threshold", type: "uint128" },
        ],
        outputs: { type: { response: { ok: "bool", error: "uint128" } } },
      } as TypedAbiFunction<
        [
          newKeys: TypedAbiArg<Uint8Array[], "newKeys">,
          newAddress: TypedAbiArg<string, "newAddress">,
          newAggregatePubkey: TypedAbiArg<Uint8Array, "newAggregatePubkey">,
          newSignatureThreshold: TypedAbiArg<
            number | bigint,
            "newSignatureThreshold"
          >,
        ],
        Response<boolean, bigint>
      >,
      getCompletedDeposit: {
        name: "get-completed-deposit",
        access: "read_only",
        args: [
          { name: "txid", type: { buffer: { length: 32 } } },
          { name: "vout-index", type: "uint128" },
        ],
        outputs: {
          type: {
            optional: {
              tuple: [
                { name: "amount", type: "uint128" },
                { name: "recipient", type: "principal" },
                { name: "sweep-burn-hash", type: { buffer: { length: 32 } } },
                { name: "sweep-burn-height", type: "uint128" },
                { name: "sweep-txid", type: { buffer: { length: 32 } } },
              ],
            },
          },
        },
      } as TypedAbiFunction<
        [
          txid: TypedAbiArg<Uint8Array, "txid">,
          voutIndex: TypedAbiArg<number | bigint, "voutIndex">,
        ],
        {
          amount: bigint;
          recipient: string;
          sweepBurnHash: Uint8Array;
          sweepBurnHeight: bigint;
          sweepTxid: Uint8Array;
        } | null
      >,
      getCompletedWithdrawalSweepData: {
        name: "get-completed-withdrawal-sweep-data",
        access: "read_only",
        args: [{ name: "id", type: "uint128" }],
        outputs: {
          type: {
            optional: {
              tuple: [
                { name: "sweep-burn-hash", type: { buffer: { length: 32 } } },
                { name: "sweep-burn-height", type: "uint128" },
                { name: "sweep-txid", type: { buffer: { length: 32 } } },
              ],
            },
          },
        },
      } as TypedAbiFunction<
        [id: TypedAbiArg<number | bigint, "id">],
        {
          sweepBurnHash: Uint8Array;
          sweepBurnHeight: bigint;
          sweepTxid: Uint8Array;
        } | null
      >,
      getCurrentAggregatePubkey: {
        name: "get-current-aggregate-pubkey",
        access: "read_only",
        args: [],
        outputs: { type: { buffer: { length: 33 } } },
      } as TypedAbiFunction<[], Uint8Array>,
      getCurrentSignerData: {
        name: "get-current-signer-data",
        access: "read_only",
        args: [],
        outputs: {
          type: {
            tuple: [
              {
                name: "current-aggregate-pubkey",
                type: { buffer: { length: 33 } },
              },
              { name: "current-signature-threshold", type: "uint128" },
              { name: "current-signer-principal", type: "principal" },
              {
                name: "current-signer-set",
                type: {
                  list: { type: { buffer: { length: 33 } }, length: 128 },
                },
              },
            ],
          },
        },
      } as TypedAbiFunction<
        [],
        {
          currentAggregatePubkey: Uint8Array;
          currentSignatureThreshold: bigint;
          currentSignerPrincipal: string;
          currentSignerSet: Uint8Array[];
        }
      >,
      getCurrentSignerPrincipal: {
        name: "get-current-signer-principal",
        access: "read_only",
        args: [],
        outputs: { type: "principal" },
      } as TypedAbiFunction<[], string>,
      getCurrentSignerSet: {
        name: "get-current-signer-set",
        access: "read_only",
        args: [],
        outputs: {
          type: { list: { type: { buffer: { length: 33 } }, length: 128 } },
        },
      } as TypedAbiFunction<[], Uint8Array[]>,
      getDepositStatus: {
        name: "get-deposit-status",
        access: "read_only",
        args: [
          { name: "txid", type: { buffer: { length: 32 } } },
          { name: "vout-index", type: "uint128" },
        ],
        outputs: { type: { optional: "bool" } },
      } as TypedAbiFunction<
        [
          txid: TypedAbiArg<Uint8Array, "txid">,
          voutIndex: TypedAbiArg<number | bigint, "voutIndex">,
        ],
        boolean | null
      >,
      getWithdrawalRequest: {
        name: "get-withdrawal-request",
        access: "read_only",
        args: [{ name: "id", type: "uint128" }],
        outputs: {
          type: {
            optional: {
              tuple: [
                { name: "amount", type: "uint128" },
                { name: "block-height", type: "uint128" },
                { name: "max-fee", type: "uint128" },
                {
                  name: "recipient",
                  type: {
                    tuple: [
                      { name: "hashbytes", type: { buffer: { length: 32 } } },
                      { name: "version", type: { buffer: { length: 1 } } },
                    ],
                  },
                },
                { name: "sender", type: "principal" },
                { name: "status", type: { optional: "bool" } },
              ],
            },
          },
        },
      } as TypedAbiFunction<
        [id: TypedAbiArg<number | bigint, "id">],
        {
          amount: bigint;
          blockHeight: bigint;
          maxFee: bigint;
          recipient: {
            hashbytes: Uint8Array;
            version: Uint8Array;
          };
          sender: string;
          status: boolean | null;
        } | null
      >,
      isProtocolCaller: {
        name: "is-protocol-caller",
        access: "read_only",
        args: [],
        outputs: { type: { response: { ok: "bool", error: "uint128" } } },
      } as TypedAbiFunction<[], Response<boolean, bigint>>,
      validateProtocolCaller: {
        name: "validate-protocol-caller",
        access: "read_only",
        args: [{ name: "caller", type: "principal" }],
        outputs: { type: { response: { ok: "bool", error: "uint128" } } },
      } as TypedAbiFunction<
        [caller: TypedAbiArg<string, "caller">],
        Response<boolean, bigint>
      >,
    },
    maps: {
      aggregatePubkeys: {
        name: "aggregate-pubkeys",
        key: { buffer: { length: 33 } },
        value: "bool",
      } as TypedAbiMap<Uint8Array, boolean>,
      completedDeposits: {
        name: "completed-deposits",
        key: {
          tuple: [
            { name: "txid", type: { buffer: { length: 32 } } },
            { name: "vout-index", type: "uint128" },
          ],
        },
        value: {
          tuple: [
            { name: "amount", type: "uint128" },
            { name: "recipient", type: "principal" },
            { name: "sweep-burn-hash", type: { buffer: { length: 32 } } },
            { name: "sweep-burn-height", type: "uint128" },
            { name: "sweep-txid", type: { buffer: { length: 32 } } },
          ],
        },
      } as TypedAbiMap<
        {
          txid: Uint8Array;
          voutIndex: number | bigint;
        },
        {
          amount: bigint;
          recipient: string;
          sweepBurnHash: Uint8Array;
          sweepBurnHeight: bigint;
          sweepTxid: Uint8Array;
        }
      >,
<<<<<<< HEAD
=======
      completedWithdrawalSweep: {
        name: "completed-withdrawal-sweep",
        key: "uint128",
        value: {
          tuple: [
            { name: "sweep-burn-hash", type: { buffer: { length: 32 } } },
            { name: "sweep-burn-height", type: "uint128" },
            { name: "sweep-txid", type: { buffer: { length: 32 } } },
          ],
        },
      } as TypedAbiMap<
        number | bigint,
        {
          sweepBurnHash: Uint8Array;
          sweepBurnHeight: bigint;
          sweepTxid: Uint8Array;
        }
      >,
      depositStatus: {
        name: "deposit-status",
        key: {
          tuple: [
            { name: "txid", type: { buffer: { length: 32 } } },
            { name: "vout-index", type: "uint128" },
          ],
        },
        value: "bool",
      } as TypedAbiMap<
        {
          txid: Uint8Array;
          voutIndex: number | bigint;
        },
        boolean
      >,
      multiSigAddress: {
        name: "multi-sig-address",
        key: "principal",
        value: "bool",
      } as TypedAbiMap<string, boolean>,
>>>>>>> c50f37b3
      protocolContracts: {
        name: "protocol-contracts",
        key: "principal",
        value: "bool",
      } as TypedAbiMap<string, boolean>,
      withdrawalRequests: {
        name: "withdrawal-requests",
        key: "uint128",
        value: {
          tuple: [
            { name: "amount", type: "uint128" },
            { name: "block-height", type: "uint128" },
            { name: "max-fee", type: "uint128" },
            {
              name: "recipient",
              type: {
                tuple: [
                  { name: "hashbytes", type: { buffer: { length: 32 } } },
                  { name: "version", type: { buffer: { length: 1 } } },
                ],
              },
            },
            { name: "sender", type: "principal" },
          ],
        },
      } as TypedAbiMap<
        number | bigint,
        {
          amount: bigint;
          blockHeight: bigint;
          maxFee: bigint;
          recipient: {
            hashbytes: Uint8Array;
            version: Uint8Array;
          };
          sender: string;
        }
      >,
      withdrawalStatus: {
        name: "withdrawal-status",
        key: "uint128",
        value: "bool",
      } as TypedAbiMap<number | bigint, boolean>,
    },
    variables: {
      ERR_AGG_PUBKEY_REPLAY: {
        name: "ERR_AGG_PUBKEY_REPLAY",
        type: {
          response: {
            ok: "none",
            error: "uint128",
          },
        },
        access: "constant",
      } as TypedAbiVariable<Response<null, bigint>>,
      ERR_INVALID_REQUEST_ID: {
        name: "ERR_INVALID_REQUEST_ID",
        type: {
          response: {
            ok: "none",
            error: "uint128",
          },
        },
        access: "constant",
      } as TypedAbiVariable<Response<null, bigint>>,
      ERR_MULTI_SIG_REPLAY: {
        name: "ERR_MULTI_SIG_REPLAY",
        type: {
          response: {
            ok: "none",
            error: "uint128",
          },
        },
        access: "constant",
      } as TypedAbiVariable<Response<null, bigint>>,
      ERR_UNAUTHORIZED: {
        name: "ERR_UNAUTHORIZED",
        type: {
          response: {
            ok: "none",
            error: "uint128",
          },
        },
        access: "constant",
      } as TypedAbiVariable<Response<null, bigint>>,
      currentAggregatePubkey: {
        name: "current-aggregate-pubkey",
        type: {
          buffer: {
            length: 33,
          },
        },
        access: "variable",
      } as TypedAbiVariable<Uint8Array>,
      currentSignatureThreshold: {
        name: "current-signature-threshold",
        type: "uint128",
        access: "variable",
      } as TypedAbiVariable<bigint>,
      currentSignerPrincipal: {
        name: "current-signer-principal",
        type: "principal",
        access: "variable",
      } as TypedAbiVariable<string>,
      currentSignerSet: {
        name: "current-signer-set",
        type: {
          list: {
            type: {
              buffer: {
                length: 33,
              },
            },
            length: 128,
          },
        },
        access: "variable",
      } as TypedAbiVariable<Uint8Array[]>,
      lastWithdrawalRequestId: {
        name: "last-withdrawal-request-id",
        type: "uint128",
        access: "variable",
      } as TypedAbiVariable<bigint>,
    },
    constants: {
      ERR_AGG_PUBKEY_REPLAY: {
        isOk: false,
        value: 402n,
      },
      ERR_INVALID_REQUEST_ID: {
        isOk: false,
        value: 401n,
      },
      ERR_MULTI_SIG_REPLAY: {
        isOk: false,
        value: 403n,
      },
      ERR_UNAUTHORIZED: {
        isOk: false,
        value: 400n,
      },
      currentAggregatePubkey: Uint8Array.from([0]),
      currentSignatureThreshold: 0n,
      currentSignerPrincipal: "ST2SBXRBJJTH7GV5J93HJ62W2NRRQ46XYBK92Y039",
      currentSignerSet: [],
      lastWithdrawalRequestId: 0n,
    },
    non_fungible_tokens: [],
    fungible_tokens: [],
    epoch: "Epoch30",
    clarity_version: "Clarity3",
    contractName: "sbtc-registry",
  },
  sbtcToken: {
    functions: {
      protocolMintManyIter: {
        name: "protocol-mint-many-iter",
        access: "private",
        args: [
          {
            name: "item",
            type: {
              tuple: [
                { name: "amount", type: "uint128" },
                { name: "recipient", type: "principal" },
              ],
            },
          },
        ],
        outputs: { type: { response: { ok: "bool", error: "uint128" } } },
      } as TypedAbiFunction<
        [
          item: TypedAbiArg<
            {
              amount: number | bigint;
              recipient: string;
            },
            "item"
          >,
        ],
        Response<boolean, bigint>
      >,
      protocolBurn: {
        name: "protocol-burn",
        access: "public",
        args: [
          { name: "amount", type: "uint128" },
          { name: "owner", type: "principal" },
        ],
        outputs: { type: { response: { ok: "bool", error: "uint128" } } },
      } as TypedAbiFunction<
        [
          amount: TypedAbiArg<number | bigint, "amount">,
          owner: TypedAbiArg<string, "owner">,
        ],
        Response<boolean, bigint>
      >,
      protocolBurnLocked: {
        name: "protocol-burn-locked",
        access: "public",
        args: [
          { name: "amount", type: "uint128" },
          { name: "owner", type: "principal" },
        ],
        outputs: { type: { response: { ok: "bool", error: "uint128" } } },
      } as TypedAbiFunction<
        [
          amount: TypedAbiArg<number | bigint, "amount">,
          owner: TypedAbiArg<string, "owner">,
        ],
        Response<boolean, bigint>
      >,
      protocolLock: {
        name: "protocol-lock",
        access: "public",
        args: [
          { name: "amount", type: "uint128" },
          { name: "owner", type: "principal" },
        ],
        outputs: { type: { response: { ok: "bool", error: "uint128" } } },
      } as TypedAbiFunction<
        [
          amount: TypedAbiArg<number | bigint, "amount">,
          owner: TypedAbiArg<string, "owner">,
        ],
        Response<boolean, bigint>
      >,
      protocolMint: {
        name: "protocol-mint",
        access: "public",
        args: [
          { name: "amount", type: "uint128" },
          { name: "recipient", type: "principal" },
        ],
        outputs: { type: { response: { ok: "bool", error: "uint128" } } },
      } as TypedAbiFunction<
        [
          amount: TypedAbiArg<number | bigint, "amount">,
          recipient: TypedAbiArg<string, "recipient">,
        ],
        Response<boolean, bigint>
      >,
      protocolMintMany: {
        name: "protocol-mint-many",
        access: "public",
        args: [
          {
            name: "recipients",
            type: {
              list: {
                type: {
                  tuple: [
                    { name: "amount", type: "uint128" },
                    { name: "recipient", type: "principal" },
                  ],
                },
                length: 200,
              },
            },
          },
        ],
        outputs: {
          type: {
            response: {
              ok: {
                list: {
                  type: { response: { ok: "bool", error: "uint128" } },
                  length: 200,
                },
              },
              error: "uint128",
            },
          },
        },
      } as TypedAbiFunction<
        [
          recipients: TypedAbiArg<
            {
              amount: number | bigint;
              recipient: string;
            }[],
            "recipients"
          >,
        ],
        Response<Response<boolean, bigint>[], bigint>
      >,
      protocolSetName: {
        name: "protocol-set-name",
        access: "public",
        args: [{ name: "new-name", type: { "string-ascii": { length: 32 } } }],
        outputs: { type: { response: { ok: "bool", error: "uint128" } } },
      } as TypedAbiFunction<
        [newName: TypedAbiArg<string, "newName">],
        Response<boolean, bigint>
      >,
      protocolSetSymbol: {
        name: "protocol-set-symbol",
        access: "public",
        args: [
          { name: "new-symbol", type: { "string-ascii": { length: 10 } } },
        ],
        outputs: { type: { response: { ok: "bool", error: "uint128" } } },
      } as TypedAbiFunction<
        [newSymbol: TypedAbiArg<string, "newSymbol">],
        Response<boolean, bigint>
      >,
      protocolSetTokenUri: {
        name: "protocol-set-token-uri",
        access: "public",
        args: [
          {
            name: "new-uri",
            type: { optional: { "string-utf8": { length: 256 } } },
          },
        ],
        outputs: { type: { response: { ok: "bool", error: "uint128" } } },
      } as TypedAbiFunction<
        [newUri: TypedAbiArg<string | null, "newUri">],
        Response<boolean, bigint>
      >,
      protocolTransfer: {
        name: "protocol-transfer",
        access: "public",
        args: [
          { name: "amount", type: "uint128" },
          { name: "sender", type: "principal" },
          { name: "recipient", type: "principal" },
        ],
        outputs: { type: { response: { ok: "bool", error: "uint128" } } },
      } as TypedAbiFunction<
        [
          amount: TypedAbiArg<number | bigint, "amount">,
          sender: TypedAbiArg<string, "sender">,
          recipient: TypedAbiArg<string, "recipient">,
        ],
        Response<boolean, bigint>
      >,
      protocolUnlock: {
        name: "protocol-unlock",
        access: "public",
        args: [
          { name: "amount", type: "uint128" },
          { name: "owner", type: "principal" },
        ],
        outputs: { type: { response: { ok: "bool", error: "uint128" } } },
      } as TypedAbiFunction<
        [
          amount: TypedAbiArg<number | bigint, "amount">,
          owner: TypedAbiArg<string, "owner">,
        ],
        Response<boolean, bigint>
      >,
      transfer: {
        name: "transfer",
        access: "public",
        args: [
          { name: "amount", type: "uint128" },
          { name: "sender", type: "principal" },
          { name: "recipient", type: "principal" },
          { name: "memo", type: { optional: { buffer: { length: 34 } } } },
        ],
        outputs: { type: { response: { ok: "bool", error: "uint128" } } },
      } as TypedAbiFunction<
        [
          amount: TypedAbiArg<number | bigint, "amount">,
          sender: TypedAbiArg<string, "sender">,
          recipient: TypedAbiArg<string, "recipient">,
          memo: TypedAbiArg<Uint8Array | null, "memo">,
        ],
        Response<boolean, bigint>
      >,
      getBalance: {
        name: "get-balance",
        access: "read_only",
        args: [{ name: "who", type: "principal" }],
        outputs: { type: { response: { ok: "uint128", error: "none" } } },
      } as TypedAbiFunction<
        [who: TypedAbiArg<string, "who">],
        Response<bigint, null>
      >,
      getBalanceAvailable: {
        name: "get-balance-available",
        access: "read_only",
        args: [{ name: "who", type: "principal" }],
        outputs: { type: { response: { ok: "uint128", error: "none" } } },
      } as TypedAbiFunction<
        [who: TypedAbiArg<string, "who">],
        Response<bigint, null>
      >,
      getBalanceLocked: {
        name: "get-balance-locked",
        access: "read_only",
        args: [{ name: "who", type: "principal" }],
        outputs: { type: { response: { ok: "uint128", error: "none" } } },
      } as TypedAbiFunction<
        [who: TypedAbiArg<string, "who">],
        Response<bigint, null>
      >,
      getDecimals: {
        name: "get-decimals",
        access: "read_only",
        args: [],
        outputs: { type: { response: { ok: "uint128", error: "none" } } },
      } as TypedAbiFunction<[], Response<bigint, null>>,
      getName: {
        name: "get-name",
        access: "read_only",
        args: [],
        outputs: {
          type: {
            response: { ok: { "string-ascii": { length: 32 } }, error: "none" },
          },
        },
      } as TypedAbiFunction<[], Response<string, null>>,
      getSymbol: {
        name: "get-symbol",
        access: "read_only",
        args: [],
        outputs: {
          type: {
            response: { ok: { "string-ascii": { length: 10 } }, error: "none" },
          },
        },
      } as TypedAbiFunction<[], Response<string, null>>,
      getTokenUri: {
        name: "get-token-uri",
        access: "read_only",
        args: [],
        outputs: {
          type: {
            response: {
              ok: { optional: { "string-utf8": { length: 256 } } },
              error: "none",
            },
          },
        },
      } as TypedAbiFunction<[], Response<string | null, null>>,
      getTotalSupply: {
        name: "get-total-supply",
        access: "read_only",
        args: [],
        outputs: { type: { response: { ok: "uint128", error: "none" } } },
      } as TypedAbiFunction<[], Response<bigint, null>>,
    },
    maps: {},
    variables: {
      ERR_NOT_AUTH: {
        name: "ERR_NOT_AUTH",
        type: {
          response: {
            ok: "none",
            error: "uint128",
          },
        },
        access: "constant",
      } as TypedAbiVariable<Response<null, bigint>>,
      ERR_NOT_OWNER: {
        name: "ERR_NOT_OWNER",
        type: {
          response: {
            ok: "none",
            error: "uint128",
          },
        },
        access: "constant",
      } as TypedAbiVariable<Response<null, bigint>>,
      tokenDecimals: {
        name: "token-decimals",
        type: "uint128",
        access: "constant",
      } as TypedAbiVariable<bigint>,
      tokenName: {
        name: "token-name",
        type: {
          "string-ascii": {
            length: 32,
          },
        },
        access: "variable",
      } as TypedAbiVariable<string>,
      tokenSymbol: {
        name: "token-symbol",
        type: {
          "string-ascii": {
            length: 10,
          },
        },
        access: "variable",
      } as TypedAbiVariable<string>,
      tokenUri: {
        name: "token-uri",
        type: {
          optional: {
            "string-utf8": {
              length: 256,
            },
          },
        },
        access: "variable",
      } as TypedAbiVariable<string | null>,
    },
    constants: {
      ERR_NOT_AUTH: {
        isOk: false,
        value: 5n,
      },
      ERR_NOT_OWNER: {
        isOk: false,
        value: 4n,
      },
      tokenDecimals: 8n,
      tokenName: "sBTC",
      tokenSymbol: "sBTC",
      tokenUri: null,
    },
    non_fungible_tokens: [],
    fungible_tokens: [{ name: "sbtc-token" }, { name: "sbtc-token-locked" }],
    epoch: "Epoch30",
    clarity_version: "Clarity3",
    contractName: "sbtc-token",
  },
  sbtcWithdrawal: {
    functions: {
      completeIndividualWithdrawalHelper: {
        name: "complete-individual-withdrawal-helper",
        access: "private",
        args: [
          {
            name: "withdrawal",
            type: {
              tuple: [
                {
                  name: "bitcoin-txid",
                  type: { optional: { buffer: { length: 32 } } },
                },
                { name: "burn-hash", type: { buffer: { length: 32 } } },
                { name: "burn-height", type: "uint128" },
                { name: "fee", type: { optional: "uint128" } },
                { name: "output-index", type: { optional: "uint128" } },
                { name: "request-id", type: "uint128" },
                { name: "signer-bitmap", type: "uint128" },
                { name: "status", type: "bool" },
                {
                  name: "sweep-txid",
                  type: { optional: { buffer: { length: 32 } } },
                },
              ],
            },
          },
          {
            name: "helper-response",
            type: { response: { ok: "uint128", error: "uint128" } },
          },
        ],
        outputs: { type: { response: { ok: "uint128", error: "uint128" } } },
      } as TypedAbiFunction<
        [
          withdrawal: TypedAbiArg<
            {
              bitcoinTxid: Uint8Array | null;
              burnHash: Uint8Array;
              burnHeight: number | bigint;
              fee: number | bigint | null;
              outputIndex: number | bigint | null;
              requestId: number | bigint;
              signerBitmap: number | bigint;
              status: boolean;
              sweepTxid: Uint8Array | null;
            },
            "withdrawal"
          >,
          helperResponse: TypedAbiArg<
            Response<number | bigint, number | bigint>,
            "helperResponse"
          >,
        ],
        Response<bigint, bigint>
      >,
      acceptWithdrawalRequest: {
        name: "accept-withdrawal-request",
        access: "public",
        args: [
          { name: "request-id", type: "uint128" },
          { name: "bitcoin-txid", type: { buffer: { length: 32 } } },
          { name: "signer-bitmap", type: "uint128" },
          { name: "output-index", type: "uint128" },
          { name: "fee", type: "uint128" },
          { name: "burn-hash", type: { buffer: { length: 32 } } },
          { name: "burn-height", type: "uint128" },
          { name: "sweep-txid", type: { buffer: { length: 32 } } },
        ],
        outputs: { type: { response: { ok: "bool", error: "uint128" } } },
      } as TypedAbiFunction<
        [
          requestId: TypedAbiArg<number | bigint, "requestId">,
          bitcoinTxid: TypedAbiArg<Uint8Array, "bitcoinTxid">,
          signerBitmap: TypedAbiArg<number | bigint, "signerBitmap">,
          outputIndex: TypedAbiArg<number | bigint, "outputIndex">,
          fee: TypedAbiArg<number | bigint, "fee">,
          burnHash: TypedAbiArg<Uint8Array, "burnHash">,
          burnHeight: TypedAbiArg<number | bigint, "burnHeight">,
          sweepTxid: TypedAbiArg<Uint8Array, "sweepTxid">,
        ],
        Response<boolean, bigint>
      >,
      completeWithdrawals: {
        name: "complete-withdrawals",
        access: "public",
        args: [
          {
            name: "withdrawals",
            type: {
              list: {
                type: {
                  tuple: [
                    {
                      name: "bitcoin-txid",
                      type: { optional: { buffer: { length: 32 } } },
                    },
                    { name: "burn-hash", type: { buffer: { length: 32 } } },
                    { name: "burn-height", type: "uint128" },
                    { name: "fee", type: { optional: "uint128" } },
                    { name: "output-index", type: { optional: "uint128" } },
                    { name: "request-id", type: "uint128" },
                    { name: "signer-bitmap", type: "uint128" },
                    { name: "status", type: "bool" },
                    {
                      name: "sweep-txid",
                      type: { optional: { buffer: { length: 32 } } },
                    },
                  ],
                },
                length: 600,
              },
            },
          },
        ],
        outputs: { type: { response: { ok: "uint128", error: "uint128" } } },
      } as TypedAbiFunction<
        [
          withdrawals: TypedAbiArg<
            {
              bitcoinTxid: Uint8Array | null;
              burnHash: Uint8Array;
              burnHeight: number | bigint;
              fee: number | bigint | null;
              outputIndex: number | bigint | null;
              requestId: number | bigint;
              signerBitmap: number | bigint;
              status: boolean;
              sweepTxid: Uint8Array | null;
            }[],
            "withdrawals"
          >,
        ],
        Response<bigint, bigint>
      >,
      initiateWithdrawalRequest: {
        name: "initiate-withdrawal-request",
        access: "public",
        args: [
          { name: "amount", type: "uint128" },
          {
            name: "recipient",
            type: {
              tuple: [
                { name: "hashbytes", type: { buffer: { length: 32 } } },
                { name: "version", type: { buffer: { length: 1 } } },
              ],
            },
          },
          { name: "max-fee", type: "uint128" },
        ],
        outputs: { type: { response: { ok: "uint128", error: "uint128" } } },
      } as TypedAbiFunction<
        [
          amount: TypedAbiArg<number | bigint, "amount">,
          recipient: TypedAbiArg<
            {
              hashbytes: Uint8Array;
              version: Uint8Array;
            },
            "recipient"
          >,
          maxFee: TypedAbiArg<number | bigint, "maxFee">,
        ],
        Response<bigint, bigint>
      >,
      rejectWithdrawalRequest: {
        name: "reject-withdrawal-request",
        access: "public",
        args: [
          { name: "request-id", type: "uint128" },
          { name: "signer-bitmap", type: "uint128" },
        ],
        outputs: { type: { response: { ok: "bool", error: "uint128" } } },
      } as TypedAbiFunction<
        [
          requestId: TypedAbiArg<number | bigint, "requestId">,
          signerBitmap: TypedAbiArg<number | bigint, "signerBitmap">,
        ],
        Response<boolean, bigint>
      >,
      getBurnHeader: {
        name: "get-burn-header",
        access: "read_only",
        args: [{ name: "height", type: "uint128" }],
        outputs: { type: { optional: { buffer: { length: 32 } } } },
      } as TypedAbiFunction<
        [height: TypedAbiArg<number | bigint, "height">],
        Uint8Array | null
      >,
      validateRecipient: {
        name: "validate-recipient",
        access: "read_only",
        args: [
          {
            name: "recipient",
            type: {
              tuple: [
                { name: "hashbytes", type: { buffer: { length: 32 } } },
                { name: "version", type: { buffer: { length: 1 } } },
              ],
            },
          },
        ],
        outputs: { type: { response: { ok: "bool", error: "uint128" } } },
      } as TypedAbiFunction<
        [
          recipient: TypedAbiArg<
            {
              hashbytes: Uint8Array;
              version: Uint8Array;
            },
            "recipient"
          >,
        ],
        Response<boolean, bigint>
      >,
    },
    maps: {},
    variables: {
      DUST_LIMIT: {
        name: "DUST_LIMIT",
        type: "uint128",
        access: "constant",
      } as TypedAbiVariable<bigint>,
      ERR_ALREADY_PROCESSED: {
        name: "ERR_ALREADY_PROCESSED",
        type: {
          response: {
            ok: "none",
            error: "uint128",
          },
        },
        access: "constant",
      } as TypedAbiVariable<Response<null, bigint>>,
      ERR_DUST_LIMIT: {
        name: "ERR_DUST_LIMIT",
        type: {
          response: {
            ok: "none",
            error: "uint128",
          },
        },
        access: "constant",
      } as TypedAbiVariable<Response<null, bigint>>,
      ERR_FEE_TOO_HIGH: {
        name: "ERR_FEE_TOO_HIGH",
        type: {
          response: {
            ok: "none",
            error: "uint128",
          },
        },
        access: "constant",
      } as TypedAbiVariable<Response<null, bigint>>,
      ERR_INVALID_ADDR_HASHBYTES: {
        name: "ERR_INVALID_ADDR_HASHBYTES",
        type: {
          response: {
            ok: "none",
            error: "uint128",
          },
        },
        access: "constant",
      } as TypedAbiVariable<Response<null, bigint>>,
      ERR_INVALID_ADDR_VERSION: {
        name: "ERR_INVALID_ADDR_VERSION",
        type: {
          response: {
            ok: "none",
            error: "uint128",
          },
        },
        access: "constant",
      } as TypedAbiVariable<Response<null, bigint>>,
      ERR_INVALID_BURN_HASH: {
        name: "ERR_INVALID_BURN_HASH",
        type: {
          response: {
            ok: "none",
            error: "uint128",
          },
        },
        access: "constant",
      } as TypedAbiVariable<Response<null, bigint>>,
      ERR_INVALID_CALLER: {
        name: "ERR_INVALID_CALLER",
        type: {
          response: {
            ok: "none",
            error: "uint128",
          },
        },
        access: "constant",
      } as TypedAbiVariable<Response<null, bigint>>,
      ERR_INVALID_REQUEST: {
        name: "ERR_INVALID_REQUEST",
        type: {
          response: {
            ok: "none",
            error: "uint128",
          },
        },
        access: "constant",
      } as TypedAbiVariable<Response<null, bigint>>,
      ERR_WITHDRAWAL_INDEX: {
        name: "ERR_WITHDRAWAL_INDEX",
        type: {
          response: {
            ok: "none",
            error: "uint128",
          },
        },
        access: "constant",
      } as TypedAbiVariable<Response<null, bigint>>,
      ERR_WITHDRAWAL_INDEX_PREFIX: {
        name: "ERR_WITHDRAWAL_INDEX_PREFIX",
        type: "uint128",
        access: "constant",
      } as TypedAbiVariable<bigint>,
      MAX_ADDRESS_VERSION: {
        name: "MAX_ADDRESS_VERSION",
        type: "uint128",
        access: "constant",
      } as TypedAbiVariable<bigint>,
      mAX_ADDRESS_VERSION_BUFF_20: {
        name: "MAX_ADDRESS_VERSION_BUFF_20",
        type: "uint128",
        access: "constant",
      } as TypedAbiVariable<bigint>,
      mAX_ADDRESS_VERSION_BUFF_32: {
        name: "MAX_ADDRESS_VERSION_BUFF_32",
        type: "uint128",
        access: "constant",
      } as TypedAbiVariable<bigint>,
    },
    constants: {
      DUST_LIMIT: 546n,
      ERR_ALREADY_PROCESSED: {
        isOk: false,
        value: 505n,
      },
      ERR_DUST_LIMIT: {
        isOk: false,
        value: 502n,
      },
      ERR_FEE_TOO_HIGH: {
        isOk: false,
        value: 506n,
      },
      ERR_INVALID_ADDR_HASHBYTES: {
        isOk: false,
        value: 501n,
      },
      ERR_INVALID_ADDR_VERSION: {
        isOk: false,
        value: 500n,
      },
      ERR_INVALID_BURN_HASH: {
        isOk: false,
        value: 508n,
      },
      ERR_INVALID_CALLER: {
        isOk: false,
        value: 504n,
      },
      ERR_INVALID_REQUEST: {
        isOk: false,
        value: 503n,
      },
      ERR_WITHDRAWAL_INDEX: {
        isOk: false,
        value: 507n,
      },
      ERR_WITHDRAWAL_INDEX_PREFIX: 507n,
      MAX_ADDRESS_VERSION: 6n,
      mAX_ADDRESS_VERSION_BUFF_20: 4n,
      mAX_ADDRESS_VERSION_BUFF_32: 6n,
    },
    non_fungible_tokens: [],
    fungible_tokens: [],
    epoch: "Epoch30",
    clarity_version: "Clarity3",
    contractName: "sbtc-withdrawal",
  },
} as const;

export const accounts = {
  deployer: {
    address: "ST2SBXRBJJTH7GV5J93HJ62W2NRRQ46XYBK92Y039",
    balance: "100000000000000",
  },
  faucet: {
    address: "STNHKEPYEPJ8ET55ZZ0M5A34J0R3N5FM2CMMMAZ6",
    balance: "100000000000000",
  },
  wallet_1: {
    address: "ST1YEHRRYJ4GF9CYBFFN0ZVCXX1APSBEEQ5KEDN7M",
    balance: "100000000000000",
  },
  wallet_2: {
    address: "ST1WNJTS9JM1JYGK758B10DBAMBZ0K23ADP392SBV",
    balance: "100000000000000",
  },
  wallet_3: {
    address: "ST1MDWBDVDGAANEH9001HGXQA6XRNK7PX7A7X8M6R",
    balance: "100000000000000",
  },
} as const;

export const identifiers = {
  sbtcBootstrapSigners:
    "ST2SBXRBJJTH7GV5J93HJ62W2NRRQ46XYBK92Y039.sbtc-bootstrap-signers",
  sbtcDeposit: "ST2SBXRBJJTH7GV5J93HJ62W2NRRQ46XYBK92Y039.sbtc-deposit",
  sbtcRegistry: "ST2SBXRBJJTH7GV5J93HJ62W2NRRQ46XYBK92Y039.sbtc-registry",
  sbtcToken: "ST2SBXRBJJTH7GV5J93HJ62W2NRRQ46XYBK92Y039.sbtc-token",
  sbtcWithdrawal: "ST2SBXRBJJTH7GV5J93HJ62W2NRRQ46XYBK92Y039.sbtc-withdrawal",
} as const;

export const simnet = {
  accounts,
  contracts,
  identifiers,
} as const;

export const deployments = {
  sbtcBootstrapSigners: {
    devnet: "ST2SBXRBJJTH7GV5J93HJ62W2NRRQ46XYBK92Y039.sbtc-bootstrap-signers",
    simnet: "ST2SBXRBJJTH7GV5J93HJ62W2NRRQ46XYBK92Y039.sbtc-bootstrap-signers",
    testnet: null,
    mainnet: null,
  },
  sbtcDeposit: {
    devnet: "ST2SBXRBJJTH7GV5J93HJ62W2NRRQ46XYBK92Y039.sbtc-deposit",
    simnet: "ST2SBXRBJJTH7GV5J93HJ62W2NRRQ46XYBK92Y039.sbtc-deposit",
    testnet: null,
    mainnet: null,
  },
  sbtcRegistry: {
    devnet: "ST2SBXRBJJTH7GV5J93HJ62W2NRRQ46XYBK92Y039.sbtc-registry",
    simnet: "ST2SBXRBJJTH7GV5J93HJ62W2NRRQ46XYBK92Y039.sbtc-registry",
    testnet: null,
    mainnet: null,
  },
  sbtcToken: {
    devnet: "ST2SBXRBJJTH7GV5J93HJ62W2NRRQ46XYBK92Y039.sbtc-token",
    simnet: "ST2SBXRBJJTH7GV5J93HJ62W2NRRQ46XYBK92Y039.sbtc-token",
    testnet: null,
    mainnet: null,
  },
  sbtcWithdrawal: {
    devnet: "ST2SBXRBJJTH7GV5J93HJ62W2NRRQ46XYBK92Y039.sbtc-withdrawal",
    simnet: "ST2SBXRBJJTH7GV5J93HJ62W2NRRQ46XYBK92Y039.sbtc-withdrawal",
    testnet: null,
    mainnet: null,
  },
} as const;

export const project = {
  contracts,
  deployments,
} as const;<|MERGE_RESOLUTION|>--- conflicted
+++ resolved
@@ -1082,8 +1082,6 @@
           sweepTxid: Uint8Array;
         }
       >,
-<<<<<<< HEAD
-=======
       completedWithdrawalSweep: {
         name: "completed-withdrawal-sweep",
         key: "uint128",
@@ -1123,7 +1121,6 @@
         key: "principal",
         value: "bool",
       } as TypedAbiMap<string, boolean>,
->>>>>>> c50f37b3
       protocolContracts: {
         name: "protocol-contracts",
         key: "principal",
