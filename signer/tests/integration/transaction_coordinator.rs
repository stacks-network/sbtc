use std::collections::BTreeSet;
use std::collections::HashMap;
use std::sync::atomic::AtomicU8;
use std::sync::atomic::Ordering;
use std::sync::Arc;
use std::time::Duration;

use bitcoin::consensus::Encodable as _;
use bitcoin::hashes::Hash as _;
use bitcoin::Address;
use bitcoin::AddressType;
use bitcoin::Transaction;
use bitcoincore_rpc::RpcApi as _;
use blockstack_lib::chainstate::nakamoto::NakamotoBlock;
use blockstack_lib::chainstate::nakamoto::NakamotoBlockHeader;
use blockstack_lib::chainstate::stacks::StacksTransaction;
use blockstack_lib::chainstate::stacks::TransactionPayload;
use blockstack_lib::net::api::getcontractsrc::ContractSrcResponse;
use blockstack_lib::net::api::getpoxinfo::RPCPoxInfoData;
use blockstack_lib::net::api::getsortition::SortitionInfo;
use blockstack_lib::net::api::gettenureinfo::RPCGetTenureInfo;
use emily_client::apis::deposit_api;
use emily_client::apis::testing_api;
use emily_client::models::CreateDepositRequestBody;
use fake::Fake as _;
use fake::Faker;
use futures::StreamExt;
use mockito;
use rand::rngs::OsRng;
use rand::SeedableRng as _;
use reqwest;
use sbtc::testing::regtest;
use sbtc::testing::regtest::Recipient;
use secp256k1::Keypair;
use sha2::Digest as _;
use signer::stacks::contracts::SmartContract;
use signer::storage::model::BitcoinTx;
use stacks_common::types::chainstate::BurnchainHeaderHash;
use stacks_common::types::chainstate::ConsensusHash;
use stacks_common::types::chainstate::SortitionId;
use stacks_common::types::chainstate::StacksBlockId;
use test_case::test_case;
use tokio_stream::wrappers::ReceiverStream;
use url::Url;

use signer::bitcoin::zmq::BitcoinCoreMessageStream;
use signer::block_observer::BlockObserver;
use signer::context::Context;
use signer::context::SignerEvent;
use signer::context::TxSignerEvent;
use signer::emily_client::EmilyClient;
use signer::error::Error;
use signer::keys;
use signer::keys::PublicKey;
use signer::keys::SignerScriptPubKey as _;
use signer::network;
use signer::network::in_memory::InMemoryNetwork;
use signer::stacks::api::AccountInfo;
use signer::stacks::api::MockStacksInteract;
use signer::stacks::api::SubmitTxResponse;
use signer::stacks::contracts::AsContractCall as _;
use signer::stacks::contracts::CompleteDepositV1;
use signer::stacks::contracts::SMART_CONTRACTS;
use signer::storage::model;
use signer::storage::model::EncryptedDkgShares;
use signer::storage::model::RotateKeysTransaction;
use signer::storage::postgres::PgStore;
use signer::storage::DbRead as _;
use signer::storage::DbWrite as _;
use signer::testing;
use signer::testing::context::TestContext;
use signer::testing::context::WrappedMock;
use signer::testing::context::*;
use signer::testing::storage::model::TestData;
use signer::testing::transaction_signer::TxSignerEventLoopHarness;
use signer::testing::wsts::SignerSet;
use signer::transaction_coordinator;
use signer::transaction_coordinator::TxCoordinatorEventLoop;
use signer::transaction_signer::TxSignerEventLoop;
use tokio::sync::broadcast::Sender;

use crate::complete_deposit::make_complete_deposit;
use crate::setup::backfill_bitcoin_blocks;
use crate::setup::TestSweepSetup;
use crate::utxo_construction::make_deposit_request;
use crate::zmq::BITCOIN_CORE_ZMQ_ENDPOINT;
use crate::DATABASE_NUM;

pub const GET_POX_INFO_JSON: &str =
    include_str!("../../tests/fixtures/stacksapi-get-pox-info-test-data.json");

async fn run_dkg<Rng, C>(
    ctx: &C,
    rng: &mut Rng,
    signer_set: &mut SignerSet,
) -> (keys::PublicKey, model::BitcoinBlockRef)
where
    C: Context + Send + Sync,
    Rng: rand::CryptoRng + rand::RngCore,
{
    let storage = ctx.get_storage_mut();

    let bitcoin_chain_tip = storage
        .get_bitcoin_canonical_chain_tip()
        .await
        .expect("storage error")
        .expect("no chain tip");

    let bitcoin_chain_tip_ref = storage
        .get_bitcoin_block(&bitcoin_chain_tip)
        .await
        .expect("storage failure")
        .expect("missing block")
        .into();

    let dkg_txid = testing::dummy::txid(&fake::Faker, rng);
    let (aggregate_key, all_dkg_shares) =
        signer_set.run_dkg(bitcoin_chain_tip, dkg_txid, rng).await;

    let encrypted_dkg_shares = all_dkg_shares.first().unwrap();
    signer_set
        .write_as_rotate_keys_tx(&storage, &bitcoin_chain_tip, encrypted_dkg_shares, rng)
        .await;

    let encrypted_dkg_shares = all_dkg_shares.first().unwrap();

    storage
        .write_encrypted_dkg_shares(encrypted_dkg_shares)
        .await
        .expect("failed to write encrypted shares");

    (aggregate_key, bitcoin_chain_tip_ref)
}

fn select_coordinator(
    bitcoin_chain_tip: &model::BitcoinBlockHash,
    signer_info: &[testing::wsts::SignerInfo],
) -> keys::PrivateKey {
    let mut hasher = sha2::Sha256::new();
    hasher.update(bitcoin_chain_tip.into_bytes());
    let digest = hasher.finalize();
    let index = usize::from_be_bytes(*digest.first_chunk().expect("unexpected digest size"));
    signer_info
        .get(index % signer_info.len())
        .expect("missing signer info")
        .signer_private_key
}

async fn push_utxo_donation<C>(ctx: &C, aggregate_key: &PublicKey, block_hash: &bitcoin::BlockHash)
where
    C: Context + Send + Sync,
{
    let tx = Transaction {
        version: bitcoin::transaction::Version::ONE,
        lock_time: bitcoin::absolute::LockTime::ZERO,
        input: vec![],
        output: vec![bitcoin::TxOut {
            value: bitcoin::Amount::from_sat(1_337_000_000_000),
            script_pubkey: aggregate_key.signers_script_pubkey(),
        }],
    };

    let mut tx_bytes = Vec::new();
    tx.consensus_encode(&mut tx_bytes).unwrap();

    let tx = model::Transaction {
        txid: tx.compute_txid().to_byte_array(),
        tx: tx_bytes,
        tx_type: model::TransactionType::Donation,
        block_hash: *block_hash.as_byte_array(),
    };

    let bitcoin_transaction = model::BitcoinTxRef {
        txid: tx.txid.into(),
        block_hash: (*block_hash).into(),
    };

    ctx.get_storage_mut().write_transaction(&tx).await.unwrap();
    ctx.get_storage_mut()
        .write_bitcoin_transaction(&bitcoin_transaction)
        .await
        .unwrap();
}

async fn mock_reqwests_status_code_error(status_code: usize) -> reqwest::Error {
    let mut server: mockito::ServerGuard = mockito::Server::new_async().await;
    let _mock = server.mock("GET", "/").with_status(status_code).create();
    reqwest::get(server.url())
        .await
        .unwrap()
        .error_for_status()
        .expect_err("expected error")
}

fn mock_deploy_all_contracts(
    nonce: u64,
    broadcasted_transaction_tx: Sender<StacksTransaction>,
) -> Box<dyn FnOnce(&mut MockStacksInteract)> {
    Box::new(move |client: &mut MockStacksInteract| {
        // We expect the contract source to be fetched 5 times, once for
        // each contract. Each time it will return an error, since the
        // contracts are not deployed.
        client.expect_get_contract_source().returning(|_, _| {
            Box::pin(async {
                Err(Error::StacksNodeResponse(
                    mock_reqwests_status_code_error(404).await,
                ))
            })
        });
        // All the following functions, `estimate_fees`, `get_account` and
        // `submit_tx` are only called 5 times for the contracts to be
        // deployed and 1 for the deposit tx
        client
            .expect_estimate_fees()
<<<<<<< HEAD
            // .times(6)
=======
>>>>>>> bd9683bc
            .returning(|_, _, _| Box::pin(async { Ok(100) }));

        client.expect_get_account().returning(move |_| {
            Box::pin(async move {
                Ok(AccountInfo {
                    balance: 1_000_000,
                    locked: 0,
                    unlock_height: 0,
                    nonce,
                })
            })
        });

        client.expect_submit_tx().returning(move |tx| {
            let tx = tx.clone();
            let txid = tx.txid();
            let broadcasted_transaction_tx = broadcasted_transaction_tx.clone();
            Box::pin(async move {
                broadcasted_transaction_tx
                    .send(tx)
                    .expect("Failed to send result");
                Ok(SubmitTxResponse::Acceptance(txid))
            })
        });
    })
}

fn mock_deploy_remaining_contracts_when_some_already_deployed(
    nonce: u64,
    broadcasted_transaction_tx: Sender<StacksTransaction>,
) -> Box<dyn FnOnce(&mut MockStacksInteract)> {
    Box::new(move |client: &mut MockStacksInteract| {
        // We expect the contract source to be fetched 5 times, once for
        // each contract. The first two times, it will return an
        // ContractSrcResponse, meaning that the contract was already
        // deployed.
        client
            .expect_get_contract_source()
            .times(2)
            .returning(|_, _| {
                Box::pin(async {
                    Ok(ContractSrcResponse {
                        source: String::new(),
                        publish_height: 1,
                        marf_proof: None,
                    })
                })
            });
        // The remaining 3 times, it will return an error, meaning that the
        // contracts were not deployed.
        client
            .expect_get_contract_source()
            .times(3)
            .returning(|_, _| {
                Box::pin(async {
                    Err(Error::StacksNodeResponse(
                        mock_reqwests_status_code_error(404).await,
                    ))
                })
            });

        // All the following functions, `estimate_fees`, `get_account` and
        // `submit_tx` are only called for the 3 contracts to be deployed
        // and once for the deposit tx
        client
            .expect_estimate_fees()
            .times(3)
            .returning(|_, _, _| Box::pin(async { Ok(100) }));

        client.expect_get_account().times(3).returning(move |_| {
            Box::pin(async move {
                Ok(AccountInfo {
                    balance: 1_000_000,
                    locked: 0,
                    unlock_height: 0,
                    nonce,
                })
            })
        });
        client.expect_submit_tx().times(3).returning(move |tx| {
            let tx = tx.clone();
            let txid = tx.txid();
            let broadcasted_transaction_tx = broadcasted_transaction_tx.clone();
            Box::pin(async move {
                broadcasted_transaction_tx
                    .send(tx)
                    .expect("Failed to send result");
                Ok(SubmitTxResponse::Acceptance(txid))
            })
        });
    })
}

fn mock_recover_and_deploy_all_contracts_after_failure(
    nonce: u64,
    broadcasted_transaction_tx: Sender<StacksTransaction>,
) -> Box<dyn FnOnce(&mut MockStacksInteract)> {
    Box::new(move |client: &mut MockStacksInteract| {
        // For the two contract we will return 404. Meaning that the
        // contract are not deployed yet.
        client
            .expect_get_contract_source()
            .times(2)
            .returning(|_, _| {
                Box::pin(async {
                    Err(Error::StacksNodeResponse(
                        mock_reqwests_status_code_error(404).await,
                    ))
                })
            });
        // While deploying the first contract, the estimate fees will be
        // called once successfully
        client
            .expect_estimate_fees()
            .once()
            .returning(|_, _, _| Box::pin(async { Ok(100) }));

        // In the process of deploying the second contract, the coordinator
        // will fail to estimate fees and it will abort the deployment It
        // will try again from scratch when It'll receive a second signal.
        client.expect_estimate_fees().times(1).returning(|_, _, _| {
            Box::pin(async {
                Err(Error::UnexpectedStacksResponse(
                    mock_reqwests_status_code_error(500).await,
                ))
            })
        });

        // The coordinator should try again from scratch. For the first
        // contract we will return the contract source as if it was already
        // deployed.
        client
            .expect_get_contract_source()
            .once()
            .returning(|_, _| {
                Box::pin(async {
                    Ok(ContractSrcResponse {
                        source: String::new(),
                        publish_height: 1,
                        marf_proof: None,
                    })
                })
            });

        // For the following 4 contracts we will return 404. So the
        // coordinator will try to deploy them.
        client
            .expect_get_contract_source()
            .times(4)
            .returning(|_, _| {
                Box::pin(async {
                    Err(Error::StacksNodeResponse(
                        mock_reqwests_status_code_error(404).await,
                    ))
                })
            });

        // Now for the remaining deploys we call estimate fees 4 more times.
        client
            .expect_estimate_fees()
            .times(4)
            .returning(|_, _, _| Box::pin(async { Ok(100) }));

        // `get_account` will be called 6 times, 2 for the first try to
        // deploy the contracts, 4 for the second try
        client.expect_get_account().times(6).returning(move |_| {
            Box::pin(async move {
                Ok(AccountInfo {
                    balance: 1_000_000,
                    locked: 0,
                    unlock_height: 0,
                    nonce,
                })
            })
        });
        // `submit_tx` will be called once for each contracts to be deployed
        client.expect_submit_tx().times(5).returning(move |tx| {
            let tx = tx.clone();
            let txid = tx.txid();
            let broadcasted_transaction_tx = broadcasted_transaction_tx.clone();
            Box::pin(async move {
                broadcasted_transaction_tx
                    .send(tx)
                    .expect("Failed to send result");
                Ok(SubmitTxResponse::Acceptance(txid))
            })
        });
    })
}

#[cfg_attr(not(feature = "integration-tests"), ignore)]
#[tokio::test]
async fn process_complete_deposit() {
    let db_num = DATABASE_NUM.fetch_add(1, Ordering::SeqCst);
    let db = testing::storage::new_test_database(db_num, true).await;
    let mut rng = rand::rngs::StdRng::seed_from_u64(51);
    let (rpc, faucet) = regtest::initialize_blockchain();
    let mut setup = TestSweepSetup::new_setup(&rpc, &faucet, 1_000_000, &mut rng);

    backfill_bitcoin_blocks(&db, rpc, &setup.sweep_block_hash).await;
    setup.store_deposit_tx(&db).await;
    setup.store_sweep_tx(&db).await;
    setup.store_dkg_shares(&db).await;
    setup.store_deposit_request(&db).await;
    setup.store_deposit_decisions(&db).await;
    // We need this to be able to store the sweep transaction, since
    // the `TestSweepSetup` includes a withdrawal by default. It's not used here,
    // though.
    setup.store_withdrawal_request(&db).await;
    // This will store the "broadcasted" sweep transactions.
    setup.store_sweep_transactions(&db).await;

    // Ensure a stacks tip exists
    let stacks_block = model::StacksBlock {
        block_hash: Faker.fake_with_rng(&mut OsRng),
        block_height: setup.sweep_block_height,
        parent_hash: Faker.fake_with_rng(&mut OsRng),
        bitcoin_anchor: setup.sweep_block_hash.into(),
    };
    db.write_stacks_block(&stacks_block).await.unwrap();

    let mut context = TestContext::builder()
        .with_storage(db.clone())
        .with_first_bitcoin_core_client()
        .with_mocked_stacks_client()
        .with_mocked_emily_client()
        .build();

    let nonce = 12;
    // Mock required stacks client functions
    context
        .with_stacks_client(|client| {
            client.expect_get_account().once().returning(move |_| {
                Box::pin(async move {
                    Ok(AccountInfo {
                        balance: 0,
                        locked: 0,
                        unlock_height: 0,
                        // The nonce is used to create the stacks tx
                        nonce,
                    })
                })
            });

            // Dummy value
            client
                .expect_estimate_fees()
                .once()
                .returning(move |_, _, _| Box::pin(async move { Ok(25505) }));
        })
        .await;

    let num_signers = 7;
    let signing_threshold = 5;
    let context_window = 10;

    let network = network::in_memory::InMemoryNetwork::new();
    let signer_info = testing::wsts::generate_signer_info(&mut rng, num_signers);

    let mut testing_signer_set =
        testing::wsts::SignerSet::new(&signer_info, signing_threshold, || network.connect());

    let (aggregate_key, bitcoin_chain_tip) =
        run_dkg(&context, &mut rng, &mut testing_signer_set).await;

    // Ensure we have a signers UTXO (as a donation, to not mess with the current
    // temporary `get_swept_deposit_requests` implementation)
    push_utxo_donation(&context, &aggregate_key, &setup.sweep_block_hash).await;

    assert_eq!(
        context
            .get_storage()
            .get_swept_deposit_requests(&bitcoin_chain_tip.block_hash, context_window)
            .await
            .expect("failed to get swept deposits")
            .len(),
        1
    );

    let (broadcasted_transaction_tx, _broadcasted_transaction_rxeiver) =
        tokio::sync::broadcast::channel(1);

    // This task logs all transactions broadcasted by the coordinator.
    let mut wait_for_transaction_rx = broadcasted_transaction_tx.subscribe();
    let wait_for_transaction_task =
        tokio::spawn(async move { wait_for_transaction_rx.recv().await });

    // Setup the stacks client mock to broadcast the transaction to our channel.
    context
        .with_stacks_client(|client| {
            client.expect_submit_tx().once().returning(move |tx| {
                let tx = tx.clone();
                let txid = tx.txid();
                let broadcasted_transaction_tx = broadcasted_transaction_tx.clone();
                Box::pin(async move {
                    broadcasted_transaction_tx
                        .send(tx)
                        .expect("Failed to send result");
                    Ok(SubmitTxResponse::Acceptance(txid))
                })
            });
        })
        .await;

    // Get the private key of the coordinator of the signer set.
    let private_key = select_coordinator(&setup.sweep_block_hash.into(), &signer_info);

    // Bootstrap the tx coordinator event loop
    let tx_coordinator = transaction_coordinator::TxCoordinatorEventLoop {
        context: context.clone(),
        network: network.connect(),
        private_key,
        context_window,
        threshold: signing_threshold as u16,
        signing_round_max_duration: Duration::from_secs(10),
        dkg_max_duration: Duration::from_secs(10),
        sbtc_contracts_deployed: true,
    };
    let tx_coordinator_handle = tokio::spawn(async move { tx_coordinator.run().await });

    // TODO: here signers use all the same storage, should we use separate ones?
    let event_loop_handles: Vec<_> = signer_info
        .clone()
        .into_iter()
        .map(|signer_info| {
            let event_loop_harness = TxSignerEventLoopHarness::create(
                context.clone(),
                network.connect(),
                context_window,
                signer_info.signer_private_key,
                signing_threshold,
                rng.clone(),
            );

            event_loop_harness.start()
        })
        .collect();

    // Yield to get signers ready
    tokio::time::sleep(Duration::from_millis(100)).await;

    // Wake coordinator up
    context
        .signal(SignerEvent::TxSigner(TxSignerEvent::NewRequestsHandled).into())
        .expect("failed to signal");

    // Await the `wait_for_tx_task` to receive the first transaction broadcasted.
    let broadcasted_tx = tokio::time::timeout(Duration::from_secs(10), wait_for_transaction_task)
        .await
        .unwrap()
        .expect("failed to receive message")
        .expect("no message received");

    // Stop event loops
    tx_coordinator_handle.abort();
    event_loop_handles.iter().for_each(|h| h.abort());

    broadcasted_tx.verify().unwrap();

    assert_eq!(broadcasted_tx.get_origin_nonce(), nonce);

    let (complete_deposit, _) = make_complete_deposit(&setup);
    let TransactionPayload::ContractCall(contract_call) = broadcasted_tx.payload else {
        panic!("unexpected tx payload")
    };
    assert_eq!(
        contract_call.contract_name.to_string(),
        CompleteDepositV1::CONTRACT_NAME
    );
    assert_eq!(
        contract_call.function_name.to_string(),
        CompleteDepositV1::FUNCTION_NAME
    );
    assert_eq!(
        contract_call.function_args,
        complete_deposit.as_contract_args()
    );

    testing::storage::drop_db(db).await;
}

#[ignore = "These tests take ~10 seconds per test case to run"]
#[test_case(&SMART_CONTRACTS, mock_deploy_all_contracts; "deploy-all-contracts")]
#[test_case(&SMART_CONTRACTS[2..], mock_deploy_remaining_contracts_when_some_already_deployed; "deploy-remaining-contracts-when-some-already-deployed")]
#[test_case(&SMART_CONTRACTS, mock_recover_and_deploy_all_contracts_after_failure; "recover-and-deploy-all-contracts-after-failure")]
#[tokio::test]
async fn deploy_smart_contracts_coordinator<F>(
    smart_contracts: &[SmartContract],
    stacks_client_mock: F,
) where
    F: FnOnce(u64, Sender<StacksTransaction>) -> Box<dyn FnOnce(&mut MockStacksInteract)>,
{
    signer::logging::setup_logging("info", false);
    let db_num = DATABASE_NUM.fetch_add(1, Ordering::SeqCst);
    let db = testing::storage::new_test_database(db_num, true).await;
    let mut rng = rand::rngs::StdRng::seed_from_u64(51);

    let num_messages = smart_contracts.len();

    let bitcoin_block: model::BitcoinBlock = Faker.fake_with_rng(&mut rng);
    db.write_bitcoin_block(&bitcoin_block).await.unwrap();

    // Ensure a stacks tip exists
    let mut stacks_block: model::StacksBlock = Faker.fake_with_rng(&mut rng);
    stacks_block.bitcoin_anchor = bitcoin_block.block_hash;
    db.write_stacks_block(&stacks_block).await.unwrap();

    let mut context = TestContext::builder()
        .with_storage(db.clone())
        .with_mocked_clients()
        .build();

    let nonce = 12;

    let num_signers = 7;
    let signing_threshold = 5;
    let context_window = 10;

    let network = network::in_memory::InMemoryNetwork::new();
    let signer_info: Vec<testing::wsts::SignerInfo> =
        testing::wsts::generate_signer_info(&mut rng, num_signers);

    let mut testing_signer_set =
        testing::wsts::SignerSet::new(&signer_info, signing_threshold, || network.connect());

    let (_, bitcoin_chain_tip) = run_dkg(&context, &mut rng, &mut testing_signer_set).await;

    // Mock the stacks client for the TxSigners that will validate
    // the contract source before signing the transaction.
    context
        .with_stacks_client(|client| {
            client.expect_get_contract_source().returning(|_, _| {
                Box::pin(async {
                    Err(Error::StacksNodeResponse(
                        mock_reqwests_status_code_error(404).await,
                    ))
                })
            });
        })
        .await;

    let (broadcasted_transaction_tx, _broadcasted_transaction_rxeiver) =
        tokio::sync::broadcast::channel(1);

    // This task logs all transactions broadcasted by the coordinator.
    let mut wait_for_transaction_rx = broadcasted_transaction_tx.subscribe();
    let wait_for_transaction_task = tokio::spawn(async move {
        let mut results = Vec::with_capacity(num_messages);
        for _ in 0..num_messages {
            results.push(wait_for_transaction_rx.recv().await);
        }
        results
    });

    // Create a new context for the tx coordinator. This is necessary because
    // the tx signers and the tx coordinator will use a different stacks mock client.
    // Note that cloning the context will `Arc::clone` the stacks client, so we are
    // instantiating a new one instead
    let mut tx_coordinator_context = TestContext::new(
        context.config().clone(),
        context.storage.clone(),
        context.bitcoin_client.clone(),
        WrappedMock::default(),
        context.emily_client.clone(),
    );
    // Mock the stacks client for the TxCoordinator that will deploy the contracts.
    tx_coordinator_context
        .with_stacks_client(stacks_client_mock(nonce, broadcasted_transaction_tx))
        .await;

    // Get the private key of the coordinator of the signer set.
    let private_key = select_coordinator(&bitcoin_chain_tip.block_hash, &signer_info);

    // Bootstrap the tx coordinator event loop
    let tx_coordinator = transaction_coordinator::TxCoordinatorEventLoop {
        context: tx_coordinator_context.clone(),
        network: network.connect(),
        private_key,
        context_window,
        threshold: signing_threshold as u16,
        signing_round_max_duration: Duration::from_secs(10),
        dkg_max_duration: Duration::from_secs(10),
        sbtc_contracts_deployed: false,
    };
    let tx_coordinator_handle = tokio::spawn(async move { tx_coordinator.run().await });

    // TODO: here signers use all the same storage, should we use separate ones?
    let event_loop_handles: Vec<_> = signer_info
        .clone()
        .into_iter()
        .map(|signer_info| {
            let event_loop_harness = TxSignerEventLoopHarness::create(
                context.clone(),
                network.connect(),
                context_window,
                signer_info.signer_private_key,
                signing_threshold,
                rng.clone(),
            );

            event_loop_harness.start()
        })
        .collect();

    // Yield to get signers ready
    tokio::time::sleep(Duration::from_millis(100)).await;

    // Wake coordinator up
    tx_coordinator_context
        .signal(SignerEvent::TxSigner(TxSignerEvent::NewRequestsHandled).into())
        .expect("failed to signal");
    // Send a second signal to pick up the request after an error
    // used in the recover-and-deploy-all-contracts-after-failure test case
    tx_coordinator_context
        .signal(SignerEvent::TxSigner(TxSignerEvent::NewRequestsHandled).into())
        .expect("failed to signal");

    let broadcasted_txs = tokio::time::timeout(Duration::from_secs(10), wait_for_transaction_task)
        .await
        .unwrap()
        .expect("failed to receive message");

    assert_eq!(broadcasted_txs.len(), smart_contracts.len());

    // Check that the contracts were deployed
    for (deployed, broadcasted_tx) in smart_contracts.iter().zip(broadcasted_txs) {
        let broadcasted_tx = broadcasted_tx.expect("expected a tx");
        // Await the `wait_for_tx_task` to receive the first transaction broadcasted.
        broadcasted_tx.verify().unwrap();

        assert_eq!(broadcasted_tx.get_origin_nonce(), nonce);
        let TransactionPayload::SmartContract(contract, _) = broadcasted_tx.payload else {
            panic!("unexpected tx payload")
        };
        assert_eq!(contract.name.as_str(), deployed.contract_name());
        assert_eq!(&contract.code_body.to_string(), deployed.contract_body());
    }

    // Stop event loops
    tx_coordinator_handle.abort();
    event_loop_handles.iter().for_each(|h| h.abort());

    testing::storage::drop_db(db).await;
}

/// The [`TxCoordinatorEventLoop::get_signer_set_and_aggregate_key`]
/// function is supposed to fetch the "current" signing set and the
/// aggregate key to use for bitcoin transactions. It attempts to get the
/// latest rotate-keys contract call transaction confirmed on the canonical
/// Stacks blockchain and falls back to the DKG shares table if no such
/// transaction can be found.
///
/// This tests that we prefer rotate keys transactions if it's available
/// but will use the DKG shares behavior is indeed the case.
#[cfg_attr(not(feature = "integration-tests"), ignore)]
#[tokio::test]
async fn get_signer_public_keys_and_aggregate_key_falls_back() {
    let db_num = DATABASE_NUM.fetch_add(1, Ordering::SeqCst);
    let db = testing::storage::new_test_database(db_num, true).await;

    let mut rng = rand::rngs::StdRng::seed_from_u64(51);

    let ctx = TestContext::builder()
        .with_storage(db.clone())
        .with_mocked_clients()
        .build();

    let network = InMemoryNetwork::new();

    let coord = TxCoordinatorEventLoop {
        network: network.connect(),
        context: ctx.clone(),
        context_window: 10000,
        private_key: ctx.config().signer.private_key,
        signing_round_max_duration: Duration::from_secs(10),
        threshold: 2,
        dkg_max_duration: Duration::from_secs(10),
        sbtc_contracts_deployed: true, // Skip contract deployment
    };

    // We need stacks blocks for the rotate-keys transactions.
    let test_params = testing::storage::model::Params {
        num_bitcoin_blocks: 10,
        num_stacks_blocks_per_bitcoin_block: 1,
        num_deposit_requests_per_block: 0,
        num_withdraw_requests_per_block: 0,
        num_signers_per_request: 0,
    };
    let test_data = TestData::generate(&mut rng, &[], &test_params);
    test_data.write_to(&db).await;

    // We always need the chain tip.
    let chain_tip = db.get_bitcoin_canonical_chain_tip().await.unwrap().unwrap();

    // We have no rows in the DKG shares table and no rotate-keys
    // transactions, so there should be no aggregate key, since that only
    // happens after DKG, but we should always know the current signer set.
    let (maybe_aggregate_key, signer_set) = coord
        .get_signer_set_and_aggregate_key(&chain_tip)
        .await
        .unwrap();
    assert!(maybe_aggregate_key.is_none());
    assert!(!signer_set.is_empty());

    // Alright, lets write some DKG shares into the database. When we do
    // that the signer set should be considered whatever the signer set is
    // from our DKG shares.
    let shares: EncryptedDkgShares = Faker.fake_with_rng(&mut rng);
    db.write_encrypted_dkg_shares(&shares).await.unwrap();

    let (aggregate_key, signer_set) = coord
        .get_signer_set_and_aggregate_key(&chain_tip)
        .await
        .unwrap();

    let shares_signer_set: BTreeSet<PublicKey> =
        shares.signer_set_public_keys.iter().copied().collect();

    assert_eq!(shares.aggregate_key, aggregate_key.unwrap());
    assert_eq!(shares_signer_set, signer_set);

    // Okay not we write a rotate-keys transaction into the database. To do
    // that we need the stacks chain tip, and a something in 3 different
    // tables...
    let stacks_chain_tip = db.get_stacks_chain_tip(&chain_tip).await.unwrap().unwrap();

    let rotate_keys: RotateKeysTransaction = Faker.fake_with_rng(&mut rng);
    let transaction = model::Transaction {
        txid: rotate_keys.txid.into_bytes(),
        tx: Vec::new(),
        tx_type: model::TransactionType::RotateKeys,
        block_hash: stacks_chain_tip.block_hash.into_bytes(),
    };
    let tx = model::StacksTransaction {
        txid: rotate_keys.txid,
        block_hash: stacks_chain_tip.block_hash,
    };

    db.write_transaction(&transaction).await.unwrap();
    db.write_stacks_transaction(&tx).await.unwrap();
    db.write_rotate_keys_transaction(&rotate_keys)
        .await
        .unwrap();

    // Alright, now that we have a rotate-keys transaction, we can check if
    // it is preferred over the DKG shares table.
    let (aggregate_key, signer_set) = coord
        .get_signer_set_and_aggregate_key(&chain_tip)
        .await
        .unwrap();

    let rotate_keys_signer_set: BTreeSet<PublicKey> =
        rotate_keys.signer_set.iter().copied().collect();

    assert_eq!(rotate_keys.aggregate_key, aggregate_key.unwrap());
    assert_eq!(rotate_keys_signer_set, signer_set);

    testing::storage::drop_db(db).await;
}

/// Test that we run DKG if the coordinator notices that DKG has not been
/// run yet.
///
/// This test proceeds by doing the following:
/// 1. Create a database, an associated context, and a Keypair for each of
///    the signers in the signing set.
/// 2. Populate each database with the same data, so that they have the
///    same view of the canonical bitcoin blockchain. This ensures that
///    they participate in DKG.
/// 3. Check that there are no DKG shares in the database.
/// 4. Start the [`TxCoordinatorEventLoop`] and [`TxSignerEventLoop`]
///    processes for each signer.
/// 5. Once they are all running, signal that DKG should be run. We signal
///    them all because we do not know which one is the coordinator.
/// 6. Check that we have exactly one row in the `dkg_shares` table.
/// 7. Check that they all have the same aggregate key in the `dkg_shares`
///    table.
///
/// Some of the preconditions for this test to run successfully includes
/// having bootstrap public keys that align with the [`Keypair`] returned
/// from the [`testing::wallet::regtest_bootstrap_wallet`] function.
#[cfg_attr(not(feature = "integration-tests"), ignore)]
#[tokio::test]
async fn run_dkg_from_scratch() {
    let mut rng = rand::rngs::StdRng::seed_from_u64(51);
    let (_, signer_key_pairs): (_, [Keypair; 3]) = testing::wallet::regtest_bootstrap_wallet();

    // We need to populate our databases, so let's generate some data.
    let test_params = testing::storage::model::Params {
        num_bitcoin_blocks: 10,
        num_stacks_blocks_per_bitcoin_block: 1,
        num_deposit_requests_per_block: 0,
        num_withdraw_requests_per_block: 0,
        num_signers_per_request: 0,
    };
    let test_data = TestData::generate(&mut rng, &[], &test_params);

    let iter: Vec<(Keypair, TestData)> = signer_key_pairs
        .iter()
        .copied()
        .zip(std::iter::repeat_with(|| test_data.clone()))
        .collect();

    // 1. Create a database, an associated context, and a Keypair for each of
    //    the signers in the signing set.
    let signers: Vec<(_, PgStore, Keypair)> = futures::stream::iter(iter)
        .then(|(kp, data)| async move {
            let db_num = DATABASE_NUM.fetch_add(1, Ordering::SeqCst);
            let db = testing::storage::new_test_database(db_num, true).await;
            let ctx = TestContext::builder()
                .with_storage(db.clone())
                .with_mocked_clients()
                .build();

            // 2. Populate each database with the same data, so that they
            //    have the same view of the canonical bitcoin blockchain.
            //    This ensures that they participate in DKG.
            data.write_to(&db).await;

            (ctx, db, kp)
        })
        .collect::<Vec<_>>()
        .await;

    let network = InMemoryNetwork::new();

    // 3. Check that there are no DKG shares in the database.
    for (_, db, _) in signers.iter() {
        let some_shares = db.get_latest_encrypted_dkg_shares().await.unwrap();
        assert!(some_shares.is_none());
    }

    // 4. Start the [`TxCoordinatorEventLoop`] and [`TxSignerEventLoop`]
    //    processes for each signer.
    let tx_coordinator_processes = signers.iter().map(|(ctx, _, kp)| TxCoordinatorEventLoop {
        network: network.connect(),
        context: ctx.clone(),
        context_window: 10000,
        private_key: kp.secret_key().into(),
        signing_round_max_duration: Duration::from_secs(10),
        threshold: ctx.config().signer.bootstrap_signatures_required,
        dkg_max_duration: Duration::from_secs(10),
        sbtc_contracts_deployed: true, // Skip contract deployment
    });

    let tx_signer_processes = signers.iter().map(|(context, _, kp)| TxSignerEventLoop {
        network: network.connect(),
        threshold: context.config().signer.bootstrap_signatures_required as u32,
        context: context.clone(),
        context_window: 10000,
        blocklist_checker: Some(()),
        wsts_state_machines: HashMap::new(),
        signer_private_key: kp.secret_key().into(),
        rng: rand::rngs::OsRng,
    });

    // We only proceed with the test after all processes have started, and
    // we use this counter to notify us when that happens.
    let start_count = Arc::new(AtomicU8::new(0));

    tx_coordinator_processes.for_each(|ev| {
        let counter = start_count.clone();
        tokio::spawn(async move {
            counter.fetch_add(1, Ordering::Relaxed);
            ev.run().await
        });
    });

    tx_signer_processes.for_each(|ev| {
        let counter = start_count.clone();
        tokio::spawn(async move {
            counter.fetch_add(1, Ordering::Relaxed);
            ev.run().await
        });
    });

    while start_count.load(Ordering::SeqCst) < 6 {
        tokio::time::sleep(Duration::from_millis(10)).await;
    }

    // 5. Once they are all running, signal that DKG should be run. We
    //    signal them all because we do not know which one is the
    //    coordinator.
    signers.iter().for_each(|(ctx, _, _)| {
        ctx.get_signal_sender()
            .send(TxSignerEvent::NewRequestsHandled.into())
            .unwrap();
    });

    tokio::time::sleep(Duration::from_secs(2)).await;

    let mut aggregate_keys = BTreeSet::new();

    for (_, db, _) in signers.iter() {
        let mut aggregate_key =
            sqlx::query_as::<_, (PublicKey,)>("SELECT aggregate_key FROM sbtc_signer.dkg_shares")
                .fetch_all(db.pool())
                .await
                .unwrap();

        // 6. Check that we have exactly one row in the `dkg_shares` table.
        assert_eq!(aggregate_key.len(), 1);

        // An additional sanity check that the query in
        // get_last_encrypted_dkg_shares gets the right thing (which is the
        // only thing in this case.)
        let key = aggregate_key.pop().unwrap().0;
        let shares = db.get_latest_encrypted_dkg_shares().await.unwrap().unwrap();
        assert_eq!(shares.aggregate_key, key);
        aggregate_keys.insert(key);
    }

    // 7. Check that they all have the same aggregate key in the
    //    `dkg_shares` table.
    assert_eq!(aggregate_keys.len(), 1);

    for (_, db, _) in signers {
        testing::storage::drop_db(db).await;
    }
}

/// Test that three signers can successfully sign and broadcast a bitcoin
/// transaction.
///
/// The test setup is as follows:
/// 1. There are three "signers" contexts. Each context points to its own
///    real postgres database, and they have their own private key. Each
///    database is populated with the same data.
/// 2. Each context is given to a block observer, a tx signer, and a tx
///    coordinator, where these event loops are spawned as separate tasks.
/// 3. The signers communicate with our in-memory network struct.
/// 4. A real Emily server is running in the background.
/// 5. A real bitcoin-core node is running in the background.
/// 6. Stacks-core is mocked.
///
/// After the setup, the signers observe a bitcoin block and update their
/// databases. The coordinator then constructs a bitcoin transaction and
/// gets it signed. After it is signed the coordinator broadcasts it to
/// bitcoin-core.
///
/// To start the test environment do:
/// ```bash
/// make integration-env-up-ci
/// ```
///
/// then, once everything is up and running, run the test.
///
/// We can activate this test once we fixed our in-memory network thing to
/// not duplicate messages, like we do in prod.
// #[cfg_attr(not(feature = "integration-tests"), ignore)]
#[ignore]
#[tokio::test]
async fn sign_bitcoin_transaction() {
    let mut rng = rand::rngs::StdRng::seed_from_u64(51);
    let (_, signer_key_pairs): (_, [Keypair; 3]) = testing::wallet::regtest_bootstrap_wallet();
    let (rpc, faucet) = regtest::initialize_blockchain();
    signer::logging::setup_logging("info", false);

    // We need to populate our databases, so let's fetch the data.
    let emily_client =
        EmilyClient::try_from(&Url::parse("http://localhost:3031").unwrap()).unwrap();

    testing_api::wipe_databases(emily_client.config())
        .await
        .unwrap();

    let chain_tip_info = rpc.get_chain_tips().unwrap().pop().unwrap();

    // 1. Create a database, an associated context, and a Keypair for each of
    //    the signers in the signing set.
    let mut signers = Vec::new();
    for kp in signer_key_pairs.iter() {
        let db_num = DATABASE_NUM.fetch_add(1, Ordering::SeqCst);
        let db = testing::storage::new_test_database(db_num, true).await;
        let ctx = TestContext::builder()
            .with_storage(db.clone())
            .with_first_bitcoin_core_client()
            .with_emily_client(emily_client.clone())
            .with_mocked_stacks_client()
            .build();

        // 2. Populate each database with the same data, so that they
        //    have the same view of the canonical bitcoin blockchain.
        //    This ensures that they participate in DKG.
        backfill_bitcoin_blocks(&db, rpc, &chain_tip_info.hash).await;

        signers.push((ctx, db, kp));
    }

    let network = InMemoryNetwork::new();

    // 3. Check that there are no DKG shares in the database.
    for (ctx, _, _) in signers.iter_mut() {
        ctx.with_stacks_client(|client| {
            client.expect_get_tenure_info().returning(move || {
                let response = Ok(RPCGetTenureInfo {
                    consensus_hash: ConsensusHash([0; 20]),
                    tenure_start_block_id: StacksBlockId([0; 32]),
                    parent_consensus_hash: ConsensusHash([0; 20]),
                    parent_tenure_start_block_id: StacksBlockId::first_mined(),
                    tip_block_id: StacksBlockId([0; 32]),
                    tip_height: 0,
                    reward_cycle: 0,
                });
                Box::pin(std::future::ready(response))
            });

            client.expect_get_block().returning(|_| {
                let response = Ok(NakamotoBlock {
                    header: NakamotoBlockHeader::empty(),
                    txs: vec![],
                });
                Box::pin(std::future::ready(response))
            });

            client.expect_get_tenure().returning(|_| {
                let response = Ok(Vec::new());
                Box::pin(std::future::ready(response))
            });

            client.expect_get_pox_info().returning(|| {
                let response = serde_json::from_str::<RPCPoxInfoData>(GET_POX_INFO_JSON)
                    .map_err(Error::JsonSerialize);
                Box::pin(std::future::ready(response))
            });

            client
                .expect_estimate_fees()
                .returning(|_, _, _| Box::pin(std::future::ready(Ok(25))));

            // The coordinator will try to further process the deposit to submit
            // the stacks tx, but we are not interested (for the current test iteration).
            client.expect_get_account().returning(|_| {
                let response = Ok(AccountInfo {
                    balance: 0,
                    locked: 0,
                    unlock_height: 0,
                    // this is the only part used to create the stacks transaction.
                    nonce: 12,
                });
                Box::pin(std::future::ready(response))
            });
            let chain_tip = model::BitcoinBlockHash::from(chain_tip_info.hash);
            client.expect_get_sortition_info().returning(move |_| {
                let response = Ok(SortitionInfo {
                    burn_block_hash: BurnchainHeaderHash::from(chain_tip),
                    burn_block_height: chain_tip_info.height,
                    burn_header_timestamp: 0,
                    sortition_id: SortitionId([0; 32]),
                    parent_sortition_id: SortitionId([0; 32]),
                    consensus_hash: ConsensusHash([0; 20]),
                    was_sortition: true,
                    miner_pk_hash160: None,
                    stacks_parent_ch: None,
                    last_sortition_ch: None,
                    committed_block_hash: None,
                });
                Box::pin(std::future::ready(response))
            });
        })
        .await;
    }

    // 4. Start the [`TxCoordinatorEventLoop`] and [`TxSignerEventLoop`]
    //    processes for each signer.

    // We only proceed with the test after all processes have started, and
    // we use this counter to notify us when that happens.
    let start_count = Arc::new(AtomicU8::new(0));

    for (ctx, _, kp) in signers.iter() {
        let ev = TxCoordinatorEventLoop {
            network: network.connect(),
            context: ctx.clone(),
            context_window: 10000,
            private_key: kp.secret_key().into(),
            signing_round_max_duration: Duration::from_secs(10),
            threshold: ctx.config().signer.bootstrap_signatures_required,
            dkg_max_duration: Duration::from_secs(10),
            sbtc_contracts_deployed: true,
        };
        let counter = start_count.clone();
        tokio::spawn(async move {
            counter.fetch_add(1, Ordering::Relaxed);
            ev.run().await
        });
    }

    for (context, _, kp) in signers.iter() {
        let ev = TxSignerEventLoop {
            network: network.connect(),
            threshold: context.config().signer.bootstrap_signatures_required as u32,
            context: context.clone(),
            context_window: 10000,
            blocklist_checker: Some(()),
            wsts_state_machines: HashMap::new(),
            signer_private_key: kp.secret_key().into(),
            rng: rand::rngs::OsRng,
        };
        let counter = start_count.clone();
        tokio::spawn(async move {
            counter.fetch_add(1, Ordering::Relaxed);
            ev.run().await
        });
    }

    for (ctx, _, _) in signers.iter() {
        let counter = start_count.clone();

        let zmq_stream =
            BitcoinCoreMessageStream::new_from_endpoint(BITCOIN_CORE_ZMQ_ENDPOINT, &["hashblock"])
                .await
                .unwrap();
        let (sender, receiver) = tokio::sync::mpsc::channel(100);

        tokio::spawn(async move {
            let mut stream = zmq_stream.to_block_hash_stream();
            while let Some(block) = stream.next().await {
                sender.send(block).await.unwrap();
            }
        });

        let block_observer = BlockObserver {
            context: ctx.clone(),
            stacks_client: ctx.stacks_client.clone(),
            emily_client: ctx.emily_client.clone(),
            bitcoin_blocks: ReceiverStream::new(receiver),
            horizon: 10,
        };

        tokio::spawn(async move {
            counter.fetch_add(1, Ordering::Relaxed);
            block_observer.run().await
        });
    }

    while start_count.load(Ordering::SeqCst) < 9 {
        tokio::time::sleep(Duration::from_millis(10)).await;
    }

    faucet.generate_blocks(1);

    // 5. Once they are all running, signal that DKG should be run. We
    //    signal them all because we do not know which one is the
    //    coordinator.

    tokio::time::sleep(Duration::from_secs(3)).await;

    let mut shares: EncryptedDkgShares = Faker.fake_with_rng(&mut rng);
    for (_, db, _) in signers.iter() {
        shares = db.get_latest_encrypted_dkg_shares().await.unwrap().unwrap();
    }

    let script_pub_key = shares.aggregate_key.signers_script_pubkey();
    let network = bitcoin::Network::Regtest;
    let address = Address::from_script(&script_pub_key, network).unwrap();

    faucet.send_to(100_000, &address);

    let depositor = Recipient::new(AddressType::P2tr);

    // Start off with some initial UTXOs to work with.

    faucet.send_to(50_000_000, &depositor.address);
    faucet.generate_blocks(1);

    // Now lets make a deposit transaction and submit it
    let depositor_utxo = depositor.get_utxos(rpc, None).pop().unwrap();

    let amount = 2_500_000;
    let signers_public_key = shares.aggregate_key.into();
    let (deposit_tx, deposit_request, _) =
        make_deposit_request(&depositor, amount, depositor_utxo, signers_public_key);
    rpc.send_raw_transaction(&deposit_tx).unwrap();

    assert_eq!(deposit_tx.compute_txid(), deposit_request.outpoint.txid);

    let body = CreateDepositRequestBody {
        bitcoin_tx_output_index: deposit_request.outpoint.vout,
        bitcoin_txid: deposit_request.outpoint.txid.to_string(),
        deposit_script: deposit_request.deposit_script.to_hex_string(),
        reclaim_script: deposit_request.reclaim_script.to_hex_string(),
    };
    let _ = deposit_api::create_deposit(emily_client.config(), body)
        .await
        .unwrap();

    faucet.generate_blocks(1);

    tokio::time::sleep(Duration::from_secs(5)).await;

    let (ctx, _, _) = signers.first().unwrap();
    let mut txids = ctx.bitcoin_client.inner_client().get_raw_mempool().unwrap();
    assert_eq!(txids.len(), 1);

    let block_hash = faucet.generate_blocks(1).pop().unwrap();

    tokio::time::sleep(Duration::from_secs(2)).await;

    let txid = txids.pop().unwrap();
    let tx_info = ctx
        .bitcoin_client
        .get_tx_info(&txid, &block_hash)
        .unwrap()
        .unwrap();
    let actual_script_pub_key = &tx_info.vin[0].prevout.script_pub_key.hex;

    assert_eq!(actual_script_pub_key, script_pub_key.as_bytes());
    assert_eq!(&tx_info.tx.output[0].script_pubkey, &script_pub_key);

    let tx = sqlx::query_scalar::<_, BitcoinTx>(
        r#"
        SELECT tx
        FROM sbtc_signer.transactions
        WHERE txid = $1
        "#,
    )
    .bind(txid.to_byte_array())
    .fetch_one(ctx.storage.pool())
    .await
    .unwrap();

    let script = tx.output[0].script_pubkey.clone().into();
    for (_, db, _) in signers {
        assert!(db.is_signer_script_pub_key(&script).await.unwrap());
        testing::storage::drop_db(db).await;
    }
}<|MERGE_RESOLUTION|>--- conflicted
+++ resolved
@@ -212,10 +212,7 @@
         // deployed and 1 for the deposit tx
         client
             .expect_estimate_fees()
-<<<<<<< HEAD
             // .times(6)
-=======
->>>>>>> bd9683bc
             .returning(|_, _, _| Box::pin(async { Ok(100) }));
 
         client.expect_get_account().returning(move |_| {
