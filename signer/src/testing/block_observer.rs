--- conflicted
+++ resolved
@@ -4,14 +4,11 @@
 
 use crate::bitcoin::BitcoinInteract;
 use crate::stacks::api::StacksInteract;
-<<<<<<< HEAD
 use crate::storage::model::StacksBlock;
 use crate::storage::model::StacksTxId;
 use crate::storage::model::SweptDepositRequest;
-=======
 use crate::storage::model;
 use bitcoin::hashes::Hash;
->>>>>>> 959943d4
 use bitcoin::BlockHash;
 use bitcoin::Txid;
 use blockstack_lib::chainstate::burn::ConsensusHash;
@@ -387,7 +384,6 @@
     ) -> Result<emily_client::models::UpdateDepositsResponse, Error> {
         unimplemented!()
     }
-<<<<<<< HEAD
     async fn confirm_deposit(
         &self,
         _deposit: &SweptDepositRequest,
@@ -396,11 +392,10 @@
         _btc_fee: bitcoin::Amount,
     ) -> Result<emily_client::models::UpdateDepositsResponse, Error> {
         unimplemented!()
-=======
+    }
 
     async fn set_chainstate(&self, chainstate: Chainstate) -> Result<Chainstate, Error> {
         Ok(chainstate)
->>>>>>> 959943d4
     }
 }
 
