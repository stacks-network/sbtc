use std::collections::BTreeSet;
use std::collections::HashMap;
use std::sync::atomic::AtomicU8;
use std::sync::atomic::Ordering;
use std::sync::Arc;
use std::time::Duration;

use bitcoin::consensus::Encodable as _;
use bitcoin::hashes::Hash as _;
use bitcoin::Address;
use bitcoin::AddressType;
use bitcoin::Transaction;
<<<<<<< HEAD
use bitcoincore_rpc::RpcApi as _;
use blockstack_lib::chainstate::nakamoto::NakamotoBlock;
use blockstack_lib::chainstate::nakamoto::NakamotoBlockHeader;
use blockstack_lib::chainstate::stacks::TransactionPayload;
use blockstack_lib::net::api::getpoxinfo::RPCPoxInfoData;
use blockstack_lib::net::api::getsortition::SortitionInfo;
use blockstack_lib::net::api::gettenureinfo::RPCGetTenureInfo;
use emily_client::apis::deposit_api;
use emily_client::apis::testing_api;
use emily_client::models::CreateDepositRequestBody;
=======
use blockstack_lib::chainstate::stacks::StacksTransaction;
use blockstack_lib::chainstate::stacks::TransactionPayload;
use blockstack_lib::net::api::getcontractsrc::ContractSrcResponse;
>>>>>>> cb807072
use fake::Fake as _;
use fake::Faker;
use futures::StreamExt;
use mockito;
use rand::rngs::OsRng;
use rand::SeedableRng as _;
use reqwest;
use sbtc::testing::regtest;
use sbtc::testing::regtest::Recipient;
use secp256k1::Keypair;
use sha2::Digest as _;
<<<<<<< HEAD
use signer::storage::model::BitcoinTx;
use stacks_common::types::chainstate::BurnchainHeaderHash;
use stacks_common::types::chainstate::ConsensusHash;
use stacks_common::types::chainstate::SortitionId;
use stacks_common::types::chainstate::StacksBlockId;
use tokio_stream::wrappers::ReceiverStream;
use url::Url;

use signer::bitcoin::zmq::BitcoinCoreMessageStream;
use signer::block_observer::BlockObserver;
use signer::context::Context;
use signer::context::SignerEvent;
use signer::context::TxSignerEvent;
use signer::emily_client::EmilyClient;
=======
use signer::stacks::contracts::SmartContract;
use test_case::test_case;

use signer::context::Context;
use signer::context::SignerEvent;
use signer::context::TxSignerEvent;
>>>>>>> cb807072
use signer::error::Error;
use signer::keys;
use signer::keys::PublicKey;
use signer::keys::SignerScriptPubKey as _;
use signer::network;
use signer::network::in_memory::InMemoryNetwork;
use signer::stacks::api::AccountInfo;
use signer::stacks::api::MockStacksInteract;
use signer::stacks::api::SubmitTxResponse;
use signer::stacks::contracts::AsContractCall as _;
use signer::stacks::contracts::CompleteDepositV1;
use signer::stacks::contracts::SMART_CONTRACTS;
use signer::storage::model;
use signer::storage::model::EncryptedDkgShares;
use signer::storage::model::RotateKeysTransaction;
use signer::storage::postgres::PgStore;
use signer::storage::DbRead as _;
use signer::storage::DbWrite as _;
use signer::testing;
use signer::testing::context::TestContext;
use signer::testing::context::WrappedMock;
use signer::testing::context::*;
use signer::testing::storage::model::TestData;
use signer::testing::transaction_signer::TxSignerEventLoopHarness;
use signer::testing::wsts::SignerSet;
use signer::transaction_coordinator;
use signer::transaction_coordinator::TxCoordinatorEventLoop;
use signer::transaction_signer::TxSignerEventLoop;
use tokio::sync::broadcast::Sender;

use crate::complete_deposit::make_complete_deposit;
use crate::setup::backfill_bitcoin_blocks;
use crate::setup::TestSweepSetup;
use crate::utxo_construction::make_deposit_request;
use crate::zmq::BITCOIN_CORE_ZMQ_ENDPOINT;
use crate::DATABASE_NUM;

pub const GET_POX_INFO_JSON: &str =
    include_str!("../../tests/fixtures/stacksapi-get-pox-info-test-data.json");

async fn run_dkg<Rng, C>(
    ctx: &C,
    rng: &mut Rng,
    signer_set: &mut SignerSet,
) -> (keys::PublicKey, model::BitcoinBlockRef)
where
    C: Context + Send + Sync,
    Rng: rand::CryptoRng + rand::RngCore,
{
    let storage = ctx.get_storage_mut();

    let bitcoin_chain_tip = storage
        .get_bitcoin_canonical_chain_tip()
        .await
        .expect("storage error")
        .expect("no chain tip");

    let bitcoin_chain_tip_ref = storage
        .get_bitcoin_block(&bitcoin_chain_tip)
        .await
        .expect("storage failure")
        .expect("missing block")
        .into();

    let dkg_txid = testing::dummy::txid(&fake::Faker, rng);
    let (aggregate_key, all_dkg_shares) =
        signer_set.run_dkg(bitcoin_chain_tip, dkg_txid, rng).await;

    let encrypted_dkg_shares = all_dkg_shares.first().unwrap();
    signer_set
        .write_as_rotate_keys_tx(&storage, &bitcoin_chain_tip, encrypted_dkg_shares, rng)
        .await;

    let encrypted_dkg_shares = all_dkg_shares.first().unwrap();

    storage
        .write_encrypted_dkg_shares(encrypted_dkg_shares)
        .await
        .expect("failed to write encrypted shares");

    (aggregate_key, bitcoin_chain_tip_ref)
}

fn select_coordinator(
    bitcoin_chain_tip: &model::BitcoinBlockHash,
    signer_info: &[testing::wsts::SignerInfo],
) -> keys::PrivateKey {
    let mut hasher = sha2::Sha256::new();
    hasher.update(bitcoin_chain_tip.into_bytes());
    let digest = hasher.finalize();
    let index = usize::from_be_bytes(*digest.first_chunk().expect("unexpected digest size"));
    signer_info
        .get(index % signer_info.len())
        .expect("missing signer info")
        .signer_private_key
}

async fn push_utxo_donation<C>(ctx: &C, aggregate_key: &PublicKey, block_hash: &bitcoin::BlockHash)
where
    C: Context + Send + Sync,
{
    let tx = Transaction {
        version: bitcoin::transaction::Version::ONE,
        lock_time: bitcoin::absolute::LockTime::ZERO,
        input: vec![],
        output: vec![bitcoin::TxOut {
            value: bitcoin::Amount::from_sat(1_337_000_000_000),
            script_pubkey: aggregate_key.signers_script_pubkey(),
        }],
    };

    let mut tx_bytes = Vec::new();
    tx.consensus_encode(&mut tx_bytes).unwrap();

    let tx = model::Transaction {
        txid: tx.compute_txid().to_byte_array(),
        tx: tx_bytes,
        tx_type: model::TransactionType::Donation,
        block_hash: *block_hash.as_byte_array(),
    };

    let bitcoin_transaction = model::BitcoinTxRef {
        txid: tx.txid.into(),
        block_hash: (*block_hash).into(),
    };

    ctx.get_storage_mut().write_transaction(&tx).await.unwrap();
    ctx.get_storage_mut()
        .write_bitcoin_transaction(&bitcoin_transaction)
        .await
        .unwrap();
}

async fn mock_reqwests_status_code_error(status_code: usize) -> reqwest::Error {
    let mut server: mockito::ServerGuard = mockito::Server::new_async().await;
    let _mock = server.mock("GET", "/").with_status(status_code).create();
    reqwest::get(server.url())
        .await
        .unwrap()
        .error_for_status()
        .expect_err("expected error")
}

fn mock_deploy_all_contracts(
    nonce: u64,
    broadcasted_transaction_tx: Sender<StacksTransaction>,
) -> Box<dyn FnOnce(&mut MockStacksInteract)> {
    Box::new(move |client: &mut MockStacksInteract| {
        // We expect the contract source to be fetched 5 times, once for
        // each contract. Each time it will return an error, since the
        // contracts are not deployed.
        client
            .expect_get_contract_source()
            // .times(5)
            .returning(|_, _| {
                Box::pin(async {
                    Err(Error::StacksNodeResponse(
                        mock_reqwests_status_code_error(404).await,
                    ))
                })
            });
        // All the following functions, `estimate_fees`, `get_account` and
        // `submit_tx` are only called 5 times for the contracts to be
        // deployed and 1 for the deposit tx
        client
            .expect_estimate_fees()
            // .times(6)
            .returning(|_, _| Box::pin(async { Ok(100) }));

        client.expect_get_account().returning(move |_| {
            Box::pin(async move {
                Ok(AccountInfo {
                    balance: 1_000_000,
                    locked: 0,
                    unlock_height: 0,
                    nonce,
                })
            })
        });

        client.expect_submit_tx().returning(move |tx| {
            let tx = tx.clone();
            let txid = tx.txid();
            let broadcasted_transaction_tx = broadcasted_transaction_tx.clone();
            Box::pin(async move {
                broadcasted_transaction_tx
                    .send(tx)
                    .expect("Failed to send result");
                Ok(SubmitTxResponse::Acceptance(txid))
            })
        });
    })
}

fn mock_deploy_remaining_contracts_when_some_already_deployed(
    nonce: u64,
    broadcasted_transaction_tx: Sender<StacksTransaction>,
) -> Box<dyn FnOnce(&mut MockStacksInteract)> {
    Box::new(move |client: &mut MockStacksInteract| {
        // We expect the contract source to be fetched 5 times, once for
        // each contract. The first two times, it will return an
        // ContractSrcResponse, meaning that the contract was already
        // deployed.
        client
            .expect_get_contract_source()
            .times(2)
            .returning(|_, _| {
                Box::pin(async {
                    Ok(ContractSrcResponse {
                        source: String::new(),
                        publish_height: 1,
                        marf_proof: None,
                    })
                })
            });
        // The remaining 3 times, it will return an error, meaning that the
        // contracts were not deployed.
        client
            .expect_get_contract_source()
            .times(3)
            .returning(|_, _| {
                Box::pin(async {
                    Err(Error::StacksNodeResponse(
                        mock_reqwests_status_code_error(404).await,
                    ))
                })
            });

        // All the following functions, `estimate_fees`, `get_account` and
        // `submit_tx` are only called for the 3 contracts to be deployed
        // and once for the deposit tx
        client
            .expect_estimate_fees()
            .times(3)
            .returning(|_, _| Box::pin(async { Ok(100) }));

        client.expect_get_account().times(3).returning(move |_| {
            Box::pin(async move {
                Ok(AccountInfo {
                    balance: 1_000_000,
                    locked: 0,
                    unlock_height: 0,
                    nonce,
                })
            })
        });
        client.expect_submit_tx().times(3).returning(move |tx| {
            let tx = tx.clone();
            let txid = tx.txid();
            let broadcasted_transaction_tx = broadcasted_transaction_tx.clone();
            Box::pin(async move {
                broadcasted_transaction_tx
                    .send(tx)
                    .expect("Failed to send result");
                Ok(SubmitTxResponse::Acceptance(txid))
            })
        });
    })
}

fn mock_recover_and_deploy_all_contracts_after_failure(
    nonce: u64,
    broadcasted_transaction_tx: Sender<StacksTransaction>,
) -> Box<dyn FnOnce(&mut MockStacksInteract)> {
    Box::new(move |client: &mut MockStacksInteract| {
        // For the two contract we will return 404. Meaning that the
        // contract are not deployed yet.
        client
            .expect_get_contract_source()
            .times(2)
            .returning(|_, _| {
                Box::pin(async {
                    Err(Error::StacksNodeResponse(
                        mock_reqwests_status_code_error(404).await,
                    ))
                })
            });
        // While deploying the first contract, the estimate fees will be
        // called once successfully
        client
            .expect_estimate_fees()
            .once()
            .returning(|_, _| Box::pin(async { Ok(100) }));

        // In the process of deploying the second contract, the coordinator
        // will fail to estimate fees and it will abort the deployment It
        // will try again from scratch when It'll receive a second signal.
        client.expect_estimate_fees().times(1).returning(|_, _| {
            Box::pin(async {
                Err(Error::UnexpectedStacksResponse(
                    mock_reqwests_status_code_error(500).await,
                ))
            })
        });

        // The coordinator should try again from scratch. For the first
        // contract we will return the contract source as if it was already
        // deployed.
        client
            .expect_get_contract_source()
            .once()
            .returning(|_, _| {
                Box::pin(async {
                    Ok(ContractSrcResponse {
                        source: String::new(),
                        publish_height: 1,
                        marf_proof: None,
                    })
                })
            });

        // For the following 4 contracts we will return 404. So the
        // coordinator will try to deploy them.
        client
            .expect_get_contract_source()
            .times(4)
            .returning(|_, _| {
                Box::pin(async {
                    Err(Error::StacksNodeResponse(
                        mock_reqwests_status_code_error(404).await,
                    ))
                })
            });

        // Now for the remaining deploys we call estimate fees 4 more times.
        client
            .expect_estimate_fees()
            .times(4)
            .returning(|_, _| Box::pin(async { Ok(100) }));

        // `get_account` will be called 6 times, 2 for the first try to
        // deploy the contracts, 4 for the second try
        client.expect_get_account().times(6).returning(move |_| {
            Box::pin(async move {
                Ok(AccountInfo {
                    balance: 1_000_000,
                    locked: 0,
                    unlock_height: 0,
                    nonce,
                })
            })
        });
        // `submit_tx` will be called once for each contracts to be deployed
        client.expect_submit_tx().times(5).returning(move |tx| {
            let tx = tx.clone();
            let txid = tx.txid();
            let broadcasted_transaction_tx = broadcasted_transaction_tx.clone();
            Box::pin(async move {
                broadcasted_transaction_tx
                    .send(tx)
                    .expect("Failed to send result");
                Ok(SubmitTxResponse::Acceptance(txid))
            })
        });
    })
}

#[cfg_attr(not(feature = "integration-tests"), ignore)]
#[tokio::test]
async fn process_complete_deposit() {
    let db_num = DATABASE_NUM.fetch_add(1, Ordering::SeqCst);
    let db = testing::storage::new_test_database(db_num, true).await;
    let mut rng = rand::rngs::StdRng::seed_from_u64(51);
    let (rpc, faucet) = regtest::initialize_blockchain();
    let mut setup = TestSweepSetup::new_setup(&rpc, &faucet, 1_000_000, &mut rng);

    backfill_bitcoin_blocks(&db, rpc, &setup.sweep_block_hash).await;
    setup.store_deposit_tx(&db).await;
    setup.store_sweep_tx(&db).await;
    setup.store_dkg_shares(&db).await;
    setup.store_deposit_request(&db).await;
    setup.store_deposit_decisions(&db).await;
    // We need this to be able to store the sweep transaction, since
    // the `TestSweepSetup` includes a withdrawal by default. It's not used here,
    // though.
    setup.store_withdrawal_request(&db).await;
    // This will store the "broadcasted" sweep transactions.
    setup.store_sweep_transactions(&db).await;

    // Ensure a stacks tip exists
    let stacks_block = model::StacksBlock {
        block_hash: Faker.fake_with_rng(&mut OsRng),
        block_height: setup.sweep_block_height,
        parent_hash: Faker.fake_with_rng(&mut OsRng),
        bitcoin_anchor: setup.sweep_block_hash.into(),
    };
    db.write_stacks_block(&stacks_block).await.unwrap();

    let mut context = TestContext::builder()
        .with_storage(db.clone())
        .with_first_bitcoin_core_client()
        .with_mocked_stacks_client()
        .with_mocked_emily_client()
        .build();

    let nonce = 12;
    // Mock required stacks client functions
    context
        .with_stacks_client(|client| {
            client.expect_get_account().once().returning(move |_| {
                Box::pin(async move {
                    Ok(AccountInfo {
                        balance: 0,
                        locked: 0,
                        unlock_height: 0,
                        // The nonce is used to create the stacks tx
                        nonce,
                    })
                })
            });

            // Dummy value
            client
                .expect_estimate_fees()
                .once()
                .returning(move |_, _, _| Box::pin(async move { Ok(25505) }));
        })
        .await;

    let num_signers = 7;
    let signing_threshold = 5;
    let context_window = 10;

    let network = network::in_memory::InMemoryNetwork::new();
    let signer_info = testing::wsts::generate_signer_info(&mut rng, num_signers);

    let mut testing_signer_set =
        testing::wsts::SignerSet::new(&signer_info, signing_threshold, || network.connect());

    let (aggregate_key, bitcoin_chain_tip) =
        run_dkg(&context, &mut rng, &mut testing_signer_set).await;

    // Ensure we have a signers UTXO (as a donation, to not mess with the current
    // temporary `get_swept_deposit_requests` implementation)
    push_utxo_donation(&context, &aggregate_key, &setup.sweep_block_hash).await;

    assert_eq!(
        context
            .get_storage()
            .get_swept_deposit_requests(&bitcoin_chain_tip.block_hash, context_window)
            .await
            .expect("failed to get swept deposits")
            .len(),
        1
    );

    let (broadcasted_transaction_tx, _broadcasted_transaction_rxeiver) =
        tokio::sync::broadcast::channel(1);

    // This task logs all transactions broadcasted by the coordinator.
    let mut wait_for_transaction_rx = broadcasted_transaction_tx.subscribe();
    let wait_for_transaction_task =
        tokio::spawn(async move { wait_for_transaction_rx.recv().await });

    // Setup the stacks client mock to broadcast the transaction to our channel.
    context
        .with_stacks_client(|client| {
            client.expect_submit_tx().once().returning(move |tx| {
                let tx = tx.clone();
                let txid = tx.txid();
                let broadcasted_transaction_tx = broadcasted_transaction_tx.clone();
                Box::pin(async move {
                    broadcasted_transaction_tx
                        .send(tx)
                        .expect("Failed to send result");
                    Ok(SubmitTxResponse::Acceptance(txid))
                })
            });
        })
        .await;

    // Get the private key of the coordinator of the signer set.
    let private_key = select_coordinator(&setup.sweep_block_hash.into(), &signer_info);

    // Bootstrap the tx coordinator event loop
    let tx_coordinator = transaction_coordinator::TxCoordinatorEventLoop {
        context: context.clone(),
        network: network.connect(),
        private_key,
        context_window,
        threshold: signing_threshold as u16,
        signing_round_max_duration: Duration::from_secs(10),
        dkg_max_duration: Duration::from_secs(10),
        sbtc_contracts_deployed: true,
    };
    let tx_coordinator_handle = tokio::spawn(async move { tx_coordinator.run().await });

    // TODO: here signers use all the same storage, should we use separate ones?
    let event_loop_handles: Vec<_> = signer_info
        .clone()
        .into_iter()
        .map(|signer_info| {
            let event_loop_harness = TxSignerEventLoopHarness::create(
                context.clone(),
                network.connect(),
                context_window,
                signer_info.signer_private_key,
                signing_threshold,
                rng.clone(),
            );

            event_loop_harness.start()
        })
        .collect();

    // Yield to get signers ready
    tokio::time::sleep(Duration::from_millis(100)).await;

    // Wake coordinator up
    context
        .signal(SignerEvent::TxSigner(TxSignerEvent::NewRequestsHandled).into())
        .expect("failed to signal");

    // Await the `wait_for_tx_task` to receive the first transaction broadcasted.
    let broadcasted_tx = tokio::time::timeout(Duration::from_secs(10), wait_for_transaction_task)
        .await
        .unwrap()
        .expect("failed to receive message")
        .expect("no message received");

    // Stop event loops
    tx_coordinator_handle.abort();
    event_loop_handles.iter().for_each(|h| h.abort());

    broadcasted_tx.verify().unwrap();

    assert_eq!(broadcasted_tx.get_origin_nonce(), nonce);

    let (complete_deposit, _) = make_complete_deposit(&setup);
    let TransactionPayload::ContractCall(contract_call) = broadcasted_tx.payload else {
        panic!("unexpected tx payload")
    };
    assert_eq!(
        contract_call.contract_name.to_string(),
        CompleteDepositV1::CONTRACT_NAME
    );
    assert_eq!(
        contract_call.function_name.to_string(),
        CompleteDepositV1::FUNCTION_NAME
    );
    assert_eq!(
        contract_call.function_args,
        complete_deposit.as_contract_args()
    );

    testing::storage::drop_db(db).await;
}

#[ignore = "These tests take ~10 seconds per test case to run"]
#[test_case(&SMART_CONTRACTS, mock_deploy_all_contracts; "deploy-all-contracts")]
#[test_case(&SMART_CONTRACTS[2..], mock_deploy_remaining_contracts_when_some_already_deployed; "deploy-remaining-contracts-when-some-already-deployed")]
#[test_case(&SMART_CONTRACTS, mock_recover_and_deploy_all_contracts_after_failure; "recover-and-deploy-all-contracts-after-failure")]
#[tokio::test]
async fn deploy_smart_contracts_coordinator<F>(
    smart_contracts: &[SmartContract],
    stacks_client_mock: F,
) where
    F: FnOnce(u64, Sender<StacksTransaction>) -> Box<dyn FnOnce(&mut MockStacksInteract)>,
{
    signer::logging::setup_logging("info", false);
    let db_num = DATABASE_NUM.fetch_add(1, Ordering::SeqCst);
    let db = testing::storage::new_test_database(db_num, true).await;
    let mut rng = rand::rngs::StdRng::seed_from_u64(51);

    let num_messages = smart_contracts.len();

    let bitcoin_block: model::BitcoinBlock = Faker.fake_with_rng(&mut rng);
    db.write_bitcoin_block(&bitcoin_block).await.unwrap();

    // Ensure a stacks tip exists
    let mut stacks_block: model::StacksBlock = Faker.fake_with_rng(&mut rng);
    stacks_block.bitcoin_anchor = bitcoin_block.block_hash;
    db.write_stacks_block(&stacks_block).await.unwrap();

    let mut context = TestContext::builder()
        .with_storage(db.clone())
        .with_mocked_clients()
        .build();

    let nonce = 12;

    let num_signers = 7;
    let signing_threshold = 5;
    let context_window = 10;

    let network = network::in_memory::InMemoryNetwork::new();
    let signer_info: Vec<testing::wsts::SignerInfo> =
        testing::wsts::generate_signer_info(&mut rng, num_signers);

    let mut testing_signer_set =
        testing::wsts::SignerSet::new(&signer_info, signing_threshold, || network.connect());

    let (_, bitcoin_chain_tip) = run_dkg(&context, &mut rng, &mut testing_signer_set).await;

    // Mock the stacks client for the TxSigners that will validate
    // the contract source before signing the transaction.
    context
        .with_stacks_client(|client| {
            client.expect_get_contract_source().returning(|_, _| {
                Box::pin(async {
                    Err(Error::StacksNodeResponse(
                        mock_reqwests_status_code_error(404).await,
                    ))
                })
            });
        })
        .await;

    let (broadcasted_transaction_tx, _broadcasted_transaction_rxeiver) =
        tokio::sync::broadcast::channel(1);

    // This task logs all transactions broadcasted by the coordinator.
    let mut wait_for_transaction_rx = broadcasted_transaction_tx.subscribe();
    let wait_for_transaction_task = tokio::spawn(async move {
        let mut results = Vec::with_capacity(num_messages);
        for _ in 0..num_messages {
            results.push(wait_for_transaction_rx.recv().await);
        }
        results
    });

    // Create a new context for the tx coordinator. This is necessary because
    // the tx signers and the tx coordinator will use a different stacks mock client.
    // Note that cloning the context will `Arc::clone` the stacks client, so we are
    // instantiating a new one instead
    let mut tx_coordinator_context = TestContext::new(
        context.config().clone(),
        context.storage.clone(),
        context.bitcoin_client.clone(),
        WrappedMock::default(),
        context.emily_client.clone(),
    );
    // Mock the stacks client for the TxCoordinator that will deploy the contracts.
    tx_coordinator_context
        .with_stacks_client(stacks_client_mock(nonce, broadcasted_transaction_tx))
        .await;

    // Get the private key of the coordinator of the signer set.
    let private_key = select_coordinator(&bitcoin_chain_tip.block_hash, &signer_info);

    // Bootstrap the tx coordinator event loop
    let tx_coordinator = transaction_coordinator::TxCoordinatorEventLoop {
        context: tx_coordinator_context.clone(),
        network: network.connect(),
        private_key,
        context_window,
        threshold: signing_threshold as u16,
        signing_round_max_duration: Duration::from_secs(10),
        dkg_max_duration: Duration::from_secs(10),
        sbtc_contracts_deployed: false,
    };
    let tx_coordinator_handle = tokio::spawn(async move { tx_coordinator.run().await });

    // TODO: here signers use all the same storage, should we use separate ones?
    let event_loop_handles: Vec<_> = signer_info
        .clone()
        .into_iter()
        .map(|signer_info| {
            let event_loop_harness = TxSignerEventLoopHarness::create(
                context.clone(),
                network.connect(),
                context_window,
                signer_info.signer_private_key,
                signing_threshold,
                rng.clone(),
            );

            event_loop_harness.start()
        })
        .collect();

    // Yield to get signers ready
    tokio::time::sleep(Duration::from_millis(100)).await;

    // Wake coordinator up
    tx_coordinator_context
        .signal(SignerEvent::TxSigner(TxSignerEvent::NewRequestsHandled).into())
        .expect("failed to signal");
    // Send a second signal to pick up the request after an error
    // used in the recover-and-deploy-all-contracts-after-failure test case
    tx_coordinator_context
        .signal(SignerEvent::TxSigner(TxSignerEvent::NewRequestsHandled).into())
        .expect("failed to signal");

    let broadcasted_txs = tokio::time::timeout(Duration::from_secs(10), wait_for_transaction_task)
        .await
        .unwrap()
        .expect("failed to receive message");

    assert_eq!(broadcasted_txs.len(), smart_contracts.len());

    // Check that the contracts were deployed
    for (deployed, broadcasted_tx) in smart_contracts.iter().zip(broadcasted_txs) {
        let broadcasted_tx = broadcasted_tx.expect("expected a tx");
        // Await the `wait_for_tx_task` to receive the first transaction broadcasted.
        broadcasted_tx.verify().unwrap();

        assert_eq!(broadcasted_tx.get_origin_nonce(), nonce);
        let TransactionPayload::SmartContract(contract, _) = broadcasted_tx.payload else {
            panic!("unexpected tx payload")
        };
        assert_eq!(contract.name.as_str(), deployed.contract_name());
        assert_eq!(&contract.code_body.to_string(), deployed.contract_body());
    }

    // Stop event loops
    tx_coordinator_handle.abort();
    event_loop_handles.iter().for_each(|h| h.abort());

    testing::storage::drop_db(db).await;
}

/// The [`TxCoordinatorEventLoop::get_signer_set_and_aggregate_key`]
/// function is supposed to fetch the "current" signing set and the
/// aggregate key to use for bitcoin transactions. It attempts to get the
/// latest rotate-keys contract call transaction confirmed on the canonical
/// Stacks blockchain and falls back to the DKG shares table if no such
/// transaction can be found.
///
/// This tests that we prefer rotate keys transactions if it's available
/// but will use the DKG shares behavior is indeed the case.
#[cfg_attr(not(feature = "integration-tests"), ignore)]
#[tokio::test]
async fn get_signer_public_keys_and_aggregate_key_falls_back() {
    let db_num = DATABASE_NUM.fetch_add(1, Ordering::SeqCst);
    let db = testing::storage::new_test_database(db_num, true).await;

    let mut rng = rand::rngs::StdRng::seed_from_u64(51);

    let ctx = TestContext::builder()
        .with_storage(db.clone())
        .with_mocked_clients()
        .build();

    let network = InMemoryNetwork::new();

    let coord = TxCoordinatorEventLoop {
        network: network.connect(),
        context: ctx.clone(),
        context_window: 10000,
        private_key: ctx.config().signer.private_key,
        signing_round_max_duration: Duration::from_secs(10),
        threshold: 2,
        dkg_max_duration: Duration::from_secs(10),
        sbtc_contracts_deployed: true, // Skip contract deployment
    };

    // We need stacks blocks for the rotate-keys transactions.
    let test_params = testing::storage::model::Params {
        num_bitcoin_blocks: 10,
        num_stacks_blocks_per_bitcoin_block: 1,
        num_deposit_requests_per_block: 0,
        num_withdraw_requests_per_block: 0,
        num_signers_per_request: 0,
    };
    let test_data = TestData::generate(&mut rng, &[], &test_params);
    test_data.write_to(&db).await;

    // We always need the chain tip.
    let chain_tip = db.get_bitcoin_canonical_chain_tip().await.unwrap().unwrap();

    // We have no rows in the DKG shares table and no rotate-keys
    // transactions, so there should be no aggregate key, since that only
    // happens after DKG, but we should always know the current signer set.
    let (maybe_aggregate_key, signer_set) = coord
        .get_signer_set_and_aggregate_key(&chain_tip)
        .await
        .unwrap();
    assert!(maybe_aggregate_key.is_none());
    assert!(!signer_set.is_empty());

    // Alright, lets write some DKG shares into the database. When we do
    // that the signer set should be considered whatever the signer set is
    // from our DKG shares.
    let shares: EncryptedDkgShares = Faker.fake_with_rng(&mut rng);
    db.write_encrypted_dkg_shares(&shares).await.unwrap();

    let (aggregate_key, signer_set) = coord
        .get_signer_set_and_aggregate_key(&chain_tip)
        .await
        .unwrap();

    let shares_signer_set: BTreeSet<PublicKey> =
        shares.signer_set_public_keys.iter().copied().collect();

    assert_eq!(shares.aggregate_key, aggregate_key.unwrap());
    assert_eq!(shares_signer_set, signer_set);

    // Okay not we write a rotate-keys transaction into the database. To do
    // that we need the stacks chain tip, and a something in 3 different
    // tables...
    let stacks_chain_tip = db.get_stacks_chain_tip(&chain_tip).await.unwrap().unwrap();

    let rotate_keys: RotateKeysTransaction = Faker.fake_with_rng(&mut rng);
    let transaction = model::Transaction {
        txid: rotate_keys.txid.into_bytes(),
        tx: Vec::new(),
        tx_type: model::TransactionType::RotateKeys,
        block_hash: stacks_chain_tip.block_hash.into_bytes(),
    };
    let tx = model::StacksTransaction {
        txid: rotate_keys.txid,
        block_hash: stacks_chain_tip.block_hash,
    };

    db.write_transaction(&transaction).await.unwrap();
    db.write_stacks_transaction(&tx).await.unwrap();
    db.write_rotate_keys_transaction(&rotate_keys)
        .await
        .unwrap();

    // Alright, now that we have a rotate-keys transaction, we can check if
    // it is preferred over the DKG shares table.
    let (aggregate_key, signer_set) = coord
        .get_signer_set_and_aggregate_key(&chain_tip)
        .await
        .unwrap();

    let rotate_keys_signer_set: BTreeSet<PublicKey> =
        rotate_keys.signer_set.iter().copied().collect();

    assert_eq!(rotate_keys.aggregate_key, aggregate_key.unwrap());
    assert_eq!(rotate_keys_signer_set, signer_set);

    testing::storage::drop_db(db).await;
}

/// Test that we run DKG if the coordinator notices that DKG has not been
/// run yet.
///
/// This test proceeds by doing the following:
/// 1. Create a database, an associated context, and a Keypair for each of
///    the signers in the signing set.
/// 2. Populate each database with the same data, so that they have the
///    same view of the canonical bitcoin blockchain. This ensures that
///    they participate in DKG.
/// 3. Check that there are no DKG shares in the database.
/// 4. Start the [`TxCoordinatorEventLoop`] and [`TxSignerEventLoop`]
///    processes for each signer.
/// 5. Once they are all running, signal that DKG should be run. We signal
///    them all because we do not know which one is the coordinator.
/// 6. Check that we have exactly one row in the `dkg_shares` table.
/// 7. Check that they all have the same aggregate key in the `dkg_shares`
///    table.
///
/// Some of the preconditions for this test to run successfully includes
/// having bootstrap public keys that align with the [`Keypair`] returned
/// from the [`testing::wallet::regtest_bootstrap_wallet`] function.
#[cfg_attr(not(feature = "integration-tests"), ignore)]
#[tokio::test]
async fn run_dkg_from_scratch() {
    let mut rng = rand::rngs::StdRng::seed_from_u64(51);
    let (_, signer_key_pairs): (_, [Keypair; 3]) = testing::wallet::regtest_bootstrap_wallet();

    // We need to populate our databases, so let's generate some data.
    let test_params = testing::storage::model::Params {
        num_bitcoin_blocks: 10,
        num_stacks_blocks_per_bitcoin_block: 1,
        num_deposit_requests_per_block: 0,
        num_withdraw_requests_per_block: 0,
        num_signers_per_request: 0,
    };
    let test_data = TestData::generate(&mut rng, &[], &test_params);

    let iter: Vec<(Keypair, TestData)> = signer_key_pairs
        .iter()
        .copied()
        .zip(std::iter::repeat_with(|| test_data.clone()))
        .collect();

    // 1. Create a database, an associated context, and a Keypair for each of
    //    the signers in the signing set.
    let signers: Vec<(_, PgStore, Keypair)> = futures::stream::iter(iter)
        .then(|(kp, data)| async move {
            let db_num = DATABASE_NUM.fetch_add(1, Ordering::SeqCst);
            let db = testing::storage::new_test_database(db_num, true).await;
            let ctx = TestContext::builder()
                .with_storage(db.clone())
                .with_mocked_clients()
                .build();

            // 2. Populate each database with the same data, so that they
            //    have the same view of the canonical bitcoin blockchain.
            //    This ensures that they participate in DKG.
            data.write_to(&db).await;

            (ctx, db, kp)
        })
        .collect::<Vec<_>>()
        .await;

    let network = InMemoryNetwork::new();

    // 3. Check that there are no DKG shares in the database.
    for (_, db, _) in signers.iter() {
        let some_shares = db.get_latest_encrypted_dkg_shares().await.unwrap();
        assert!(some_shares.is_none());
    }

    // 4. Start the [`TxCoordinatorEventLoop`] and [`TxSignerEventLoop`]
    //    processes for each signer.
    let tx_coordinator_processes = signers.iter().map(|(ctx, _, kp)| TxCoordinatorEventLoop {
        network: network.connect(),
        context: ctx.clone(),
        context_window: 10000,
        private_key: kp.secret_key().into(),
        signing_round_max_duration: Duration::from_secs(10),
        threshold: ctx.config().signer.bootstrap_signatures_required,
        dkg_max_duration: Duration::from_secs(10),
        sbtc_contracts_deployed: true, // Skip contract deployment
    });

    let tx_signer_processes = signers.iter().map(|(context, _, kp)| TxSignerEventLoop {
        network: network.connect(),
        threshold: context.config().signer.bootstrap_signatures_required as u32,
        context: context.clone(),
        context_window: 10000,
        blocklist_checker: Some(()),
        wsts_state_machines: HashMap::new(),
        signer_private_key: kp.secret_key().into(),
        rng: rand::rngs::OsRng,
    });

    // We only proceed with the test after all processes have started, and
    // we use this counter to notify us when that happens.
    let start_count = Arc::new(AtomicU8::new(0));

    tx_coordinator_processes.for_each(|ev| {
        let counter = start_count.clone();
        tokio::spawn(async move {
            counter.fetch_add(1, Ordering::Relaxed);
            ev.run().await
        });
    });

    tx_signer_processes.for_each(|ev| {
        let counter = start_count.clone();
        tokio::spawn(async move {
            counter.fetch_add(1, Ordering::Relaxed);
            ev.run().await
        });
    });

    while start_count.load(Ordering::SeqCst) < 6 {
        tokio::time::sleep(Duration::from_millis(10)).await;
    }

    // 5. Once they are all running, signal that DKG should be run. We
    //    signal them all because we do not know which one is the
    //    coordinator.
    signers.iter().for_each(|(ctx, _, _)| {
        ctx.get_signal_sender()
            .send(TxSignerEvent::NewRequestsHandled.into())
            .unwrap();
    });

    tokio::time::sleep(Duration::from_secs(2)).await;

    let mut aggregate_keys = BTreeSet::new();

    for (_, db, _) in signers.iter() {
        let mut aggregate_key =
            sqlx::query_as::<_, (PublicKey,)>("SELECT aggregate_key FROM sbtc_signer.dkg_shares")
                .fetch_all(db.pool())
                .await
                .unwrap();

        // 6. Check that we have exactly one row in the `dkg_shares` table.
        assert_eq!(aggregate_key.len(), 1);

        // An additional sanity check that the query in
        // get_last_encrypted_dkg_shares gets the right thing (which is the
        // only thing in this case.)
        let key = aggregate_key.pop().unwrap().0;
        let shares = db.get_latest_encrypted_dkg_shares().await.unwrap().unwrap();
        assert_eq!(shares.aggregate_key, key);
        aggregate_keys.insert(key);
    }

    // 7. Check that they all have the same aggregate key in the
    //    `dkg_shares` table.
    assert_eq!(aggregate_keys.len(), 1);

    for (_, db, _) in signers {
        testing::storage::drop_db(db).await;
    }
}

/// Test that three signers can successfully sign and broadcast a bitcoin
/// transaction.
///
/// The test setup is as follows:
/// 1. There are three "signers" contexts. Each context points to its own
///    real postgres database, and they have their own private key. Each
///    database is populated with the same data.
/// 2. Each context is given to a block observer, a tx signer, and a tx
///    coordinator, where these event loops are spawned as separate tasks.
/// 3. The signers communicate with our in-memory network struct.
/// 4. A real Emily server is running in the background.
/// 5. A real bitcoin-core node is running in the background.
/// 6. Stacks-core is mocked.
///
/// After the setup, the signers observe a bitcoin block and update their
/// databases. The coordinator then constructs a bitcoin transaction and
/// gets it signed. After it is signed the coordinator broadcasts it to
/// bitcoin-core.
///
/// To start the test environment do:
/// ```bash
/// make integration-env-up-ci
/// ```
///
/// then, once everything is up and running, run the test.
///
/// We can activate this test once we fixed our in-memory network thing to
/// not duplicate messages, like we do in prod.
// #[cfg_attr(not(feature = "integration-tests"), ignore)]
#[ignore]
#[tokio::test]
async fn sign_bitcoin_transaction() {
    let mut rng = rand::rngs::StdRng::seed_from_u64(51);
    let (_, signer_key_pairs): (_, [Keypair; 3]) = testing::wallet::regtest_bootstrap_wallet();
    let (rpc, faucet) = regtest::initialize_blockchain();
    signer::logging::setup_logging("info", false);

    // We need to populate our databases, so let's fetch the data.
    let emily_client =
        EmilyClient::try_from(&Url::parse("http://localhost:3031").unwrap()).unwrap();

    testing_api::wipe_databases(emily_client.config())
        .await
        .unwrap();

    let chain_tip_info = rpc.get_chain_tips().unwrap().pop().unwrap();

    // 1. Create a database, an associated context, and a Keypair for each of
    //    the signers in the signing set.
    let mut signers = Vec::new();
    for kp in signer_key_pairs.iter() {
        let db_num = DATABASE_NUM.fetch_add(1, Ordering::SeqCst);
        let db = testing::storage::new_test_database(db_num, true).await;
        let ctx = TestContext::builder()
            .with_storage(db.clone())
            .with_first_bitcoin_core_client()
            .with_emily_client(emily_client.clone())
            .with_mocked_stacks_client()
            .build();

        // 2. Populate each database with the same data, so that they
        //    have the same view of the canonical bitcoin blockchain.
        //    This ensures that they participate in DKG.
        backfill_bitcoin_blocks(&db, rpc, &chain_tip_info.hash).await;

        signers.push((ctx, db, kp));
    }

    let network = InMemoryNetwork::new();

    // 3. Check that there are no DKG shares in the database.
    for (ctx, _, _) in signers.iter_mut() {
        ctx.with_stacks_client(|client| {
            client.expect_get_tenure_info().returning(move || {
                let response = Ok(RPCGetTenureInfo {
                    consensus_hash: ConsensusHash([0; 20]),
                    tenure_start_block_id: StacksBlockId([0; 32]),
                    parent_consensus_hash: ConsensusHash([0; 20]),
                    parent_tenure_start_block_id: StacksBlockId::first_mined(),
                    tip_block_id: StacksBlockId([0; 32]),
                    tip_height: 0,
                    reward_cycle: 0,
                });
                Box::pin(std::future::ready(response))
            });

            client.expect_get_block().returning(|_| {
                let response = Ok(NakamotoBlock {
                    header: NakamotoBlockHeader::empty(),
                    txs: vec![],
                });
                Box::pin(std::future::ready(response))
            });

            client.expect_get_tenure().returning(|_| {
                let response = Ok(Vec::new());
                Box::pin(std::future::ready(response))
            });

            client.expect_get_pox_info().returning(|| {
                let response = serde_json::from_str::<RPCPoxInfoData>(GET_POX_INFO_JSON)
                    .map_err(Error::JsonSerialize);
                Box::pin(std::future::ready(response))
            });

            client
                .expect_estimate_fees()
                .returning(|_, _| Box::pin(std::future::ready(Ok(25))));

            // The coordinator will try to further process the deposit to submit
            // the stacks tx, but we are not interested (for the current test iteration).
            client.expect_get_account().returning(|_| {
                let response = Ok(AccountInfo {
                    balance: 0,
                    locked: 0,
                    unlock_height: 0,
                    // this is the only part used to create the stacks transaction.
                    nonce: 12,
                });
                Box::pin(std::future::ready(response))
            });
            let chain_tip = model::BitcoinBlockHash::from(chain_tip_info.hash);
            client.expect_get_sortition_info().returning(move |_| {
                let response = Ok(SortitionInfo {
                    burn_block_hash: BurnchainHeaderHash::from(chain_tip),
                    burn_block_height: chain_tip_info.height,
                    burn_header_timestamp: 0,
                    sortition_id: SortitionId([0; 32]),
                    parent_sortition_id: SortitionId([0; 32]),
                    consensus_hash: ConsensusHash([0; 20]),
                    was_sortition: true,
                    miner_pk_hash160: None,
                    stacks_parent_ch: None,
                    last_sortition_ch: None,
                    committed_block_hash: None,
                });
                Box::pin(std::future::ready(response))
            });
        })
        .await;
    }

    // 4. Start the [`TxCoordinatorEventLoop`] and [`TxSignerEventLoop`]
    //    processes for each signer.

    // We only proceed with the test after all processes have started, and
    // we use this counter to notify us when that happens.
    let start_count = Arc::new(AtomicU8::new(0));

    for (ctx, _, kp) in signers.iter() {
        let ev = TxCoordinatorEventLoop {
            network: network.connect(),
            context: ctx.clone(),
            context_window: 10000,
            private_key: kp.secret_key().into(),
            signing_round_max_duration: Duration::from_secs(10),
            threshold: ctx.config().signer.bootstrap_signatures_required,
            dkg_max_duration: Duration::from_secs(10),
        };
        let counter = start_count.clone();
        tokio::spawn(async move {
            counter.fetch_add(1, Ordering::Relaxed);
            ev.run().await
        });
    }

    for (context, _, kp) in signers.iter() {
        let ev = TxSignerEventLoop {
            network: network.connect(),
            threshold: context.config().signer.bootstrap_signatures_required as u32,
            context: context.clone(),
            context_window: 10000,
            blocklist_checker: Some(()),
            wsts_state_machines: HashMap::new(),
            signer_private_key: kp.secret_key().into(),
            rng: rand::rngs::OsRng,
        };
        let counter = start_count.clone();
        tokio::spawn(async move {
            counter.fetch_add(1, Ordering::Relaxed);
            ev.run().await
        });
    }

    for (ctx, _, _) in signers.iter() {
        let counter = start_count.clone();

        let zmq_stream =
            BitcoinCoreMessageStream::new_from_endpoint(BITCOIN_CORE_ZMQ_ENDPOINT, &["hashblock"])
                .await
                .unwrap();
        let (sender, receiver) = tokio::sync::mpsc::channel(100);

        tokio::spawn(async move {
            let mut stream = zmq_stream.to_block_hash_stream();
            while let Some(block) = stream.next().await {
                sender.send(block).await.unwrap();
            }
        });

        let block_observer = BlockObserver {
            context: ctx.clone(),
            stacks_client: ctx.stacks_client.clone(),
            emily_client: ctx.emily_client.clone(),
            bitcoin_blocks: ReceiverStream::new(receiver),
            horizon: 10,
        };

        tokio::spawn(async move {
            counter.fetch_add(1, Ordering::Relaxed);
            block_observer.run().await
        });
    }

    while start_count.load(Ordering::SeqCst) < 9 {
        tokio::time::sleep(Duration::from_millis(10)).await;
    }

    faucet.generate_blocks(1);

    // 5. Once they are all running, signal that DKG should be run. We
    //    signal them all because we do not know which one is the
    //    coordinator.

    tokio::time::sleep(Duration::from_secs(3)).await;

    let mut shares: EncryptedDkgShares = Faker.fake_with_rng(&mut rng);
    for (_, db, _) in signers.iter() {
        shares = db.get_latest_encrypted_dkg_shares().await.unwrap().unwrap();
    }

    let script_pub_key = shares.aggregate_key.signers_script_pubkey();
    let network = bitcoin::Network::Regtest;
    let address = Address::from_script(&script_pub_key, network).unwrap();

    faucet.send_to(100_000, &address);

    let depositor = Recipient::new(AddressType::P2tr);

    // Start off with some initial UTXOs to work with.

    faucet.send_to(50_000_000, &depositor.address);
    faucet.generate_blocks(1);

    // Now lets make a deposit transaction and submit it
    let depositor_utxo = depositor.get_utxos(rpc, None).pop().unwrap();

    let amount = 2_500_000;
    let signers_public_key = shares.aggregate_key.into();
    let (deposit_tx, deposit_request, _) =
        make_deposit_request(&depositor, amount, depositor_utxo, signers_public_key);
    rpc.send_raw_transaction(&deposit_tx).unwrap();

    assert_eq!(deposit_tx.compute_txid(), deposit_request.outpoint.txid);

    let body = CreateDepositRequestBody {
        bitcoin_tx_output_index: deposit_request.outpoint.vout,
        bitcoin_txid: deposit_request.outpoint.txid.to_string(),
        deposit_script: deposit_request.deposit_script.to_hex_string(),
        reclaim_script: deposit_request.reclaim_script.to_hex_string(),
    };
    let _ = deposit_api::create_deposit(emily_client.config(), body)
        .await
        .unwrap();

    faucet.generate_blocks(1);

    tokio::time::sleep(Duration::from_secs(5)).await;

    let (ctx, _, _) = signers.first().unwrap();
    let mut txids = ctx.bitcoin_client.inner_client().get_raw_mempool().unwrap();
    assert_eq!(txids.len(), 1);

    let block_hash = faucet.generate_blocks(1).pop().unwrap();

    tokio::time::sleep(Duration::from_secs(2)).await;

    let txid = txids.pop().unwrap();
    let tx_info = ctx
        .bitcoin_client
        .get_tx_info(&txid, &block_hash)
        .unwrap()
        .unwrap();
    let actual_script_pub_key = &tx_info.vin[0].prevout.script_pub_key.hex;

    assert_eq!(actual_script_pub_key, script_pub_key.as_bytes());
    assert_eq!(&tx_info.tx.output[0].script_pubkey, &script_pub_key);

    let tx = sqlx::query_scalar::<_, BitcoinTx>(
        r#"
        SELECT tx
        FROM sbtc_signer.transactions
        WHERE txid = $1
        "#,
    )
    .bind(txid.to_byte_array())
    .fetch_one(ctx.storage.pool())
    .await
    .unwrap();

    let script = tx.output[0].script_pubkey.clone().into();
    for (_, db, _) in signers {
        assert!(db.is_signer_script_pub_key(&script).await.unwrap());
        testing::storage::drop_db(db).await;
    }
}<|MERGE_RESOLUTION|>--- conflicted
+++ resolved
@@ -10,22 +10,18 @@
 use bitcoin::Address;
 use bitcoin::AddressType;
 use bitcoin::Transaction;
-<<<<<<< HEAD
 use bitcoincore_rpc::RpcApi as _;
 use blockstack_lib::chainstate::nakamoto::NakamotoBlock;
 use blockstack_lib::chainstate::nakamoto::NakamotoBlockHeader;
+use blockstack_lib::chainstate::stacks::StacksTransaction;
 use blockstack_lib::chainstate::stacks::TransactionPayload;
+use blockstack_lib::net::api::getcontractsrc::ContractSrcResponse;
 use blockstack_lib::net::api::getpoxinfo::RPCPoxInfoData;
 use blockstack_lib::net::api::getsortition::SortitionInfo;
 use blockstack_lib::net::api::gettenureinfo::RPCGetTenureInfo;
 use emily_client::apis::deposit_api;
 use emily_client::apis::testing_api;
 use emily_client::models::CreateDepositRequestBody;
-=======
-use blockstack_lib::chainstate::stacks::StacksTransaction;
-use blockstack_lib::chainstate::stacks::TransactionPayload;
-use blockstack_lib::net::api::getcontractsrc::ContractSrcResponse;
->>>>>>> cb807072
 use fake::Fake as _;
 use fake::Faker;
 use futures::StreamExt;
@@ -37,12 +33,13 @@
 use sbtc::testing::regtest::Recipient;
 use secp256k1::Keypair;
 use sha2::Digest as _;
-<<<<<<< HEAD
+use signer::stacks::contracts::SmartContract;
 use signer::storage::model::BitcoinTx;
 use stacks_common::types::chainstate::BurnchainHeaderHash;
 use stacks_common::types::chainstate::ConsensusHash;
 use stacks_common::types::chainstate::SortitionId;
 use stacks_common::types::chainstate::StacksBlockId;
+use test_case::test_case;
 use tokio_stream::wrappers::ReceiverStream;
 use url::Url;
 
@@ -52,14 +49,6 @@
 use signer::context::SignerEvent;
 use signer::context::TxSignerEvent;
 use signer::emily_client::EmilyClient;
-=======
-use signer::stacks::contracts::SmartContract;
-use test_case::test_case;
-
-use signer::context::Context;
-use signer::context::SignerEvent;
-use signer::context::TxSignerEvent;
->>>>>>> cb807072
 use signer::error::Error;
 use signer::keys;
 use signer::keys::PublicKey;
@@ -211,23 +200,19 @@
         // We expect the contract source to be fetched 5 times, once for
         // each contract. Each time it will return an error, since the
         // contracts are not deployed.
-        client
-            .expect_get_contract_source()
-            // .times(5)
-            .returning(|_, _| {
-                Box::pin(async {
-                    Err(Error::StacksNodeResponse(
-                        mock_reqwests_status_code_error(404).await,
-                    ))
-                })
-            });
+        client.expect_get_contract_source().returning(|_, _| {
+            Box::pin(async {
+                Err(Error::StacksNodeResponse(
+                    mock_reqwests_status_code_error(404).await,
+                ))
+            })
+        });
         // All the following functions, `estimate_fees`, `get_account` and
         // `submit_tx` are only called 5 times for the contracts to be
         // deployed and 1 for the deposit tx
         client
             .expect_estimate_fees()
-            // .times(6)
-            .returning(|_, _| Box::pin(async { Ok(100) }));
+            .returning(|_, _, _| Box::pin(async { Ok(100) }));
 
         client.expect_get_account().returning(move |_| {
             Box::pin(async move {
@@ -294,7 +279,7 @@
         client
             .expect_estimate_fees()
             .times(3)
-            .returning(|_, _| Box::pin(async { Ok(100) }));
+            .returning(|_, _, _| Box::pin(async { Ok(100) }));
 
         client.expect_get_account().times(3).returning(move |_| {
             Box::pin(async move {
@@ -342,12 +327,12 @@
         client
             .expect_estimate_fees()
             .once()
-            .returning(|_, _| Box::pin(async { Ok(100) }));
+            .returning(|_, _, _| Box::pin(async { Ok(100) }));
 
         // In the process of deploying the second contract, the coordinator
         // will fail to estimate fees and it will abort the deployment It
         // will try again from scratch when It'll receive a second signal.
-        client.expect_estimate_fees().times(1).returning(|_, _| {
+        client.expect_estimate_fees().times(1).returning(|_, _, _| {
             Box::pin(async {
                 Err(Error::UnexpectedStacksResponse(
                     mock_reqwests_status_code_error(500).await,
@@ -388,7 +373,7 @@
         client
             .expect_estimate_fees()
             .times(4)
-            .returning(|_, _| Box::pin(async { Ok(100) }));
+            .returning(|_, _, _| Box::pin(async { Ok(100) }));
 
         // `get_account` will be called 6 times, 2 for the first try to
         // deploy the contracts, 4 for the second try
@@ -1155,7 +1140,7 @@
 
             client
                 .expect_estimate_fees()
-                .returning(|_, _| Box::pin(std::future::ready(Ok(25))));
+                .returning(|_, _, _| Box::pin(std::future::ready(Ok(25))));
 
             // The coordinator will try to further process the deposit to submit
             // the stacks tx, but we are not interested (for the current test iteration).
@@ -1206,6 +1191,7 @@
             signing_round_max_duration: Duration::from_secs(10),
             threshold: ctx.config().signer.bootstrap_signatures_required,
             dkg_max_duration: Duration::from_secs(10),
+            sbtc_contracts_deployed: true,
         };
         let counter = start_count.clone();
         tokio::spawn(async move {
