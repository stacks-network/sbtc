--- conflicted
+++ resolved
@@ -409,8 +409,6 @@
     // in the response.
     assert!(response.contains(&tx2.compute_txid()));
     assert!(response.contains(&tx3.compute_txid()));
-<<<<<<< HEAD
-=======
 }
 
 #[cfg_attr(not(feature = "integration-tests"), ignore)]
@@ -511,5 +509,4 @@
 
     assert_eq!(txout.value, Amount::from_sat(10_000));
     assert_eq!(txout.confirmations, 0); // Unconfirmed txs will have 0 confirmations
->>>>>>> c4a13c8f
 }