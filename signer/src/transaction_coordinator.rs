--- conflicted
+++ resolved
@@ -422,20 +422,20 @@
         &mut self,
         aggregate_key: &PublicKey,
     ) -> Result<utxo::SignerBtcState, Error> {
-<<<<<<< HEAD
         let bitcoin_client = self.context.get_bitcoin_client();
         let fee_rate = bitcoin_client.estimate_fee_rate().await?;
-        let utxo = bitcoin_client
-            .get_signer_utxo(aggregate_key)
-=======
-        let fee_rate = self.bitcoin_client.estimate_fee_rate().await?;
-        let Some(chain_tip) = self.storage.get_bitcoin_canonical_chain_tip().await? else {
+        let Some(chain_tip) = self
+            .context
+            .get_storage()
+            .get_bitcoin_canonical_chain_tip()
+            .await?
+        else {
             return Err(Error::NoChainTip);
         };
         let utxo = self
-            .storage
+            .context
+            .get_storage()
             .get_signer_utxo(&chain_tip, aggregate_key)
->>>>>>> a6f70f75
             .await?
             .ok_or(Error::MissingSignerUtxo)?;
         let last_fees = bitcoin_client.get_last_fee(utxo.outpoint).await?;
