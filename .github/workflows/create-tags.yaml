--- conflicted
+++ resolved
@@ -31,15 +31,10 @@
         uses: actions/github-script@60a0d83039c74a4aee543508d2ffcb1c3799cdea # v7.0.1
         with:
           script: |
-<<<<<<< HEAD
-            const semverRegex = /^v?\d+\.\d+\.\d+(-[\w.-]+)?(\+[\w.-]+)?$/;
-            if (tag !== `${{ inputs.tag_name }}`) {
-=======
             const tag = "${{ inputs.tag_name }}";
             const semverRegex = /^v?\d+\.\d+\.\d+(-[\w.-]+)?(\+[\w.-]+)?$/;
             
             if (!semverRegex.test(tag)) {
->>>>>>> f5d27265
               core.setFailed(`Error: Invalid tag format: "${tag}". Expected SemVer like X.Y.Z, vX.Y.Z-note, or X.Y.Z+note`);
             } else {
               github.rest.git.createRef({
