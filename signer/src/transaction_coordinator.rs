--- conflicted
+++ resolved
@@ -62,10 +62,7 @@
 use crate::storage::model::StacksTxId;
 use crate::storage::DbRead as _;
 use crate::wsts_state_machine::FireCoordinator;
-<<<<<<< HEAD
 use crate::wsts_state_machine::FrostCoordinator;
-=======
->>>>>>> df5111fd
 use crate::wsts_state_machine::WstsCoordinator;
 
 use bitcoin::hashes::Hash as _;
@@ -1000,11 +997,7 @@
     ) -> Result<(), Error> {
         let sighashes = transaction.construct_digests()?;
         let mut coordinator_state_machine = FireCoordinator::load(
-<<<<<<< HEAD
             &self.context.get_storage(),
-=======
-            &self.context.get_storage_mut(),
->>>>>>> df5111fd
             sighashes.signers_aggregate_key.into(),
             signer_public_keys.clone(),
             self.threshold,
@@ -1020,11 +1013,7 @@
             .coordinate_signing_round(
                 bitcoin_chain_tip,
                 &mut coordinator_state_machine,
-<<<<<<< HEAD
                 message_id,
-=======
-                txid.into(),
->>>>>>> df5111fd
                 &msg,
                 SignatureType::Taproot(None),
             )
@@ -1052,11 +1041,7 @@
             let msg = sighash.to_raw_hash().to_byte_array();
 
             let mut coordinator_state_machine = FireCoordinator::load(
-<<<<<<< HEAD
                 &self.context.get_storage(),
-=======
-                &self.context.get_storage_mut(),
->>>>>>> df5111fd
                 deposit.signers_public_key.into(),
                 signer_public_keys.clone(),
                 self.threshold,
@@ -1069,11 +1054,7 @@
                 .coordinate_signing_round(
                     bitcoin_chain_tip,
                     &mut coordinator_state_machine,
-<<<<<<< HEAD
                     message_id,
-=======
-                    txid.into(),
->>>>>>> df5111fd
                     &msg,
                     SignatureType::Schnorr,
                 )
@@ -1140,11 +1121,7 @@
         &mut self,
         bitcoin_chain_tip: &model::BitcoinBlockHash,
         coordinator_state_machine: &mut Coordinator,
-<<<<<<< HEAD
-        txid: WstsMessageId,
-=======
         id: WstsMessageId,
->>>>>>> df5111fd
         msg: &[u8],
         signature_type: SignatureType,
     ) -> Result<TaprootSignature, Error>
@@ -1160,11 +1137,7 @@
             .as_signal_stream(signed_message_filter)
             .filter_map(Self::to_signed_message);
 
-<<<<<<< HEAD
-        let msg = message::WstsMessage { id: txid, inner: outbound.msg };
-=======
         let msg = message::WstsMessage { id, inner: outbound.msg };
->>>>>>> df5111fd
         self.send_message(msg, bitcoin_chain_tip).await?;
 
         let max_duration = self.signing_round_max_duration;
@@ -1206,12 +1179,7 @@
         // never changing the signing set.
         let (_, signer_set) = self.get_signer_set_and_aggregate_key(chain_tip).await?;
 
-<<<<<<< HEAD
-        let mut state_machine: FireCoordinator =
-            WstsCoordinator::new(signer_set, self.threshold, self.private_key);
-=======
         let mut state_machine = FireCoordinator::new(signer_set, self.threshold, self.private_key);
->>>>>>> df5111fd
 
         // Okay let's move the coordinator state machine to the beginning
         // of the DKG phase.
@@ -1223,16 +1191,11 @@
             .start_public_shares()
             .map_err(Error::wsts_coordinator)?;
 
-<<<<<<< HEAD
-        let txid = WstsMessageId::Arbitrary(self.coordinator_id(chain_tip));
-        let msg = message::WstsMessage { id: txid, inner: outbound.msg };
-=======
         // We identify the DKG round by a 32-byte hash based on the coordinator
         // identity and current bitcoin chain tip.
         let identifier = self.coordinator_id(chain_tip);
         let id = WstsMessageId::Dkg(identifier);
         let msg = message::WstsMessage { id, inner: outbound.msg };
->>>>>>> df5111fd
 
         // We create a signal stream before sending a message so that there
         // is no race condition with the steam and the getting a response.
@@ -1268,11 +1231,7 @@
         signal_stream: S,
         bitcoin_chain_tip: &model::BitcoinBlockHash,
         coordinator_state_machine: &mut Coordinator,
-<<<<<<< HEAD
-        txid: WstsMessageId,
-=======
         id: WstsMessageId,
->>>>>>> df5111fd
     ) -> Result<WstsOperationResult, Error>
     where
         S: Stream<Item = Signed<SignerMessage>>,
@@ -1331,21 +1290,13 @@
                 match coordinator_state_machine.process_message(&msg) {
                     Ok(val) => val,
                     Err(err) => {
-<<<<<<< HEAD
                         tracing::warn!(?msg, reason = %err, "ignoring message");
-=======
-                        tracing::warn!(?msg, reason = %err, "ignoring packet");
->>>>>>> df5111fd
                         continue;
                     }
                 };
 
             if let Some(packet) = outbound_packet {
-<<<<<<< HEAD
-                let msg = message::WstsMessage { id: txid, inner: packet.msg };
-=======
                 let msg = message::WstsMessage { id, inner: packet.msg };
->>>>>>> df5111fd
                 self.send_message(msg, bitcoin_chain_tip).await?;
             }
 
@@ -1361,11 +1312,7 @@
     }
 
     fn authenticate_message(
-<<<<<<< HEAD
-        message: &wsts::net::Message,
-=======
         msg: &wsts::net::Message,
->>>>>>> df5111fd
         public_keys: &hashbrown::HashMap<u32, p256k1::point::Point>,
         public_key_point: p256k1::point::Point,
         sender_is_coordinator: bool,
@@ -1373,11 +1320,7 @@
         let check_signer_public_key = |signer_id| match public_keys.get(&signer_id) {
             Some(signer_public_key) if public_key_point != *signer_public_key => {
                 tracing::warn!(
-<<<<<<< HEAD
-                    ?message,
-=======
                     ?msg,
->>>>>>> df5111fd
                     reason = "message was signed by the wrong signer",
                     "ignoring packet"
                 );
@@ -1385,11 +1328,7 @@
             }
             None => {
                 tracing::warn!(
-<<<<<<< HEAD
-                    ?message,
-=======
                     ?msg,
->>>>>>> df5111fd
                     reason = "no public key for signer",
                     %signer_id,
                     "ignoring packet"
@@ -1398,11 +1337,7 @@
             }
             _ => true,
         };
-<<<<<<< HEAD
-        match message {
-=======
         match msg {
->>>>>>> df5111fd
             wsts::net::Message::DkgBegin(_)
             | wsts::net::Message::DkgPrivateBegin(_)
             | wsts::net::Message::DkgEndBegin(_)
@@ -1410,11 +1345,7 @@
             | wsts::net::Message::SignatureShareRequest(_) => {
                 if !sender_is_coordinator {
                     tracing::warn!(
-<<<<<<< HEAD
-                        ?message,
-=======
                         ?msg,
->>>>>>> df5111fd
                         reason = "got coordinator message from sender who is not coordinator",
                         "ignoring packet"
                     );
