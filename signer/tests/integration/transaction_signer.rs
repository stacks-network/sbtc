--- conflicted
+++ resolved
@@ -9,11 +9,7 @@
 use signer::context::Context as _;
 use signer::emily_client::MockEmilyInteract;
 use signer::keys::PublicKey;
-<<<<<<< HEAD
-use signer::network;
-=======
 use signer::network::InMemoryNetwork;
->>>>>>> 403b5035
 use signer::stacks::api::MockStacksInteract;
 use signer::storage::model;
 use signer::storage::model::RotateKeysTransaction;
@@ -204,11 +200,7 @@
         .with_mocked_clients()
         .build();
 
-<<<<<<< HEAD
-    let network = network::in_memory::Network::new();
-=======
     let network = InMemoryNetwork::new();
->>>>>>> 403b5035
 
     let coord = TxSignerEventLoop {
         network: network.connect(),
