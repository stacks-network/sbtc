//! Utilities for generating dummy values on external types

use std::collections::BTreeMap;
use std::ops::Range;

use bitcoin::consensus::Encodable as _;
use bitcoin::hashes::Hash as _;
use bitcoin::Amount;
use bitcoin::OutPoint;
use bitcoin::ScriptBuf;
use bitcoin::TxIn;
use bitcoin::TxOut;
use bitvec::array::BitArray;
use blockstack_lib::burnchains::Txid as StacksTxid;
use blockstack_lib::chainstate::{nakamoto, stacks};
use fake::Fake;
use rand::seq::IteratorRandom as _;
use rand::Rng;
use sbtc::deposits::DepositScriptInputs;
use sbtc::deposits::ReclaimScriptInputs;
use secp256k1::ecdsa::RecoverableSignature;
use secp256k1::SECP256K1;
use stacks_common::types::chainstate::StacksAddress;

use crate::keys::PrivateKey;
use crate::keys::PublicKey;
use crate::keys::SignerScriptPubKey as _;
use crate::stacks::events::CompletedDepositEvent;
use crate::stacks::events::WithdrawalAcceptEvent;
use crate::stacks::events::WithdrawalCreateEvent;
use crate::stacks::events::WithdrawalRejectEvent;
use crate::storage::model;

use crate::codec::Encode;
use crate::storage::model::BitcoinBlockHash;
use crate::storage::model::BitcoinTx;
use crate::storage::model::BitcoinTxId;
use crate::storage::model::RotateKeysTransaction;
use crate::storage::model::ScriptPubKey;
use crate::storage::model::StacksBlockHash;
use crate::storage::model::StacksPrincipal;
use crate::storage::model::StacksTxId;

/// Dummy block
pub fn block<R: rand::RngCore + ?Sized>(config: &fake::Faker, rng: &mut R) -> bitcoin::Block {
    let max_number_of_transactions = 20;

    let number_of_transactions = (rng.next_u32() % max_number_of_transactions) as usize;

    let mut txdata: Vec<bitcoin::Transaction> = std::iter::repeat_with(|| tx(config, rng))
        .take(number_of_transactions)
        .collect();

    txdata.insert(0, coinbase_tx(config, rng));

    let header = bitcoin::block::Header {
        version: bitcoin::block::Version::TWO,
        prev_blockhash: block_hash(config, rng),
        merkle_root: merkle_root(config, rng),
        time: config.fake_with_rng(rng),
        bits: bitcoin::CompactTarget::from_consensus(config.fake_with_rng(rng)),
        nonce: config.fake_with_rng(rng),
    };

    bitcoin::Block { header, txdata }
}

/// Dummy txid
pub fn txid<R: rand::RngCore + ?Sized>(config: &fake::Faker, rng: &mut R) -> bitcoin::Txid {
    let bytes: [u8; 32] = config.fake_with_rng(rng);
    bitcoin::Txid::from_byte_array(bytes)
}

/// Dummy transaction
pub fn tx<R: rand::RngCore + ?Sized>(config: &fake::Faker, rng: &mut R) -> bitcoin::Transaction {
    let max_input_size = 50;
    let max_output_size = 50;

    let input_size = (rng.next_u32() % max_input_size) as usize;
    let output_size = (rng.next_u32() % max_output_size) as usize;

    let input = std::iter::repeat_with(|| txin(config, rng))
        .take(input_size)
        .collect();
    let output = std::iter::repeat_with(|| txout(config, rng))
        .take(output_size)
        .collect();

    bitcoin::Transaction {
        version: bitcoin::transaction::Version::ONE,
        lock_time: bitcoin::absolute::LockTime::ZERO,
        input,
        output,
    }
}

/// Dummy transaction input
pub fn txin<R: rand::RngCore + ?Sized>(config: &fake::Faker, rng: &mut R) -> bitcoin::TxIn {
    bitcoin::TxIn {
        previous_output: bitcoin::OutPoint::new(txid(config, rng), config.fake_with_rng(rng)),
        sequence: bitcoin::Sequence::ZERO,
        script_sig: bitcoin::ScriptBuf::new(),
        witness: bitcoin::witness::Witness::new(),
    }
}

/// Dummy transaction output
pub fn txout<R: rand::RngCore + ?Sized>(config: &fake::Faker, rng: &mut R) -> bitcoin::TxOut {
    bitcoin::TxOut {
        value: bitcoin::Amount::from_sat(config.fake_with_rng(rng)),
        script_pubkey: bitcoin::ScriptBuf::new(),
    }
}

/// Dummy block hash
pub fn block_hash<R: rand::RngCore + ?Sized>(
    config: &fake::Faker,
    rng: &mut R,
) -> bitcoin::BlockHash {
    bitcoin::BlockHash::from_byte_array(config.fake_with_rng(rng))
}

/// Dummy merkle root
pub fn merkle_root<R: rand::RngCore + ?Sized>(
    config: &fake::Faker,
    rng: &mut R,
) -> bitcoin::TxMerkleNode {
    bitcoin::TxMerkleNode::from_byte_array(config.fake_with_rng(rng))
}

/// Dummy stacks block
pub fn stacks_block<R: rand::RngCore + ?Sized>(
    config: &fake::Faker,
    rng: &mut R,
) -> nakamoto::NakamotoBlock {
    let max_number_of_transactions = 20;

    let number_of_transactions = (rng.next_u32() % max_number_of_transactions) as usize;

    let txs = std::iter::repeat_with(|| stacks_tx(config, rng))
        .take(number_of_transactions)
        .collect();

    let header = nakamoto::NakamotoBlockHeader::empty();

    nakamoto::NakamotoBlock { header, txs }
}

/// Dummy stacks transaction
pub fn stacks_tx<R: rand::RngCore + ?Sized>(
    config: &fake::Faker,
    rng: &mut R,
) -> stacks::StacksTransaction {
    stacks::StacksTransaction {
        version: stacks::TransactionVersion::Testnet,
        chain_id: config.fake_with_rng(rng),
        auth: stacks::TransactionAuth::from_p2sh(&[], 0).unwrap(),
        anchor_mode: stacks::TransactionAnchorMode::Any,
        post_condition_mode: stacks::TransactionPostConditionMode::Allow,
        post_conditions: Vec::new(),
        payload: stacks::TransactionPayload::new_smart_contract(
            fake::faker::name::en::FirstName().fake_with_rng(rng),
            fake::faker::lorem::en::Paragraph(3..5)
                .fake_with_rng::<String, _>(rng)
                .as_str(),
            None,
        )
        .unwrap(),
    }
}

/// Dummy stacks transaction ID
pub fn stacks_txid<R: rand::RngCore + ?Sized>(
    config: &fake::Faker,
    rng: &mut R,
) -> blockstack_lib::burnchains::Txid {
    blockstack_lib::burnchains::Txid(config.fake_with_rng(rng))
}

/// Dummy signature
pub fn recoverable_signature<R>(config: &fake::Faker, rng: &mut R) -> RecoverableSignature
where
    R: rand::RngCore + ?Sized,
{
    // Represent the signed message.
    let digest: [u8; 32] = config.fake_with_rng(rng);
    let msg = secp256k1::Message::from_digest(digest);
    PrivateKey::new(rng).sign_ecdsa_recoverable(&msg)
}

/// Encrypted dummy DKG shares
pub fn encrypted_dkg_shares<R: rand::RngCore + rand::CryptoRng>(
    _config: &fake::Faker,
    rng: &mut R,
    signer_private_key: &[u8; 32],
    group_key: PublicKey,
) -> model::EncryptedDkgShares {
    let party_state = wsts::traits::PartyState {
        polynomial: None,
        private_keys: vec![],
        nonce: wsts::common::Nonce::random(rng),
    };

    let signer_state = wsts::traits::SignerState {
        id: 0,
        key_ids: vec![1],
        num_keys: 1,
        num_parties: 1,
        threshold: 1,
        group_key: group_key.into(),
        parties: vec![(0, party_state)],
    };

    let encoded = signer_state
        .encode_to_vec()
        .expect("encoding to vec failed");

    let encrypted_private_shares =
        wsts::util::encrypt(signer_private_key, &encoded, rng).expect("failed to encrypt");
    let public_shares: BTreeMap<u32, wsts::net::DkgPublicShares> = BTreeMap::new();
    let public_shares = public_shares
        .encode_to_vec()
        .expect("encoding to vec failed");

    model::EncryptedDkgShares {
        aggregate_key: group_key,
        encrypted_private_shares,
        public_shares,
        tweaked_aggregate_key: group_key.signers_tweaked_pubkey().unwrap(),
        script_pubkey: group_key.signers_script_pubkey().into(),
    }
}

/// Coinbase transaction with random block height
fn coinbase_tx<R: rand::RngCore + ?Sized>(
    config: &fake::Faker,
    rng: &mut R,
) -> bitcoin::Transaction {
    // Numbers below 17 are encoded differently which messes with the block height decoding
    let min_block_height = 17;
    let max_block_height = 10000;
    let block_height = rng.gen_range(min_block_height..max_block_height);
    let coinbase_script = bitcoin::script::Builder::new()
        .push_int(block_height)
        .into_script();

    let mut coinbase_tx = tx(config, rng);
    let mut coinbase_input = txin(config, rng);
    coinbase_input.script_sig = coinbase_script;
    coinbase_tx.input = vec![coinbase_input];

    coinbase_tx
}

impl fake::Dummy<fake::Faker> for PublicKey {
    fn dummy_with_rng<R: rand::Rng + ?Sized>(_: &fake::Faker, rng: &mut R) -> Self {
        let sk = secp256k1::SecretKey::new(rng);
        Self::from(secp256k1::PublicKey::from_secret_key_global(&sk))
    }
}

/// Used to for fine-grained control of generating fake testing addresses.
#[derive(Debug)]
pub struct BitcoinAddresses(pub Range<usize>);

impl fake::Dummy<BitcoinAddresses> for Vec<ScriptPubKey> {
    fn dummy_with_rng<R: rand::Rng + ?Sized>(config: &BitcoinAddresses, rng: &mut R) -> Self {
        let num_addresses = config.0.clone().choose(rng).unwrap_or(1);
        std::iter::repeat_with(|| fake::Faker.fake_with_rng(rng))
            .take(num_addresses)
            .collect()
    }
}

impl fake::Dummy<fake::Faker> for WithdrawalAcceptEvent {
    fn dummy_with_rng<R: Rng + ?Sized>(config: &fake::Faker, rng: &mut R) -> Self {
        let bitmap = rng.next_u64() as u128;
        WithdrawalAcceptEvent {
            txid: blockstack_lib::burnchains::Txid(config.fake_with_rng(rng)),
            block_id: stacks_common::types::chainstate::StacksBlockId(config.fake_with_rng(rng)),
            request_id: rng.next_u32() as u64,
            signer_bitmap: BitArray::new(bitmap.to_le_bytes()),
            outpoint: OutPoint {
                txid: txid(config, rng),
                vout: rng.next_u32(),
            },
            fee: rng.next_u32() as u64,
        }
    }
}

impl fake::Dummy<fake::Faker> for WithdrawalRejectEvent {
    fn dummy_with_rng<R: Rng + ?Sized>(config: &fake::Faker, rng: &mut R) -> Self {
        let bitmap = rng.next_u64() as u128;
        WithdrawalRejectEvent {
            txid: blockstack_lib::burnchains::Txid(config.fake_with_rng(rng)),
            block_id: stacks_common::types::chainstate::StacksBlockId(config.fake_with_rng(rng)),
            request_id: rng.next_u32() as u64,
            signer_bitmap: BitArray::new(bitmap.to_le_bytes()),
        }
    }
}

impl fake::Dummy<fake::Faker> for WithdrawalCreateEvent {
    fn dummy_with_rng<R: Rng + ?Sized>(config: &fake::Faker, rng: &mut R) -> Self {
        WithdrawalCreateEvent {
            txid: StacksTxid(config.fake_with_rng(rng)),
            block_id: stacks_common::types::chainstate::StacksBlockId(config.fake_with_rng(rng)),
            request_id: rng.next_u32() as u64,
            amount: rng.next_u32() as u64,
            sender: config.fake_with_rng::<StacksPrincipal, _>(rng).into(),
            recipient: config.fake_with_rng::<ScriptPubKey, _>(rng).into(),
            max_fee: rng.next_u32() as u64,
            block_height: rng.next_u32() as u64,
        }
    }
}

impl fake::Dummy<fake::Faker> for CompletedDepositEvent {
    fn dummy_with_rng<R: Rng + ?Sized>(config: &fake::Faker, rng: &mut R) -> Self {
        CompletedDepositEvent {
            txid: blockstack_lib::burnchains::Txid(config.fake_with_rng(rng)),
            block_id: stacks_common::types::chainstate::StacksBlockId(config.fake_with_rng(rng)),
            outpoint: OutPoint {
                txid: txid(config, rng),
                vout: rng.next_u32(),
            },
            amount: rng.next_u32() as u64,
        }
    }
}

/// A struct for configuring the signing set of a randomly generated
/// [`RotateKeysTransaction`] that has an aggregate key formed from the
/// randomly generated public keys.
pub struct SignerSetConfig {
    /// The number of signers in the signing set.
    pub num_keys: u16,
    /// The number of signatures required
    pub signatures_required: u16,
}

impl fake::Dummy<SignerSetConfig> for RotateKeysTransaction {
    fn dummy_with_rng<R: Rng + ?Sized>(config: &SignerSetConfig, rng: &mut R) -> Self {
        let signer_set: Vec<PublicKey> = std::iter::repeat_with(|| fake::Faker.fake_with_rng(rng))
            .take(config.num_keys as usize)
            .collect();

        RotateKeysTransaction {
            txid: fake::Faker.fake_with_rng(rng),
            aggregate_key: PublicKey::combine_keys(signer_set.iter()).unwrap(),
            signer_set,
            signatures_required: config.signatures_required,
        }
    }
}

impl fake::Dummy<fake::Faker> for BitcoinTxId {
    fn dummy_with_rng<R: Rng + ?Sized>(config: &fake::Faker, rng: &mut R) -> Self {
        From::<[u8; 32]>::from(config.fake_with_rng(rng))
    }
}

impl fake::Dummy<fake::Faker> for BitcoinBlockHash {
    fn dummy_with_rng<R: Rng + ?Sized>(config: &fake::Faker, rng: &mut R) -> Self {
        From::<[u8; 32]>::from(config.fake_with_rng(rng))
    }
}

impl fake::Dummy<fake::Faker> for StacksBlockHash {
    fn dummy_with_rng<R: Rng + ?Sized>(config: &fake::Faker, rng: &mut R) -> Self {
        From::<[u8; 32]>::from(config.fake_with_rng(rng))
    }
}

impl fake::Dummy<fake::Faker> for StacksTxId {
    fn dummy_with_rng<R: Rng + ?Sized>(config: &fake::Faker, rng: &mut R) -> Self {
        From::<[u8; 32]>::from(config.fake_with_rng(rng))
    }
}

impl fake::Dummy<fake::Faker> for StacksPrincipal {
    fn dummy_with_rng<R: Rng + ?Sized>(config: &fake::Faker, rng: &mut R) -> Self {
        let public_key: PublicKey = config.fake_with_rng(rng);
        let pubkey = stacks_common::util::secp256k1::Secp256k1PublicKey::from(&public_key);
        let address = StacksAddress::p2pkh(false, &pubkey);
        StacksPrincipal::from(clarity::vm::types::PrincipalData::from(address))
    }
}

impl fake::Dummy<fake::Faker> for ScriptPubKey {
    fn dummy_with_rng<R: Rng + ?Sized>(config: &fake::Faker, rng: &mut R) -> Self {
        let public_key: PublicKey = config.fake_with_rng(rng);
        let pk = bitcoin::CompressedPublicKey(public_key.into());
        let script_pubkey = ScriptBuf::new_p2wpkh(&pk.wpubkey_hash());
        ScriptPubKey::from(script_pubkey)
    }
}

/// A struct to aid in the generation of bitcoin deposit transactions.
///
/// BitcoinTx is created with this config, then it will have a UTXO that is
/// locked with a valid deposit scriptPubKey
#[derive(Debug, Clone, Copy, fake::Dummy)]
pub struct DepositTxConfig {
    /// The public key of the signer.
    pub aggregate_key: PublicKey,
    /// The amount of the deposit
    #[dummy(faker = "2000..1_000_000_000")]
    pub amount: u64,
    /// The max fee of the deposit
    #[dummy(faker = "1000..1_000_000_000")]
    pub max_fee: u64,
    /// The lock-time of the deposit. The value here cannot have the 32nd
    /// bit set to 1 or the else the [`ReclaimScriptInputs::try_new`]
    /// function will return an error.
    #[dummy(faker = "2..250")]
    pub lock_time: i64,
}

impl fake::Dummy<DepositTxConfig> for BitcoinTx {
    fn dummy_with_rng<R: Rng + ?Sized>(config: &DepositTxConfig, rng: &mut R) -> Self {
        let deposit = DepositScriptInputs {
            signers_public_key: config.aggregate_key.into(),
            recipient: fake::Faker.fake_with_rng::<StacksPrincipal, _>(rng).into(),
            max_fee: config.max_fee.min(config.amount),
        };
        let deposit_script = deposit.deposit_script();
        // This is the part of the reclaim script that the user controls.
        let reclaim_script = ScriptBuf::builder()
            .push_opcode(bitcoin::opcodes::all::OP_DROP)
            .push_opcode(bitcoin::opcodes::OP_TRUE)
            .into_script();

        let reclaim = ReclaimScriptInputs::try_new(config.lock_time, reclaim_script).unwrap();
        let reclaim_script = reclaim.reclaim_script();

        let deposit_tx = bitcoin::Transaction {
            version: bitcoin::transaction::Version::TWO,
            lock_time: bitcoin::absolute::LockTime::ZERO,
            input: vec![TxIn {
                previous_output: OutPoint::null(),
                sequence: bitcoin::Sequence::ZERO,
                script_sig: ScriptBuf::new(),
                witness: bitcoin::Witness::new(),
            }],
            output: vec![TxOut {
                value: Amount::from_sat(config.amount),
                script_pubkey: sbtc::deposits::to_script_pubkey(deposit_script, reclaim_script),
            }],
        };

        Self::from(deposit_tx)
    }
}

<<<<<<< HEAD
// TODO: remove before merging
=======
>>>>>>> 646b8eb2
impl fake::Dummy<fake::Faker> for BitcoinTx {
    fn dummy_with_rng<R: Rng + ?Sized>(config: &fake::Faker, rng: &mut R) -> Self {
        let deposit_config: DepositTxConfig = config.fake_with_rng(rng);
        deposit_config.fake_with_rng(rng)
    }
}

impl fake::Dummy<DepositTxConfig> for model::Transaction {
    fn dummy_with_rng<R: Rng + ?Sized>(config: &DepositTxConfig, rng: &mut R) -> Self {
        let mut tx = Vec::new();

        let bitcoin_tx: BitcoinTx = config.fake_with_rng(rng);
        bitcoin_tx
            .consensus_encode(&mut tx)
            .expect("In-memory writers never fail");

        model::Transaction {
            tx,
            txid: bitcoin_tx.compute_txid().to_byte_array(),
            tx_type: model::TransactionType::DepositRequest,
            block_hash: fake::Faker.fake_with_rng(rng),
        }
    }
}

/// A struct to aid in the generation of bitcoin sweep transactions.
///
/// BitcoinTx is created with this config, then it will have a UTXO that is
/// locked with a valid scriptPubKey that the signers can spend.
#[derive(Debug, Clone)]
pub struct SweepTxConfig {
    /// The public key of the signers.
    pub aggregate_key: PublicKey,
    /// The amount of the signers UTXO afterwards.
    pub amounts: std::ops::Range<u64>,
    /// The outpoints to use as inputs.
    pub inputs: Vec<OutPoint>,
    /// The outputs to include as withdrawals.
    pub outputs: Vec<(u64, ScriptPubKey)>,
}

impl fake::Dummy<SweepTxConfig> for BitcoinTx {
    fn dummy_with_rng<R: Rng + ?Sized>(config: &SweepTxConfig, rng: &mut R) -> Self {
        let internal_key = config.aggregate_key.into();
        let outpoints = config.inputs.iter().copied();

        let first_output = TxOut {
            value: Amount::from_sat(config.amounts.clone().choose(rng).unwrap_or_default()),
            script_pubkey: ScriptBuf::new_p2tr(SECP256K1, internal_key, None),
        };
        let script_pubkey = if config.outputs.is_empty() {
            ScriptBuf::new_op_return([0; 21])
        } else {
            ScriptBuf::new_op_return([0; 41])
        };
        let second_output = TxOut {
            value: Amount::ZERO,
            script_pubkey,
        };
        let outputs = config.outputs.iter().map(|(amount, script_pub_key)| TxOut {
            value: Amount::from_sat(*amount),
            script_pubkey: script_pub_key.clone().into(),
        });

        let sweep_tx = bitcoin::Transaction {
            version: bitcoin::transaction::Version::TWO,
            lock_time: bitcoin::absolute::LockTime::ZERO,
            input: outpoints
                .map(|previous_output| TxIn {
                    previous_output,
                    sequence: bitcoin::Sequence::ZERO,
                    script_sig: ScriptBuf::new(),
                    witness: bitcoin::Witness::new(),
                })
                .collect(),
            output: std::iter::once(first_output)
                .chain([second_output])
                .chain(outputs)
                .collect(),
        };

        Self::from(sweep_tx)
    }
}

impl fake::Dummy<SweepTxConfig> for model::Transaction {
    fn dummy_with_rng<R: Rng + ?Sized>(config: &SweepTxConfig, rng: &mut R) -> Self {
        let mut tx = Vec::new();

        let bitcoin_tx: BitcoinTx = config.fake_with_rng(rng);
        bitcoin_tx.consensus_encode(&mut tx).unwrap();

        model::Transaction {
            tx,
            txid: bitcoin_tx.compute_txid().to_byte_array(),
            tx_type: model::TransactionType::SbtcTransaction,
            block_hash: fake::Faker.fake_with_rng(rng),
        }
    }
}<|MERGE_RESOLUTION|>--- conflicted
+++ resolved
@@ -454,10 +454,7 @@
     }
 }
 
-<<<<<<< HEAD
 // TODO: remove before merging
-=======
->>>>>>> 646b8eb2
 impl fake::Dummy<fake::Faker> for BitcoinTx {
     fn dummy_with_rng<R: Rng + ?Sized>(config: &fake::Faker, rng: &mut R) -> Self {
         let deposit_config: DepositTxConfig = config.fake_with_rng(rng);
