--- conflicted
+++ resolved
@@ -71,14 +71,6 @@
 # making requests.
 endpoints = ["http://stacks-node:20443"]
 
-<<<<<<< HEAD
-# This is the start height of the first EPOCH 3.0 block on the stacks
-# blockchain.
-#
-# nakamoto_start_height = 30
-
-=======
->>>>>>> 99c875eb
 # !! ==============================================================================
 # !! Signer Configuration
 # !! ==============================================================================
