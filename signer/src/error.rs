//! Top-level error type for the signer
use std::borrow::Cow;

use blockstack_lib::types::chainstate::StacksBlockId;

use crate::blocklist_client::BlocklistClientError;
use crate::codec;
use crate::emily_client::EmilyClientError;
use crate::keys::PublicKey;
use crate::keys::PublicKeyXOnly;
use crate::stacks::contracts::DepositValidationError;
use crate::stacks::contracts::RotateKeysValidationError;
use crate::stacks::contracts::WithdrawalAcceptValidationError;
use crate::storage::model::SigHash;

/// Top-level signer error
#[derive(Debug, thiserror::Error)]
pub enum Error {
<<<<<<< HEAD
    /// Unexpected [`StateMachineId`] in the given context.
    #[error("unexpected state machine id in the given context: {0:?}")]
    UnexpectedStateMachineId(Box<crate::wsts_state_machine::StateMachineId>),

    /// The DKG shares for the provided aggregate key have not been verified.
    #[error("the dkg shares for the provided aggregate key have not been verified: {0}")]
    DkgSharesNotVerified(Box<PublicKeyXOnly>),

    /// The DKG shares for the provided aggregate key have been revoked.
    #[error("the provided aggregate key has been revoked: {0}")]
    DkgSharesRevoked(Box<PublicKeyXOnly>),

    /// An IO error was returned from the [`bitcoin`] library. This is usually an
    /// error that occurred during encoding/decoding of bitcoin types.
    #[error("an io error was returned from the bitcoin library: {0}")]
    BitcoinIo(#[source] bitcoin::io::Error),

    /// An error was returned from the bitcoinconsensus library.
    #[error("error returned from libbitcoinconsensus: {0}")]
    BitcoinConsensus(bitcoinconsensus::Error),

=======
>>>>>>> dea36255
    /// We have received a request/response which has been deemed invalid in
    /// the current context.
    #[error("invalid signing request")]
    InvalidSigningOperation,

<<<<<<< HEAD
    /// No mock transaction was found after DKG successfully completed. Spending
    /// a signer UTXO locked by the new aggregate key could not be verified.
    #[error("no mock transaction found when attempting to sign")]
    MissingMockTransaction,

    /// The pre-rotate-key frost verification signing round was not reported as
    /// successful.
    #[error("rotate-key frost verification signing round not reported as successful")]
    DkgVerificationNotSuccessful,

    /// The rotate-key frost verification signing round failed for the aggregate
    /// key.
    #[error("rotate-key frost verification signing failed for aggregate key: {0}")]
    DkgVerificationFailed(Box<PublicKeyXOnly>),
=======
    /// The pre-rotate-key frost verification signing round was not reported as
    /// successful.
    #[error("rotate-key frost verification signing round not reported as successful")]
    FrostVerificationNotSuccessful,
>>>>>>> dea36255

    /// No WSTS FROST state machine was found for the given aggregate key. This
    /// state machine is used during the DKG verification signing round
    /// following DKG.
    #[error("no state machine found for frost signing round for the given aggregate key: {0}")]
<<<<<<< HEAD
    MissingFrostStateMachine(Box<PublicKeyXOnly>),
=======
    MissingFrostStateMachine(PublicKeyXOnly),
>>>>>>> dea36255

    /// Expected two aggregate keys to match, but they did not.
    #[error("two aggregate keys were expected to match but did not: {0:?}, {1:?}")]
    AggregateKeyMismatch(Box<PublicKeyXOnly>, Box<PublicKeyXOnly>),

    /// The aggregate key for the given block hash could not be determined.
    #[error("the signer set aggregate key could not be determined for bitcoin block {0}")]
    MissingAggregateKey(bitcoin::BlockHash),

    /// An error occurred while attempting to connect to the Bitcoin Core ZMQ socket.
    #[error("timed-out trying to connect to bitcoin-core ZMQ endpoint: {0}")]
    BitcoinCoreZmqConnectTimeout(String),

    /// An error was received from the Bitcoin Core ZMQ subscriber.
    #[error("error from bitcoin-core ZMQ: {0}")]
    BitcoinCoreZmq(#[source] bitcoincore_zmq::Error),

    /// Indicates an error when decoding a protobuf
    #[error("could not decode protobuf {0}")]
    DecodeProtobuf(#[source] prost::DecodeError),

    /// This happens when the tag order of the serialized protobuf is not
    /// increasing.
    #[error("protobuf field not encoded in field tag order")]
    ProtobufTagCodec,

    /// Attempted division by zero
    #[error("attempted division by zero")]
    DivideByZero,

    /// Arithmetic overflow
    #[error("arithmetic overflow")]
    ArithmeticOverflow,

    /// Indicates that a sweep transaction with the specified txid could not be found.
    #[error("sweep transaction not found: {0}")]
    MissingSweepTransaction(bitcoin::Txid),

    /// Indicates that a deposit request with the specified txid and vout could not be found.
    #[error("deposit request not found: {0}")]
    MissingDepositRequest(bitcoin::OutPoint),

    /// Received an error in response to gettxout RPC call
    #[error("bitcoin-core gettxout error for outpoint {1} (search mempool? {2}): {0}")]
    BitcoinCoreGetTxOut(#[source] bitcoincore_rpc::Error, bitcoin::OutPoint, bool),

    /// Received an error in response to getmempooldescendants RPC call
    #[error("bitcoin-core getmempooldescendants error for txid {1}: {0}")]
    BitcoinCoreGetMempoolDescendants(bitcoincore_rpc::Error, bitcoin::Txid),

    /// Received an error in response to gettxspendingprevout RPC call
    #[error("bitcoin-core gettxspendingprevout error for outpoint: {0}")]
    BitcoinCoreGetTxSpendingPrevout(#[source] bitcoincore_rpc::Error, bitcoin::OutPoint),

    /// The nakamoto start height could not be determined.
    #[error("nakamoto start height could not be determined")]
    MissingNakamotoStartHeight,

    /// An error occurred while communicating with the Emily API
    #[error("emily API error: {0}")]
    EmilyApi(#[from] EmilyClientError),

    /// An error occurred while communicating with the blocklist client
    #[error("blocklist client error: {0}")]
    BlocklistClient(#[from] BlocklistClientError),

    /// Attempt to fetch a bitcoin blockhash ended in an unexpected error.
    /// This is not triggered if the block is missing.
    #[error("bitcoin-core getblock RPC error for hash {1}: {0}")]
    BitcoinCoreGetBlock(#[source] bitcoincore_rpc::Error, bitcoin::BlockHash),

    /// Attempt to fetch a bitcoin block header resulted in an unexpected
    /// error. This is not triggered if the block header is missing.
    #[error("bitcoin-core getblockheader RPC error for hash {1}: {0}")]
    BitcoinCoreGetBlockHeader(#[source] bitcoincore_rpc::Error, bitcoin::BlockHash),

    /// Bitcoin block header is unknown to bitcoin-core. This is only
    /// triggered if bitcoin-core does not know about the block hash.
    #[error("Unknown block hash response from bitcoin-core getblockheader RPC call: {0}")]
    BitcoinCoreUnknownBlockHeader(bitcoin::BlockHash),

    /// Received an error in response to getrawtransaction RPC call
    #[error("failed to retrieve the raw transaction for txid {1} from bitcoin-core. {0}")]
    BitcoinCoreGetTransaction(#[source] bitcoincore_rpc::Error, bitcoin::Txid),

    /// Error when creating an RPC client to bitcoin-core
    #[error("could not create RPC client to {1}: {0}")]
    BitcoinCoreRpcClient(#[source] bitcoincore_rpc::Error, String),

    /// The bitcoin transaction was not found in the mempool or on the
    /// bitcoin blockchain. This is thrown when we expect the transaction
    /// to exist in bitcoin core, but it does not.
    #[error("transaction is missing, txid: {0}, block hash {1:?}")]
    BitcoinTxMissing(bitcoin::Txid, Option<bitcoin::BlockHash>),

    /// This is the error that is returned when validating a bitcoin
    /// trasnaction.
    #[error("bitcoin validation error: {0}")]
    BitcoinValidation(#[from] Box<crate::bitcoin::validation::BitcoinValidationError>),

    /// This can only be thrown when the number of bytes for a sighash or
    /// not exactly equal to 32. This should never occur.
    #[error("could not convert message in nonce request to sighash {0}")]
    SigHashConversion(#[source] bitcoin::hashes::FromSliceError),

    /// This happens when the tx-signer is validating the sighash and it is
    /// known but has failed validation.
    #[error("the given sighash is known and failed validation: {0}")]
    InvalidSigHash(SigHash),

    /// This happens when the tx-signer is validating the sighash and it
    /// does not have a row for it in the database.
    #[error("the given sighash is unknown: {0}")]
    UnknownSigHash(SigHash),

    /// This should never happen
    #[error("observed a tenure identified by a StacksBlockId with with no blocks")]
    EmptyStacksTenure,

    /// This happens when StacksClient::get_tenure_raw returns an array of blocks which starts
    /// with a block with id {0}, while we expect it to return an array of blocks starting with
    /// a block with id {1}
    #[error("get_tenure_raw returned unexpected response: {0}. Expected: {1}")]
    GetTenureRawMismatch(StacksBlockId, StacksBlockId),

    /// Received an error in call to estimatesmartfee RPC call
    #[error("failed to get fee estimate from bitcoin-core for target {1}. {0}")]
    EstimateSmartFee(#[source] bitcoincore_rpc::Error, u16),

    /// Received an error in response to estimatesmartfee RPC call
    #[error("failed to get fee estimate from bitcoin-core in target blocks {1}. errors: {0}")]
    EstimateSmartFeeResponse(String, u16),

    /// Error from the fallback client.
    #[error("fallback client error: {0}")]
    FallbackClient(#[from] crate::util::FallbackClientError),

    /// Error from the Bitcoin RPC client.
    #[error("bitcoin RPC error: {0}")]
    BitcoinCoreRpc(#[from] bitcoincore_rpc::Error),

    /// An error propagated from the sBTC library.
    #[error("sBTC lib error: {0}")]
    SbtcLib(#[from] sbtc::error::Error),

    /// Error incurred during the execution of the libp2p swarm.
    #[error("an error occurred running the libp2p swarm: {0}")]
    SignerSwarm(#[from] crate::network::libp2p::SignerSwarmError),

    /// The requested operation is not allowed in the current state as the
    /// signer is being shut down.
    #[error("the signer is shutting down")]
    SignerShutdown,

    /// I/O Error raised by the Tokio runtime.
    #[error("tokio i/o error: {0}")]
    TokioIo(#[from] tokio::io::Error),

    /// Invalid amount
    #[error("the change amounts for the transaction is negative: {0}")]
    InvalidAmount(i64),

    /// Old fee estimate
    #[error("got an old fee estimate")]
    OldFeeEstimate,

    /// No good fee estimate
    #[error("failed to get fee estimates from all fee estimate sources")]
    NoGoodFeeEstimates,

    /// This happens when parsing a string, usually from the database, into
    /// a PrincipalData.
    #[error("Could not parse the string into PrincipalData: {0}")]
    ParsePrincipalData(#[source] clarity::vm::errors::Error),

    /// Could not send a message
    #[error("Could not send a message from the in-memory MessageTransfer broadcast function")]
    SendMessage,

    /// Could not receive a message from the channel.
    #[error("receive error: {0}")]
    ChannelReceive(#[source] tokio::sync::broadcast::error::RecvError),

    /// Thrown when doing [`i64::try_from`] or [`i32::try_from`] before
    /// inserting a value into the database. This only happens if the value
    /// is greater than MAX for the signed type.
    #[error("could not convert integer type to the signed version for storing in postgres {0}")]
    ConversionDatabaseInt(#[source] std::num::TryFromIntError),

    /// Parsing the Hex Error
    #[error("could not decode the bitcoin block: {0}")]
    DecodeBitcoinBlock(#[source] bitcoin::consensus::encode::Error),

    /// Parsing the Hex Error
    #[error("could not decode the bitcoin transaction: {0}")]
    DecodeBitcoinTransaction(#[source] bitcoin::consensus::encode::Error),

    /// Parsing the Hex Error
    #[error("could not decode the Nakamoto block with ID: {1}; {0}")]
    DecodeNakamotoBlock(#[source] blockstack_lib::codec::Error, StacksBlockId),

    /// Thrown when parsing a Nakamoto block within a given tenure.
    #[error("could not decode Nakamoto block from tenure with block: {1}; {0}")]
    DecodeNakamotoTenure(#[source] blockstack_lib::codec::Error, StacksBlockId),

    /// Failed to validate the complete-deposit contract call transaction.
    #[error("deposit validation error: {0}")]
    DepositValidation(#[from] Box<DepositValidationError>),

    /// An error when serializing an object to JSON
    #[error("JSON serialization error: {0}")]
    JsonSerialize(#[source] serde_json::Error),

    /// Could not parse the path part of a URL
    #[error("failed to construct a valid URL from {1} and {2}: {0}")]
    PathJoin(#[source] url::ParseError, url::Url, Cow<'static, str>),

    /// This occurs when combining many public keys would result in a
    /// "public key" that is the point at infinity.
    #[error("invalid aggregate key: {0}")]
    InvalidAggregateKey(#[source] secp256k1::Error),

    /// This happens when we realize that the lock-time in the reclaim
    /// script disables the OP_CSV check.
    #[error("invalid lock-time: {0}")]
    DisabledLockTime(#[source] bitcoin::locktime::relative::DisabledLockTimeError),

    /// This occurs when converting a byte slice to our internal public key
    /// type, which is a thin wrapper around the secp256k1::PublicKey.
    #[error("invalid public key: {0}")]
    InvalidPublicKey(#[source] secp256k1::Error),

    /// This occurs when converting a byte slice to our internal x-only
    /// public key type, which is a thin wrapper around the
    /// secp256k1::XOnlyPublicKey.
    #[error("invalid x-only public key: {0}")]
    InvalidXOnlyPublicKey(#[source] secp256k1::Error),

    /// This happens when we tweak our public key by a scalar, and the
    /// result is an invalid public key. I think It is very unlikely that
    /// we will see this one by chance, since the probability that this
    /// happens is something like: 1 / (2^256 - 2^32^ - 977), where the
    /// denominator is the order of the secp256k1 curve. This is because
    /// for a given public key, the there is only one tweak that will lead
    /// to an invalid public key.
    #[error("invalid tweak? seriously? {0}")]
    InvalidPublicKeyTweak(#[source] secp256k1::Error),

    /// This happens when a tweak produced by [`XOnlyPublicKey::add_tweak`] was computed incorrectly.
    #[error("Tweak was computed incorrectly.")]
    InvalidPublicKeyTweakCheck,

    /// This occurs when converting a byte slice to our internal public key
    /// type, which is a thin wrapper around the secp256k1::SecretKey.
    #[error("invalid private key: {0}")]
    InvalidPrivateKey(#[source] secp256k1::Error),

    /// This occurs when converting a byte slice to a [`PrivateKey`](crate::keys::PrivateKey)
    /// and the length of the byte slice is not 32.
    #[error("invalid private key length={0}, expected 32.")]
    InvalidPrivateKeyLength(usize),

    /// The given signature was invalid
    #[error("could not convert the given compact bytes into an ECDSA signature: {0}")]
    InvalidEcdsaSignatureBytes(#[source] secp256k1::Error),

    /// This happens when we attempt to convert a `[u8; 65]` into a
    /// recoverable EDCSA signature.
    #[error("could not recover the public key from the signature: {0}")]
    InvalidRecoverableSignatureBytes(#[source] secp256k1::Error),

    /// This happens when we attempt to recover a public key from a
    /// recoverable EDCSA signature.
    #[error("could not recover the public key from the signature: {0}, digest: {1}")]
    InvalidRecoverableSignature(#[source] secp256k1::Error, secp256k1::Message),

    /// This is thrown when we attempt to create a wallet with:
    /// 1. No public keys.
    /// 2. No required signatures.
    /// 3. The number of required signatures exceeding the number of public
    ///    keys.
    /// 4. The number of public keys exceeds the MAX_KEYS constant.
    #[error("invalid wallet definition, signatures required: {0}, number of keys: {1}")]
    InvalidWalletDefinition(u16, usize),

    /// Error when parsing a URL
    #[error("could not parse the provided URL: {0}")]
    InvalidUrl(#[source] url::ParseError),

    /// This should never happen.
    #[error("outpoint missing from transaction when assessing fee {0}")]
    OutPointMissing(bitcoin::OutPoint),

    /// This is thrown when failing to parse a hex string into an integer.
    #[error("could not parse the hex string into an integer")]
    ParseHexInt(#[source] std::num::ParseIntError),

    /// Error when the port is not provided
    #[error("a port must be specified")]
    PortRequired,

    /// This is thrown when failing to parse a hex string into bytes.
    #[error("could not decode the hex string into bytes: {0}")]
    DecodeHexBytes(#[source] hex::FromHexError),

    /// Reqwest error
    #[error(transparent)]
    Reqwest(#[from] reqwest::Error),

    /// Error when reading the signer config.toml
    #[error("failed to read the signers config file: {0}")]
    SignerConfig(#[source] config::ConfigError),

    /// An error when querying the signer's database.
    #[error("received an error when attempting to query the database: {0}")]
    SqlxQuery(#[source] sqlx::Error),

    /// An error occurred while attempting to connect to the database.
    #[error("received an error when attempting to connect to the database: {0}")]
    SqlxConnect(#[source] sqlx::Error),

    /// An error occurred while attempting to run sqlx migrations.
    #[error("encountered an error while running sqlx migrations: {0}")]
    SqlxMigrate(#[source] sqlx::Error),

    /// An error occurred while attempting to begin an sqlx transaction.
    #[error("encountered an error while beginning an sqlx transaction: {0}")]
    SqlxBeginTransaction(#[source] sqlx::Error),

    /// An error occurred while attempting to commit an sqlx transaction.
    #[error("encountered an error while committing an sqlx transaction: {0}")]
    SqlxCommitTransaction(#[source] sqlx::Error),

    /// An error occurred while attempting to rollback an sqlx transaction.
    #[error("encountered an error while rolling back an sqlx transaction: {0}")]
    SqlxRollbackTransaction(#[source] sqlx::Error),

    /// An error occurred while attempting to deserialize a row into a struct.
    #[error("encountered an error while attempting to convert a row to a struct: {0}")]
    SqlxFromRow(Cow<'static, str>),

    /// An error occurred while attempting to serialize a struct into a row.
    #[error("encountered an error while attempting to convert a struct to a row: {0}")]
    SqlxToRow(Cow<'static, str>),

    /// The number of rows updated by a query did not match the expected updated
    /// row count.
    #[error("expected {expected:?} rows to be updated, but {actual} were updated")]
    SqlxUpdatedRowsExpectation {
        /// The number of rows that were expected to be updated.
        expected: std::ops::Range<u64>,
        /// The number of rows that were actually updated.
        actual: u64,
    },

    /// An error when attempting to read a migration script.
    #[error("failed to read migration script: {0}")]
    ReadSqlMigration(Cow<'static, str>),

    /// An error when we exceeded the timeout when trying to sign a stacks
    /// transaction.
    #[error("took too long to receive enough signatures for transaction: {0}")]
    SignatureTimeout(blockstack_lib::burnchains::Txid),

    /// An error when attempting to generically decode bytes using the
    /// trait implementation.
    #[error("got an error wen attempting to call StacksMessageCodec::consensus_deserialize {0}")]
    StacksCodec(#[source] blockstack_lib::codec::Error),

    /// An error for the case where we cannot create a multi-sig
    /// StacksAddress using given public keys.
    #[error("could not create a StacksAddress from the public keys: threshold {0}, keys {1}")]
    StacksMultiSig(u16, usize),

    /// Error when reading the stacks API part of the config.toml
    #[error("failed to parse the stacks.api portion of the config: {0}")]
    StacksApiConfig(#[source] config::ConfigError),

    /// Could not make a successful request to the stacks API.
    #[error("received a non success status code response from a stacks node: {0}")]
    StacksNodeResponse(#[source] reqwest::Error),

    /// Could not make a successful request to the Stacks node.
    #[error("failed to make a request to the stacks Node: {0}")]
    StacksNodeRequest(#[source] reqwest::Error),

    /// We failed to submit the transaction to the mempool.
    #[error("stacks transaction rejected: {0}")]
    StacksTxRejection(#[from] crate::stacks::api::TxRejection),

    /// Reqwest error
    #[error("response from stacks node did not conform to the expected schema: {0}")]
    UnexpectedStacksResponse(#[source] reqwest::Error),

    /// The response from the Stacks node was invalid or malformed.
    #[error("invalid stacks response: {0}")]
    InvalidStacksResponse(&'static str),

    /// Taproot error
    #[error("an error occurred when constructing the taproot signing digest: {0}")]
    Taproot(#[from] bitcoin::sighash::TaprootError),

    /// Key error
    #[error("key error: {0}")]
    KeyError(#[from] p256k1::keys::Error),

    /// Missing bitcoin block
    #[error("bitcoin-core is missing bitcoin block {0}")]
    BitcoinCoreMissingBlock(bitcoin::BlockHash),

    /// Missing bitcoin block
    #[error("the database is missing bitcoin block {0}")]
    MissingBitcoinBlock(crate::storage::model::BitcoinBlockHash),

    /// Missing block
    #[error("missing block")]
    MissingBlock,

    /// Missing dkg shares
    #[error("missing dkg shares for the given aggregate key: {0}")]
    MissingDkgShares(crate::keys::PublicKeyXOnly),

    /// Missing public key
    #[error("missing public key")]
    MissingPublicKey,

    /// Missing state machine
    #[error("missing state machine")]
    MissingStateMachine,

    /// Missing key rotation
    #[error("missing key rotation")]
    MissingKeyRotation,

    /// Missing signer utxo
    #[error("missing signer utxo")]
    MissingSignerUtxo,

    /// The public key indicated in the message does not match the sender
    /// public key.
    #[error("public key from sender does not match one in state machine {wsts} {sender}")]
    PublicKeyMismatch {
        /// The sender sent a signer_id in their WSTS message, and this
        /// corresponds to the following public key. It is s
        wsts: Box<PublicKey>,
        /// This is the public key of the sender of the WSTS message.
        sender: Box<PublicKey>,
    },

    /// This should never happen. It arises when a signer gets a message
    /// that requires DKG to have been run at some point, but it hasn't
    /// been.
    #[error("DKG has not been run")]
    NoDkgShares,

    /// TODO: We don't want to be able to run DKG more than once. Soon this
    /// restriction will be lifted.
    #[error("DKG has already been run, can only run once")]
    DkgHasAlreadyRun,

    /// Too many signer utxos
    #[error("too many signer utxos")]
    TooManySignerUtxos,

    /// Invalid signature
    #[error("invalid signature")]
    InvalidSignature,

    /// Invalid ECDSA signature
    #[error("invalid ECDSA signature")]
    InvalidEcdsaSignature(#[source] secp256k1::Error),

    /// Codec error
    #[error("codec error: {0}")]
    Codec(#[from] codec::CodecError),

    /// Type conversion error
    #[error("type conversion error")]
    TypeConversion,

    /// Encryption error
    #[error("encryption error")]
    Encryption,

    /// Invalid configuration
    #[error("invalid configuration")]
    InvalidConfiguration,

    /// We throw this when signer produced txid and coordinator produced txid differ.
    #[error(
        "Signer and coordinator txid mismatch. Signer produced txid {0}, but coordinator send txid {1}"
    )]
    SignerCoordinatorTxidMismatch(
        blockstack_lib::burnchains::Txid,
        blockstack_lib::burnchains::Txid,
    ),

    /// Observer dropped
    #[error("observer dropped")]
    ObserverDropped,

    /// A required field in a protobuf type was not set.
    #[error("a required protobuf field was not set")]
    RequiredProtobufFieldMissing,

    /// The error for when the request to sign a rotate-keys
    /// transaction fails at the validation step.
    #[error("rotate keys validation error: {0}")]
    RotateKeysValidation(#[source] Box<RotateKeysValidationError>),

    /// Thrown when the recoverable signature has a public key that is
    /// unexpected.
    #[error("unexpected public key from signature. key {0}; digest: {1}")]
    UnknownPublicKey(crate::keys::PublicKey, secp256k1::Message),

    /// This is thrown when there is a deposit that parses correctly but
    /// the public key in the deposit script is not known to the signer.
    #[error("Unknown x-only public key in deposit outpoint: {0}, public key {1}")]
    UnknownAggregateKey(bitcoin::OutPoint, secp256k1::XOnlyPublicKey),

    /// The error for when the request to sign a withdrawal-accept
    /// transaction fails at the validation step.
    #[error("withdrawal accept validation error: {0}")]
    WithdrawalAcceptValidation(#[source] Box<WithdrawalAcceptValidationError>),

    /// WSTS error.
    #[error("WSTS error: {0}")]
    Wsts(#[source] wsts::state_machine::signer::Error),

    /// WSTS coordinator error.
    #[error("WSTS coordinator error: {0}")]
    WstsCoordinator(#[source] Box<wsts::state_machine::coordinator::Error>),

    /// No chain tip found.
    #[error("no bitcoin chain tip")]
    NoChainTip,

    /// No stacks chain tip found.
    #[error("no stacks chain tip")]
    NoStacksChainTip,

    /// Bitcoin error when attempting to construct an address from a
    /// scriptPubKey.
    #[error("bitcoin address parse error: {0}; txid {txid}, vout: {vout}", txid = .1.txid, vout = .1.vout)]
    BitcoinAddressFromScript(
        #[source] bitcoin::address::FromScriptError,
        bitcoin::OutPoint,
    ),

    /// Could not parse hex script.
    #[error("could not parse hex script: {0}")]
    DecodeHexScript(#[source] bitcoin::hex::HexToBytesError),

    /// Could not parse hex txid.
    #[error("could not parse hex txid: {0}")]
    DecodeHexTxid(#[source] bitcoin::hex::HexToArrayError),

    /// This happens during the validation of a stacks transaction when the
    /// current signer is not a member of the signer set indicated by the
    /// aggregate key.
    #[error("current signer not part of signer set indicated by: {0}")]
    ValidationSignerSet(crate::keys::PublicKey),

    /// Transaction coordinator timed out
    #[error("coordinator timed out after {0} seconds")]
    CoordinatorTimeout(u64),

    /// Wsts state machine returned unexpected operation result
    #[error("unexpected operation result: {0:?}")]
    UnexpectedOperationResult(Box<wsts::state_machine::OperationResult>),

    /// The smart contract has already been deployed
    #[error("smart contract already deployed, contract name: {0}")]
    ContractAlreadyDeployed(&'static str),

    /// Received coordinator message wasn't from coordinator for this chain tip
    #[error("not chain tip coordinator")]
    NotChainTipCoordinator,

    /// Indicates that the request packages contain duplicate deposit or withdrawal entries.
    #[error("The request packages contain duplicate deposit or withdrawal entries.")]
    DuplicateRequests,

    /// Indicates that the BitcoinPreSignRequest object does not contain
    /// any deposit or withdrawal requests.
    #[error("The BitcoinPreSignRequest object does not contain deposit or withdrawal requests")]
    PreSignContainsNoRequests,

    /// Indicates that we tried to create an UnsignedTransaction object
    /// without any deposit or withdrawal requests.
    #[error("The UnsignedTransaction must contain deposit or withdrawal requests")]
    BitcoinNoRequests,

    /// Indicates that the BitcoinPreSignRequest object contains a fee rate
    /// that is less than or equal to zero.
    #[error("The fee rate in the BitcoinPreSignRequest object is not greater than zero: {0}")]
    PreSignInvalidFeeRate(f64),

    /// Error when deposit requests would exceed sBTC supply cap
    #[error("Total deposit amount ({total_amount} sats) would exceed sBTC supply cap (current max mintable is {max_mintable} sats)")]
    ExceedsSbtcSupplyCap {
        /// Total deposit amount in sats
        total_amount: u64,
        /// Maximum sBTC mintable
        max_mintable: u64,
    },

    /// An error which can be used in test code instead of `unimplemented!()` or
    /// other alternatives, so that an an actual error is returned instead of
    /// panicking.
    #[cfg(test)]
    #[error("Dummy (for testing purposes)")]
    Dummy,
}

impl From<std::convert::Infallible> for Error {
    fn from(value: std::convert::Infallible) -> Self {
        match value {}
    }
}

impl Error {
    /// Convert a coordinator error to an `error::Error`
    pub fn wsts_coordinator(err: wsts::state_machine::coordinator::Error) -> Self {
        Error::WstsCoordinator(Box::new(err))
    }

    /// Convert a bitcoin consensus error to an `error::Error`
    pub fn bitcoin_consensus(err: bitcoinconsensus::Error) -> Self {
        Error::BitcoinConsensus(err)
    }
}<|MERGE_RESOLUTION|>--- conflicted
+++ resolved
@@ -16,7 +16,6 @@
 /// Top-level signer error
 #[derive(Debug, thiserror::Error)]
 pub enum Error {
-<<<<<<< HEAD
     /// Unexpected [`StateMachineId`] in the given context.
     #[error("unexpected state machine id in the given context: {0:?}")]
     UnexpectedStateMachineId(Box<crate::wsts_state_machine::StateMachineId>),
@@ -38,14 +37,11 @@
     #[error("error returned from libbitcoinconsensus: {0}")]
     BitcoinConsensus(bitcoinconsensus::Error),
 
-=======
->>>>>>> dea36255
     /// We have received a request/response which has been deemed invalid in
     /// the current context.
     #[error("invalid signing request")]
     InvalidSigningOperation,
 
-<<<<<<< HEAD
     /// No mock transaction was found after DKG successfully completed. Spending
     /// a signer UTXO locked by the new aggregate key could not be verified.
     #[error("no mock transaction found when attempting to sign")]
@@ -60,22 +56,12 @@
     /// key.
     #[error("rotate-key frost verification signing failed for aggregate key: {0}")]
     DkgVerificationFailed(Box<PublicKeyXOnly>),
-=======
-    /// The pre-rotate-key frost verification signing round was not reported as
-    /// successful.
-    #[error("rotate-key frost verification signing round not reported as successful")]
-    FrostVerificationNotSuccessful,
->>>>>>> dea36255
 
     /// No WSTS FROST state machine was found for the given aggregate key. This
     /// state machine is used during the DKG verification signing round
     /// following DKG.
     #[error("no state machine found for frost signing round for the given aggregate key: {0}")]
-<<<<<<< HEAD
-    MissingFrostStateMachine(Box<PublicKeyXOnly>),
-=======
     MissingFrostStateMachine(PublicKeyXOnly),
->>>>>>> dea36255
 
     /// Expected two aggregate keys to match, but they did not.
     #[error("two aggregate keys were expected to match but did not: {0:?}, {1:?}")]
