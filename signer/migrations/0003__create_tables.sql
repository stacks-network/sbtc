--- conflicted
+++ resolved
@@ -78,13 +78,9 @@
 CREATE TABLE sbtc_signer.dkg_shares (
     aggregate_key BYTEA PRIMARY KEY,
     tweaked_aggregate_key BYTEA NOT NULL,
-<<<<<<< HEAD
     encrypted_private_shares BYTEA NOT NULL,
     public_shares BYTEA NOT NULL,
-=======
     script_pubkey BYTEA NOT NULL,
-    encrypted_shares BYTEA NOT NULL,
->>>>>>> 0091435e
     created_at TIMESTAMPTZ NOT NULL
 );
 
