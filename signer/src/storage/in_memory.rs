//! In-memory store implementation - useful for tests

use bitcoin::OutPoint;
use blockstack_lib::types::chainstate::StacksBlockId;
use futures::StreamExt;
use futures::TryStreamExt;
use std::collections::HashMap;
use std::sync::Arc;
use tokio::sync::Mutex;

use crate::error::Error;
use crate::keys::PublicKey;
use crate::stacks::events::CompletedDepositEvent;
use crate::stacks::events::WithdrawalAcceptEvent;
use crate::stacks::events::WithdrawalCreateEvent;
use crate::stacks::events::WithdrawalRejectEvent;
use crate::storage::model;

/// A store wrapped in an Arc<Mutex<...>> for interior mutability
pub type SharedStore = Arc<Mutex<Store>>;

type DepositRequestPk = (model::BitcoinTxId, u32);
type WithdrawalRequestPk = (u64, model::StacksBlockHash);

/// In-memory store
#[derive(Debug, Default)]
pub struct Store {
    /// Bitcoin blocks
    pub bitcoin_blocks: HashMap<model::BitcoinBlockHash, model::BitcoinBlock>,

    /// Stacks blocks
    pub stacks_blocks: HashMap<model::StacksBlockHash, model::StacksBlock>,

    /// Deposit requests
    pub deposit_requests: HashMap<DepositRequestPk, model::DepositRequest>,

    /// Deposit requests
    pub withdrawal_requests: HashMap<WithdrawalRequestPk, model::WithdrawalRequest>,

    /// Deposit request to signers
    pub deposit_request_to_signers: HashMap<DepositRequestPk, Vec<model::DepositSigner>>,

    /// Deposit signer to request
    pub signer_to_deposit_request: HashMap<PublicKey, Vec<DepositRequestPk>>,

    /// Withdraw signers
    pub withdrawal_request_to_signers: HashMap<WithdrawalRequestPk, Vec<model::WithdrawalSigner>>,

    /// Bitcoin blocks to transactions
    pub bitcoin_block_to_transactions: HashMap<model::BitcoinBlockHash, Vec<model::BitcoinTxId>>,

    /// Bitcoin transactions to blocks
    pub bitcoin_transactions_to_blocks: HashMap<model::BitcoinTxId, Vec<model::BitcoinBlockHash>>,

    /// Bitcoin transactions to blocks
    pub bitcoin_transactions:
        HashMap<(model::BitcoinTxId, model::BitcoinBlockHash), model::BitcoinTx>,

    /// Stacks blocks to transactions
    pub stacks_block_to_transactions: HashMap<model::StacksBlockHash, Vec<model::StacksTxId>>,

    /// Stacks transactions to blocks
    pub stacks_transactions_to_blocks: HashMap<model::StacksTxId, Vec<model::StacksBlockHash>>,

    /// Stacks blocks to withdraw requests
    pub stacks_block_to_withdrawal_requests:
        HashMap<model::StacksBlockHash, Vec<WithdrawalRequestPk>>,

    /// Stacks blocks under nakamoto
    pub stacks_nakamoto_blocks: HashMap<model::StacksBlockHash, model::StacksBlock>,

    /// Encrypted DKG shares
    pub encrypted_dkg_shares: HashMap<PublicKey, model::EncryptedDkgShares>,

    /// Rotate keys transactions
    pub rotate_keys_transactions: HashMap<model::StacksTxId, model::RotateKeysTransaction>,

    /// A mapping between request_ids and withdrawal-create events. Note
    /// that in prod we can have a single request_id be associated with
    /// more than one withdrawal-create event because of reorgs.
    pub withdrawal_create_events: HashMap<u64, WithdrawalCreateEvent>,

    /// A mapping between request_ids and withdrawal-accept events. Note
    /// that in prod we can have a single request_id be associated with
    /// more than one withdrawal-accept event because of reorgs.
    pub withdrawal_accept_events: HashMap<u64, WithdrawalAcceptEvent>,

    /// A mapping between request_ids and withdrawal-reject events. Note
    /// that in prod we can have a single request_id be associated with
    /// more than one withdrawal-reject event because of reorgs.
    pub withdrawal_reject_events: HashMap<u64, WithdrawalRejectEvent>,

    /// A mapping between request_ids and completed-deposit events. Note
    /// that in prod we can have a single outpoint be associated with
    /// more than one completed-deposit event because of reorgs.
    pub completed_deposit_events: HashMap<OutPoint, CompletedDepositEvent>,
}

impl Store {
    /// Create an empty store
    pub fn new() -> Self {
        Self::default()
    }

    /// Create an empty store wrapped in an Arc<Mutex<...>>
    pub fn new_shared() -> SharedStore {
        Arc::new(Mutex::new(Self::new()))
    }
}

impl super::DbRead for SharedStore {
    async fn get_bitcoin_block(
        &self,
        block_hash: &model::BitcoinBlockHash,
    ) -> Result<Option<model::BitcoinBlock>, Error> {
        Ok(self.lock().await.bitcoin_blocks.get(block_hash).cloned())
    }

    async fn get_stacks_block(
        &self,
        block_hash: &model::StacksBlockHash,
    ) -> Result<Option<model::StacksBlock>, Error> {
        Ok(self.lock().await.stacks_blocks.get(block_hash).cloned())
    }

    async fn get_bitcoin_canonical_chain_tip(
        &self,
    ) -> Result<Option<model::BitcoinBlockHash>, Error> {
        Ok(self
            .lock()
            .await
            .bitcoin_blocks
            .values()
            .max_by_key(|block| (block.block_height, block.block_hash))
            .map(|block| block.block_hash))
    }

    async fn get_stacks_chain_tip(
        &self,
        bitcoin_chain_tip: &model::BitcoinBlockHash,
    ) -> Result<Option<model::StacksBlock>, Error> {
        let store = self.lock().await;
        let Some(bitcoin_chain_tip) = store.bitcoin_blocks.get(bitcoin_chain_tip) else {
            return Ok(None);
        };

        Ok(bitcoin_chain_tip
            .confirms
            .iter()
            .filter_map(|stacks_block_hash| store.stacks_blocks.get(stacks_block_hash))
            .max_by_key(|block| (block.block_height, &block.block_hash))
            .cloned())
    }

    async fn get_pending_deposit_requests(
        &self,
        chain_tip: &model::BitcoinBlockHash,
        context_window: u16,
    ) -> Result<Vec<model::DepositRequest>, Error> {
        let store = self.lock().await;

        Ok((0..context_window)
            // Find all tracked transaction IDs in the context window
            .scan(chain_tip, |block_hash, _| {
                let transaction_ids = store
                    .bitcoin_block_to_transactions
                    .get(*block_hash)
                    .cloned()
                    .unwrap_or_else(Vec::new);

                let block = store.bitcoin_blocks.get(*block_hash)?;
                *block_hash = &block.parent_hash;

                Some(transaction_ids)
            })
            .flatten()
            // Return all deposit requests associated with any of these transaction IDs
            .flat_map(|txid| {
                store
                    .deposit_requests
                    .values()
                    .filter(move |req| req.txid == txid)
                    .cloned()
            })
            .collect())
    }

    async fn get_pending_accepted_deposit_requests(
        &self,
        chain_tip: &model::BitcoinBlockHash,
        context_window: u16,
        threshold: u16,
    ) -> Result<Vec<model::DepositRequest>, Error> {
        let pending_deposit_requests = self
            .get_pending_deposit_requests(chain_tip, context_window)
            .await?;
        let store = self.lock().await;

        let threshold = threshold as usize;

        Ok(pending_deposit_requests
            .into_iter()
            .filter(|deposit_request| {
                store
                    .deposit_request_to_signers
                    .get(&(deposit_request.txid, deposit_request.output_index))
                    .map(|signers| {
                        signers.iter().filter(|signer| signer.is_accepted).count() >= threshold
                    })
                    .unwrap_or_default()
            })
            .collect())
    }

    async fn get_accepted_deposit_requests(
        &self,
        signer: &PublicKey,
    ) -> Result<Vec<model::DepositRequest>, Error> {
        let store = self.lock().await;

        let accepted_deposit_pks = store
            .signer_to_deposit_request
            .get(signer)
            .cloned()
            .unwrap_or_default();

        Ok(accepted_deposit_pks
            .into_iter()
            .map(|req| {
                store
                    .deposit_requests
                    .get(&req)
                    .cloned()
                    .expect("missing deposit request")
            })
            .collect())
    }

    async fn get_deposit_signers(
        &self,
        txid: &model::BitcoinTxId,
        output_index: u32,
    ) -> Result<Vec<model::DepositSigner>, Error> {
        Ok(self
            .lock()
            .await
            .deposit_request_to_signers
            .get(&(*txid, output_index))
            .cloned()
            .unwrap_or_default())
    }

    async fn get_withdrawal_signers(
        &self,
        request_id: u64,
        block_hash: &model::StacksBlockHash,
    ) -> Result<Vec<model::WithdrawalSigner>, Error> {
        Ok(self
            .lock()
            .await
            .withdrawal_request_to_signers
            .get(&(request_id, *block_hash))
            .cloned()
            .unwrap_or_default())
    }

    async fn get_pending_withdrawal_requests(
        &self,
        chain_tip: &model::BitcoinBlockHash,
        context_window: u16,
    ) -> Result<Vec<model::WithdrawalRequest>, Error> {
        let Some(bitcoin_chain_tip) = self.get_bitcoin_block(chain_tip).await? else {
            return Ok(Vec::new());
        };

        let context_window_end_block =
            futures::stream::try_unfold(bitcoin_chain_tip.block_hash, |block_hash| async move {
                self.get_bitcoin_block(&block_hash)
                    .await
                    .map(|opt| opt.map(|block| (block.clone(), block.parent_hash)))
            })
            .skip(context_window as usize)
            .boxed()
            .try_next()
            .await?;

        let Some(stacks_chain_tip) = self.get_stacks_chain_tip(chain_tip).await? else {
            return Ok(Vec::new());
        };

        let store = self.lock().await;

        Ok(
            std::iter::successors(Some(&stacks_chain_tip), |stacks_block| {
                store.stacks_blocks.get(&stacks_block.parent_hash)
            })
            .take_while(|stacks_block| {
                !context_window_end_block
                    .as_ref()
                    .is_some_and(|block| block.confirms.contains(&stacks_block.block_hash))
            })
            .flat_map(|stacks_block| {
                store
                    .stacks_block_to_withdrawal_requests
                    .get(&stacks_block.block_hash)
                    .cloned()
                    .unwrap_or_default()
                    .into_iter()
                    .map(|pk| {
                        store
                            .withdrawal_requests
                            .get(&pk)
                            .expect("missing withdraw request")
                            .clone()
                    })
            })
            .collect(),
        )
    }

    async fn get_pending_accepted_withdrawal_requests(
        &self,
        chain_tip: &model::BitcoinBlockHash,
        context_window: u16,
        threshold: u16,
    ) -> Result<Vec<model::WithdrawalRequest>, Error> {
        let pending_withdraw_requests = self
            .get_pending_withdrawal_requests(chain_tip, context_window)
            .await?;
        let store = self.lock().await;

        let threshold = threshold as usize;

        Ok(pending_withdraw_requests
            .into_iter()
            .filter(|withdraw_request| {
                store
                    .withdrawal_request_to_signers
                    .get(&(withdraw_request.request_id, withdraw_request.block_hash))
                    .map(|signers| {
                        signers.iter().filter(|signer| signer.is_accepted).count() >= threshold
                    })
                    .unwrap_or_default()
            })
            .collect())
    }

    async fn get_bitcoin_blocks_with_transaction(
        &self,
        txid: &model::BitcoinTxId,
    ) -> Result<Vec<model::BitcoinBlockHash>, Error> {
        Ok(self
            .lock()
            .await
            .bitcoin_transactions_to_blocks
            .get(txid)
            .cloned()
            .unwrap_or_else(Vec::new))
    }

    async fn stacks_block_exists(&self, block_id: StacksBlockId) -> Result<bool, Error> {
        Ok(self
            .lock()
            .await
            .stacks_nakamoto_blocks
            .contains_key(&block_id.into()))
    }

    async fn get_encrypted_dkg_shares(
        &self,
        aggregate_key: &PublicKey,
    ) -> Result<Option<model::EncryptedDkgShares>, Error> {
        Ok(self
            .lock()
            .await
            .encrypted_dkg_shares
            .get(aggregate_key)
            .cloned())
    }

    async fn get_last_key_rotation(
        &self,
        chain_tip: &model::BitcoinBlockHash,
    ) -> Result<Option<model::RotateKeysTransaction>, Error> {
        let Some(stacks_chain_tip) = self.get_stacks_chain_tip(chain_tip).await? else {
            return Ok(None);
        };

        let store = self.lock().await;

        Ok(
            std::iter::successors(Some(&stacks_chain_tip), |stacks_block| {
                store.stacks_blocks.get(&stacks_block.parent_hash)
            })
            .find_map(|block| {
                store
                    .stacks_block_to_transactions
                    .get(&block.block_hash)
                    .into_iter()
                    .flatten()
                    .find_map(|txid| store.rotate_keys_transactions.get(txid))
            })
            .cloned(),
        )
    }

    async fn get_signers_script_pubkeys(&self) -> Result<Vec<model::Bytes>, Error> {
        Ok(self
            .lock()
            .await
            .encrypted_dkg_shares
            .values()
            .map(|share| share.script_pubkey.clone())
            .collect())
    }

    async fn get_deposit_request_signer_votes(
        &self,
        txid: &model::BitcoinTxId,
        output_index: u32,
        aggregate_key: &PublicKey,
    ) -> Result<Vec<model::SignerVote>, Error> {
        // Let's fetch the votes for the outpoint
        let signers = self.get_deposit_signers(txid, output_index).await?;
        let mut signer_votes: HashMap<PublicKey, bool> = signers
            .iter()
            .map(|vote| (vote.signer_pub_key, vote.is_accepted))
            .collect();

        // Now we might not have votes from every signer, so lets get the
        // full signer set.
        let store = self.lock().await;
        let ans = store
            .rotate_keys_transactions
            .iter()
            .find(|(_, tx)| &tx.aggregate_key == aggregate_key);

        // Let's merge the signer set with the actual votes.
        if let Some((_, rotate_keys_tx)) = ans {
            let votes = rotate_keys_tx
                .signer_set
                .iter()
                .map(|public_key| model::SignerVote {
                    signer_public_key: *public_key,
                    is_accepted: signer_votes.remove(public_key),
                })
                .collect();
            Ok(votes)
        } else {
            Ok(Vec::new())
        }
    }

    async fn get_withdrawal_request_signer_votes(
        &self,
        id: &model::QualifiedRequestId,
        aggregate_key: &PublicKey,
    ) -> Result<Vec<model::SignerVote>, Error> {
        // Let's fetch the votes for the outpoint
        let signers = self
            .get_withdrawal_signers(id.request_id, &id.block_hash)
            .await?;
        let signer_votes: HashMap<PublicKey, bool> = signers
            .iter()
            .map(|vote| (vote.signer_pub_key, vote.is_accepted))
            .collect();

        // Now we might not have votes from every signer, so lets get the
        // full signer set.
        let store = self.lock().await;
        let ans = store
            .rotate_keys_transactions
            .iter()
            .find(|(_, tx)| &tx.aggregate_key == aggregate_key);

        // Let's merge the signer set with the actual votes.
        if let Some((_, rotate_keys_tx)) = ans {
            let votes = rotate_keys_tx
                .signer_set
                .iter()
                .map(|public_key| model::SignerVote {
                    signer_public_key: *public_key,
                    is_accepted: signer_votes.get(public_key).copied(),
                })
                .collect();
            Ok(votes)
        } else {
            Ok(Vec::new())
        }
    }

    async fn in_canonical_bitcoin_blockchain(
        &self,
        chain_tip: &model::BitcoinBlockRef,
        block_ref: &model::BitcoinBlockRef,
    ) -> Result<bool, Error> {
        let store = self.lock().await;
        let bitcoin_blocks = &store.bitcoin_blocks;
        let first = bitcoin_blocks.get(&chain_tip.block_hash);

        let num_matches =
            std::iter::successors(first, |block| bitcoin_blocks.get(&block.parent_hash))
                .map(model::BitcoinBlockRef::from)
                .skip_while(|block| block != block_ref)
                .count();

        Ok(num_matches > 0)
    }

    async fn get_bitcoin_tx(
        &self,
        txid: &model::BitcoinTxId,
        block_hash: &model::BitcoinBlockHash,
    ) -> Result<Option<model::BitcoinTx>, Error> {
        let store = self.lock().await;
        let maybe_tx = store
            .bitcoin_transactions
            .get(&(*txid, *block_hash))
            .cloned();

        Ok(maybe_tx)
    }
}

impl super::DbWrite for SharedStore {
    async fn write_bitcoin_block(&self, block: &model::BitcoinBlock) -> Result<(), Error> {
        self.lock()
            .await
            .bitcoin_blocks
            .insert(block.block_hash, block.clone());

        Ok(())
    }

    async fn write_bitcoin_transactions(&self, txs: Vec<model::Transaction>) -> Result<(), Error> {
        for tx in txs {
            let bitcoin_transaction = model::BitcoinTxRef {
                txid: tx.txid.into(),
                block_hash: tx.block_hash.into(),
            };
            self.write_bitcoin_transaction(&bitcoin_transaction).await?;
        }

        Ok(())
    }

    async fn write_stacks_block(&self, block: &model::StacksBlock) -> Result<(), Error> {
        self.lock()
            .await
            .stacks_blocks
            .insert(block.block_hash, block.clone());

        Ok(())
    }

    async fn write_deposit_request(
        &self,
        deposit_request: &model::DepositRequest,
    ) -> Result<(), Error> {
        self.lock().await.deposit_requests.insert(
            (deposit_request.txid, deposit_request.output_index),
            deposit_request.clone(),
        );

        Ok(())
    }

    async fn write_deposit_requests(
        &self,
        deposit_requests: Vec<model::DepositRequest>,
    ) -> Result<(), Error> {
        let mut store = self.lock().await;
        for req in deposit_requests.into_iter() {
            store
                .deposit_requests
                .insert((req.txid, req.output_index), req);
        }
        Ok(())
    }

    async fn write_withdrawal_request(
        &self,
        withdraw_request: &model::WithdrawalRequest,
    ) -> Result<(), Error> {
        let mut store = self.lock().await;

        let pk = (withdraw_request.request_id, withdraw_request.block_hash);

        store
            .stacks_block_to_withdrawal_requests
            .entry(pk.1)
            .or_default()
            .push(pk);

        store
            .withdrawal_requests
            .insert(pk, withdraw_request.clone());

        Ok(())
    }

    async fn write_deposit_signer_decision(
        &self,
        decision: &model::DepositSigner,
    ) -> Result<(), Error> {
        let mut store = self.lock().await;

        let deposit_request_pk = (decision.txid, decision.output_index);

        store
            .deposit_request_to_signers
            .entry(deposit_request_pk)
            .or_default()
            .push(decision.clone());

        store
            .signer_to_deposit_request
            .entry(decision.signer_pub_key)
            .or_default()
            .push(deposit_request_pk);

        Ok(())
    }

    async fn write_withdrawal_signer_decision(
        &self,
        decision: &model::WithdrawalSigner,
    ) -> Result<(), Error> {
        self.lock()
            .await
            .withdrawal_request_to_signers
            .entry((decision.request_id, decision.block_hash))
            .or_default()
            .push(decision.clone());

        Ok(())
    }

    async fn write_transaction(&self, _transaction: &model::Transaction) -> Result<(), Error> {
        // Currently not needed in-memory since it's not required by any queries
        Ok(())
    }

    async fn write_bitcoin_transaction(
        &self,
<<<<<<< HEAD
        bitcoin_transaction: &model::BitcoinTxRef,
    ) -> Result<(), Self::Error> {
=======
        bitcoin_transaction: &model::BitcoinTransaction,
    ) -> Result<(), Error> {
>>>>>>> c8fa6c52
        let mut store = self.lock().await;

        store
            .bitcoin_block_to_transactions
            .entry(bitcoin_transaction.block_hash)
            .or_default()
            .push(bitcoin_transaction.txid);

        store
            .bitcoin_transactions_to_blocks
            .entry(bitcoin_transaction.txid)
            .or_default()
            .push(bitcoin_transaction.block_hash);

        Ok(())
    }

    async fn write_stacks_transaction(
        &self,
        stacks_transaction: &model::StacksTransaction,
    ) -> Result<(), Error> {
        let mut store = self.lock().await;

        store
            .stacks_block_to_transactions
            .entry(stacks_transaction.block_hash)
            .or_default()
            .push(stacks_transaction.txid);

        store
            .stacks_transactions_to_blocks
            .entry(stacks_transaction.txid)
            .or_default()
            .push(stacks_transaction.block_hash);

        Ok(())
    }

    async fn write_stacks_transactions(
        &self,
        stacks_transactions: Vec<model::Transaction>,
    ) -> Result<(), Error> {
        for tx in stacks_transactions {
            let stacks_transaction = model::StacksTransaction {
                txid: tx.txid.into(),
                block_hash: tx.block_hash.into(),
            };
            self.write_stacks_transaction(&stacks_transaction).await?;
        }

        Ok(())
    }

    async fn write_stacks_block_headers(
        &self,
        blocks: Vec<model::StacksBlock>,
    ) -> Result<(), Error> {
        let mut store = self.lock().await;
        blocks.iter().for_each(|block| {
            store
                .stacks_nakamoto_blocks
                .insert(block.block_hash, block.clone());
        });

        Ok(())
    }

    async fn write_encrypted_dkg_shares(
        &self,
        shares: &model::EncryptedDkgShares,
    ) -> Result<(), Error> {
        self.lock()
            .await
            .encrypted_dkg_shares
            .insert(shares.aggregate_key, shares.clone());

        Ok(())
    }

    async fn write_rotate_keys_transaction(
        &self,
        key_rotation: &model::RotateKeysTransaction,
    ) -> Result<(), Error> {
        self.lock()
            .await
            .rotate_keys_transactions
            .insert(key_rotation.txid, key_rotation.clone());

        Ok(())
    }

    async fn write_withdrawal_create_event(
        &self,
        event: &WithdrawalCreateEvent,
    ) -> Result<(), Error> {
        self.lock()
            .await
            .withdrawal_create_events
            .insert(event.request_id, event.clone());

        Ok(())
    }

    async fn write_withdrawal_accept_event(
        &self,
        event: &WithdrawalAcceptEvent,
    ) -> Result<(), Error> {
        self.lock()
            .await
            .withdrawal_accept_events
            .insert(event.request_id, event.clone());

        Ok(())
    }

    async fn write_withdrawal_reject_event(
        &self,
        event: &WithdrawalRejectEvent,
    ) -> Result<(), Error> {
        self.lock()
            .await
            .withdrawal_reject_events
            .insert(event.request_id, event.clone());

        Ok(())
    }

    async fn write_completed_deposit_event(
        &self,
        event: &CompletedDepositEvent,
    ) -> Result<(), Error> {
        self.lock()
            .await
            .completed_deposit_events
            .insert(event.outpoint, event.clone());

        Ok(())
    }
}<|MERGE_RESOLUTION|>--- conflicted
+++ resolved
@@ -643,13 +643,8 @@
 
     async fn write_bitcoin_transaction(
         &self,
-<<<<<<< HEAD
         bitcoin_transaction: &model::BitcoinTxRef,
-    ) -> Result<(), Self::Error> {
-=======
-        bitcoin_transaction: &model::BitcoinTransaction,
-    ) -> Result<(), Error> {
->>>>>>> c8fa6c52
+    ) -> Result<(), Error> {
         let mut store = self.lock().await;
 
         store
