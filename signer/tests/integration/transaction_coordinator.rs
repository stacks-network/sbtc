--- conflicted
+++ resolved
@@ -1826,10 +1826,6 @@
 async fn sign_bitcoin_transaction_multiple_locking_keys() {
     let (_, signer_key_pairs): (_, [Keypair; 3]) = testing::wallet::regtest_bootstrap_wallet();
     let (rpc, faucet) = regtest::initialize_blockchain();
-<<<<<<< HEAD
-    // signer::logging::setup_logging("info,signer=debug", false);
-=======
->>>>>>> fac09e26
 
     // We need to populate our databases, so let's fetch the data.
     let emily_client =
