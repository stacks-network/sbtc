use std::path::PathBuf;

use axum::routing::get;
use axum::routing::post;
use axum::Router;
use cfg_if::cfg_if;
use clap::Parser;
use libp2p::Multiaddr;
use signer::api;
use signer::api::ApiState;
use signer::context::Context;
use signer::context::SignerContext;
use signer::error::Error;
use signer::network::libp2p::SignerSwarmBuilder;
use signer::network::libp2p::TryIntoMultiAddrs as _;
use signer::storage::postgres::PgStore;
use tokio::signal;

// TODO: This should be read from configuration
const DATABASE_URL: &str = "postgres://user:password@localhost:5432/signer";

// TODO: Should this be part of the SignerContext?
fn get_connection_pool() -> sqlx::PgPool {
    sqlx::postgres::PgPoolOptions::new()
        .connect_lazy(DATABASE_URL)
        .unwrap()
}

/// Command line arguments for the signer.
#[derive(Debug, Parser)]
#[clap(name = "sBTC Signer")]
struct SignerArgs {
    /// Optional path to the configuration file. If not provided, it is expected
    /// that all parameters are provided via environment variables.
    #[clap(short = 'c', long, required = false)]
    config: Option<PathBuf>,
}

#[tokio::main]
async fn main() -> Result<(), Box<dyn std::error::Error>> {
    // Initialize logging
    // TODO: The whole logging thing should be revisited. We should support
    //   enabling different layers, i.e. for pretty console, for opentelem, etc.
    //sbtc::logging::setup_logging("info,signer=debug", false);
    let _ = tracing_subscriber::fmt()
        .with_env_filter(tracing_subscriber::EnvFilter::from_default_env())
        .try_init();

    // Parse the command line arguments.
    let args = SignerArgs::parse();

    // Initialize the signer context.
    let context = SignerContext::init(args.config)?;

    // Run the application components concurrently. We're `join!`ing them
    // here so that every component can shut itself down gracefully when
    // the shutdown signal is received.
    //
    // Note that we must use `join` here instead of `select` as `select` would
    // immediately abort the remaining tasks on the first completion, which
    // deprives the other tasks of the opportunity to shut down gracefully. This
    // is the reason we also use the `run_checked` helper method, which will
    // intercept errors and send a shutdown signal to the other components if an error
    // does occur, otherwise the `join` will continue running indefinitely.
    let _ = tokio::join!(
        // Our global termination signal watcher. This does not run using `run_checked`
        // as it sends its own shutdown signal.
        run_shutdown_signal_watcher(&context),
        // The rest of our services which run concurrently, and must all be
        // running for the signer to be operational.
        run_checked(run_stacks_event_observer, &context),
        run_checked(run_libp2p_swarm, &context),
    );

    Ok(())
}

/// A helper method that captures errors from the provided future and sends a
/// shutdown signal to the application if an error is encountered. This is needed
/// as otherwise the application would continue running indefinitely (since no
/// shutdown signal is sent automatically on error).
async fn run_checked<'a, F, Fut, C>(f: F, ctx: &'a C) -> Result<(), Error>
where
    C: Context + 'a,
    F: FnOnce(&'a C) -> Fut,
    Fut: std::future::Future<Output = Result<(), Error>> + 'a,
{
    if let Err(error) = f(ctx).await {
        tracing::error!(%error, "a fatal error occurred; shutting down the application");
        ctx.get_termination_handle().signal_shutdown();
        return Err(error);
    }

    Ok(())
}

/// Runs the shutdown-signal watcher. On Unix systems, this listens for SIGHUP,
/// SIGTERM, and SIGINT. On other systems, it listens for Ctrl-C.
#[tracing::instrument(skip(ctx))]
async fn run_shutdown_signal_watcher(ctx: &impl Context) -> Result<(), Error> {
    let mut term = ctx.get_termination_handle();

    cfg_if! {
        // If we are on a Unix system, we can listen for more signals.
        if #[cfg(unix)] {
            let mut terminate = tokio::signal::unix::signal(signal::unix::SignalKind::terminate())?;
            let mut hangup = tokio::signal::unix::signal(signal::unix::SignalKind::hangup())?;
            let mut interrupt = tokio::signal::unix::signal(signal::unix::SignalKind::interrupt())?;

            tokio::select! {
                // If the shutdown signal is received, we'll shut down the signal watcher
                // by returning early; the rest of the components have already received
                // the shutdown signal.
                _ = term.wait_for_shutdown() => {
                    tracing::info!("termination signal received, signal watcher is shutting down");
                    return Ok(());
                },
                // SIGTERM (kill -15 "nice")
                _ = terminate.recv() => {
                    tracing::info!(signal = "SIGTERM", "received termination signal");
                },
                // SIGHUP (kill -1)
                _ = hangup.recv() => {
                    tracing::info!(signal = "SIGHUP", "received termination signal");
                },
                // Ctrl-C will be received as a SIGINT (kill -2)
                _ = interrupt.recv() => {
                    tracing::info!(signal = "SIGINT", "received termination signal");
                },
            }
        // Otherwise, we'll just listen for Ctrl-C, which is the most portable.
        } else {
            tokio::select! {
                // If the shutdown signal is received, we'll shut down the signal watcher
                // by returning early; the rest of the components have already received
                // the shutdown signal.
                Ok(_) = ctx.wait_for_shutdown() => {
                    tracing::info!("termination signal received, signal watcher is shutting down");
                    return Ok(());
                },
                _ = tokio::signal::ctrl_c() => {
                    tracing::info!(signal = "Ctrl+C", "received termination signal");
                }
            }

        }
    }

    // Send the shutdown signal to the rest of the application.
    tracing::info!("sending shutdown signal to the application");
    term.signal_shutdown();

    Ok(())
}

/// Runs the libp2p swarm.
#[tracing::instrument(skip(ctx))]
async fn run_libp2p_swarm(ctx: &impl Context) -> Result<(), Error> {
    tracing::info!("initializing the p2p network");

    // Convert the listen `Url`s from the config into `Multiaddr`s.
    tracing::debug!("parsing listen addresses");
    let mut listen_addrs: Vec<Multiaddr> = Vec::new();
    for addr in ctx.config().signer.p2p.listen_on.iter() {
        listen_addrs.extend(addr.try_into_multiaddrs()?);
    }

    // Convert the seed `Url`s from the config into `Multiaddr`s.
    tracing::debug!("parsing seed addresses");
    let mut seed_addrs: Vec<Multiaddr> = Vec::new();
    for addr in ctx.config().signer.p2p.seeds.iter() {
        seed_addrs.extend(addr.try_into_multiaddrs()?);
    }

    // Build the swarm.
    tracing::debug!("building the libp2p swarm");
    let mut swarm = SignerSwarmBuilder::new(&ctx.config().signer.private_key)
        .add_listen_endpoints(&listen_addrs)
        .add_seed_addrs(&seed_addrs)
        .build()?;

    // Start the libp2p swarm. This will run until either the shutdown signal is
    // received, or an unrecoverable error has occurred.
    tracing::info!("starting the libp2p swarm");
    swarm.start(ctx).await.map_err(|error| {
        tracing::error!(%error, "error executing the libp2p swarm");
        ctx.get_termination_handle().signal_shutdown();
        error.into()
    })
}

/// Runs the Stacks event observer server.
#[tracing::instrument(skip(ctx))]
async fn run_stacks_event_observer(ctx: &impl Context) -> Result<(), Error> {
    tracing::info!("initializing the Stacks event observer server");

    let pool = get_connection_pool();
    let state = ApiState {
        db: PgStore::from(pool),
        settings: ctx.config().clone(),
    };
    // Build the signer API application
    let app = Router::new()
        .route("/", get(api::status_handler))
        .route("/new_block", post(api::new_block_handler))
        .with_state(state);

    let config = ctx.config().signer.event_observer.clone();

    // Bind to the configured address and port
    let listener = tokio::net::TcpListener::bind(config.bind).await.unwrap();

    // Get the termination signal handle.
    let mut term = ctx.get_termination_handle();

<<<<<<< HEAD
    // Start the Stacks event observer server.
=======
    // Run our app with hyper
>>>>>>> cff0b765
    axum::serve(listener, app)
        .with_graceful_shutdown(async move {
            // Listen for an application shutdown signal. We need to loop here
            // because we may receive other signals (which we will ignore here).
            term.wait_for_shutdown().await;
            tracing::info!("stopping the Stacks event observer server");
        })
        .await
        .map_err(|error| {
            tracing::error!(%error, "error running Stacks event observer server");
            ctx.get_termination_handle().signal_shutdown();
            error.into()
        })
}<|MERGE_RESOLUTION|>--- conflicted
+++ resolved
@@ -213,11 +213,7 @@
     // Get the termination signal handle.
     let mut term = ctx.get_termination_handle();
 
-<<<<<<< HEAD
-    // Start the Stacks event observer server.
-=======
     // Run our app with hyper
->>>>>>> cff0b765
     axum::serve(listener, app)
         .with_graceful_shutdown(async move {
             // Listen for an application shutdown signal. We need to loop here
