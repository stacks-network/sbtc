use std::collections::BTreeSet;
use std::num::NonZeroU32;
use std::num::NonZeroU64;
use std::num::NonZeroUsize;
use std::sync::atomic::AtomicBool;
use std::sync::atomic::AtomicU8;
use std::sync::atomic::Ordering;
use std::sync::Arc;
use std::time::Duration;

use bitcoin::consensus::Encodable as _;
use bitcoin::hashes::Hash as _;
use bitcoin::Address;
use bitcoin::AddressType;
use bitcoin::Amount;
use bitcoin::BlockHash;
use bitcoin::Transaction;
use bitcoincore_rpc::RpcApi as _;
use blockstack_lib::chainstate::nakamoto::NakamotoBlock;
use blockstack_lib::chainstate::nakamoto::NakamotoBlockHeader;
use blockstack_lib::chainstate::stacks::StacksTransaction;
use blockstack_lib::chainstate::stacks::TransactionPayload;
use blockstack_lib::net::api::getcontractsrc::ContractSrcResponse;
use blockstack_lib::net::api::getpoxinfo::RPCPoxInfoData;
use blockstack_lib::net::api::getsortition::SortitionInfo;
use clarity::types::chainstate::StacksAddress;
use clarity::types::chainstate::StacksBlockId;
use clarity::vm::types::PrincipalData;
use clarity::vm::types::SequenceData;
use clarity::vm::Value as ClarityValue;
use emily_client::apis::deposit_api;
use emily_client::apis::testing_api;
use fake::Fake as _;
use fake::Faker;
use futures::StreamExt as _;
use lru::LruCache;
use mockito;
use rand::rngs::OsRng;
use rand::SeedableRng as _;
use reqwest;
use sbtc::testing::regtest;
use sbtc::testing::regtest::p2wpkh_sign_transaction;
use sbtc::testing::regtest::AsUtxo as _;
use sbtc::testing::regtest::Recipient;
use secp256k1::Keypair;
use signer::bitcoin::rpc::BitcoinCoreClient;
use signer::bitcoin::utxo::BitcoinInputsOutputs;
use signer::bitcoin::utxo::Fees;
use signer::bitcoin::BitcoinInteract as _;
use signer::context::RequestDeciderEvent;

use signer::context::SbtcLimits;
use signer::context::TxCoordinatorEvent;
use signer::keys::PrivateKey;
use signer::network::in_memory2::SignerNetwork;
use signer::network::in_memory2::WanNetwork;
use signer::request_decider::RequestDeciderEventLoop;
use signer::stacks::api::TenureBlocks;
use signer::stacks::contracts::AsContractCall;
use signer::stacks::contracts::RotateKeysV1;
use signer::stacks::contracts::SmartContract;
use signer::storage::model::BitcoinBlockHash;
use signer::storage::model::BitcoinTx;
use signer::storage::model::BitcoinTxSigHash;
use signer::storage::model::DkgSharesStatus;
use signer::storage::postgres::PgStore;
use signer::storage::DbRead;
use signer::storage::DbWrite;
use signer::testing::stacks::DUMMY_SORTITION_INFO;
use signer::testing::stacks::DUMMY_TENURE_INFO;
use signer::testing::transaction_coordinator::select_coordinator;
use signer::testing::wsts::SignerInfo;
use signer::transaction_coordinator::given_key_is_coordinator;
use stacks_common::types::chainstate::BurnchainHeaderHash;
use stacks_common::types::chainstate::ConsensusHash;
use stacks_common::types::chainstate::SortitionId;
use test_case::test_case;
use test_log::test;
use tokio_stream::wrappers::BroadcastStream;
use url::Url;

use signer::block_observer::BlockObserver;
use signer::context::Context;
use signer::emily_client::EmilyClient;
use signer::error::Error;
use signer::keys;
use signer::keys::PublicKey;
use signer::keys::SignerScriptPubKey as _;
use signer::network;
use signer::network::in_memory::InMemoryNetwork;
use signer::stacks::api::AccountInfo;
use signer::stacks::api::MockStacksInteract;
use signer::stacks::api::SubmitTxResponse;
use signer::stacks::contracts::CompleteDepositV1;
use signer::stacks::contracts::SMART_CONTRACTS;
use signer::storage::model;
use signer::storage::model::EncryptedDkgShares;
use signer::testing;
use signer::testing::context::TestContext;
use signer::testing::context::WrappedMock;
use signer::testing::context::*;
use signer::testing::storage::model::TestData;
use signer::testing::transaction_signer::TxSignerEventLoopHarness;
use signer::testing::wsts::SignerSet;
use signer::transaction_coordinator;
use signer::transaction_coordinator::TxCoordinatorEventLoop;
use signer::transaction_signer::TxSignerEventLoop;
use tokio::sync::broadcast::Sender;

use crate::complete_deposit::make_complete_deposit;
use crate::setup::backfill_bitcoin_blocks;
use crate::setup::AsBlockRef as _;
use crate::setup::TestSignerSet;
use crate::setup::TestSweepSetup;
use crate::setup::TestSweepSetup2;
use crate::setup::WithdrawalTriple;
use crate::utxo_construction::generate_withdrawal;
use crate::utxo_construction::make_deposit_request;
use crate::zmq::BITCOIN_CORE_ZMQ_ENDPOINT;

type IntegrationTestContext =
    TestContext<PgStore, BitcoinCoreClient, WrappedMock<MockStacksInteract>, EmilyClient>;

pub const GET_POX_INFO_JSON: &str =
    include_str!("../../tests/fixtures/stacksapi-get-pox-info-test-data.json");

async fn run_dkg<Rng, C>(
    ctx: &C,
    rng: &mut Rng,
    signer_set: &mut SignerSet,
) -> (keys::PublicKey, model::BitcoinBlockRef)
where
    C: Context + Send + Sync,
    Rng: rand::CryptoRng + rand::RngCore,
{
    let storage = ctx.get_storage_mut();

    let bitcoin_chain_tip = storage
        .get_bitcoin_canonical_chain_tip()
        .await
        .expect("storage error")
        .expect("no chain tip");

    let bitcoin_chain_tip_ref = storage
        .get_bitcoin_block(&bitcoin_chain_tip)
        .await
        .expect("storage failure")
        .expect("missing block")
        .into();

    let dkg_txid = testing::dummy::txid(&fake::Faker, rng);
    let (aggregate_key, all_dkg_shares) = signer_set
        .run_dkg(
            bitcoin_chain_tip,
            dkg_txid.into(),
            rng,
            model::DkgSharesStatus::Verified,
        )
        .await;

    let encrypted_dkg_shares = all_dkg_shares.first().unwrap();
    signer_set
        .write_as_rotate_keys_tx(&storage, &bitcoin_chain_tip, encrypted_dkg_shares, rng)
        .await;

    let encrypted_dkg_shares = all_dkg_shares.first().unwrap();

    storage
        .write_encrypted_dkg_shares(encrypted_dkg_shares)
        .await
        .expect("failed to write encrypted shares");

    (aggregate_key, bitcoin_chain_tip_ref)
}

async fn push_utxo_donation<C>(ctx: &C, aggregate_key: &PublicKey, block_hash: &bitcoin::BlockHash)
where
    C: Context + Send + Sync,
{
    let tx = Transaction {
        version: bitcoin::transaction::Version::ONE,
        lock_time: bitcoin::absolute::LockTime::ZERO,
        input: vec![],
        output: vec![bitcoin::TxOut {
            value: bitcoin::Amount::from_sat(1_337_000_000_000),
            script_pubkey: aggregate_key.signers_script_pubkey(),
        }],
    };

    let mut tx_bytes = Vec::new();
    tx.consensus_encode(&mut tx_bytes).unwrap();

    let tx = model::Transaction {
        txid: tx.compute_txid().to_byte_array(),
        tx: tx_bytes,
        tx_type: model::TransactionType::Donation,
        block_hash: *block_hash.as_byte_array(),
    };

    let bitcoin_transaction = model::BitcoinTxRef {
        txid: tx.txid.into(),
        block_hash: (*block_hash).into(),
    };

    ctx.get_storage_mut().write_transaction(&tx).await.unwrap();
    ctx.get_storage_mut()
        .write_bitcoin_transaction(&bitcoin_transaction)
        .await
        .unwrap();
}

pub async fn mock_reqwests_status_code_error(status_code: usize) -> reqwest::Error {
    let mut server: mockito::ServerGuard = mockito::Server::new_async().await;
    let _mock = server.mock("GET", "/").with_status(status_code).create();
    reqwest::get(server.url())
        .await
        .unwrap()
        .error_for_status()
        .expect_err("expected error")
}

fn mock_deploy_all_contracts(
    nonce: u64,
    broadcasted_transaction_tx: Sender<StacksTransaction>,
) -> Box<dyn FnOnce(&mut MockStacksInteract)> {
    Box::new(move |client: &mut MockStacksInteract| {
        // We expect the contract source to be fetched 5 times, once for
        // each contract. Each time it will return an error, since the
        // contracts are not deployed.
        client.expect_get_contract_source().returning(|_, _| {
            Box::pin(async {
                Err(Error::StacksNodeResponse(
                    mock_reqwests_status_code_error(404).await,
                ))
            })
        });
        // All the following functions, `estimate_fees`, `get_account` and
        // `submit_tx` are only called 5 times for the contracts to be
        // deployed and 1 for the deposit tx
        client
            .expect_estimate_fees()
            .returning(|_, _, _| Box::pin(async { Ok(100) }));

        client.expect_get_account().returning(move |_| {
            Box::pin(async move {
                Ok(AccountInfo {
                    balance: 1_000_000,
                    locked: 0,
                    unlock_height: 0,
                    nonce,
                })
            })
        });

        client.expect_submit_tx().returning(move |tx| {
            let tx = tx.clone();
            let txid = tx.txid();
            let broadcasted_transaction_tx = broadcasted_transaction_tx.clone();
            Box::pin(async move {
                broadcasted_transaction_tx
                    .send(tx)
                    .expect("Failed to send result");
                Ok(SubmitTxResponse::Acceptance(txid))
            })
        });
    })
}

fn mock_deploy_remaining_contracts_when_some_already_deployed(
    nonce: u64,
    broadcasted_transaction_tx: Sender<StacksTransaction>,
) -> Box<dyn FnOnce(&mut MockStacksInteract)> {
    Box::new(move |client: &mut MockStacksInteract| {
        // We expect the contract source to be fetched 5 times, once for
        // each contract. The first two times, it will return an
        // ContractSrcResponse, meaning that the contract was already
        // deployed.
        client
            .expect_get_contract_source()
            .times(2)
            .returning(|_, _| {
                Box::pin(async {
                    Ok(ContractSrcResponse {
                        source: String::new(),
                        publish_height: 1,
                        marf_proof: None,
                    })
                })
            });
        // The remaining 3 times, it will return an error, meaning that the
        // contracts were not deployed.
        client
            .expect_get_contract_source()
            .times(3)
            .returning(|_, _| {
                Box::pin(async {
                    Err(Error::StacksNodeResponse(
                        mock_reqwests_status_code_error(404).await,
                    ))
                })
            });

        // All the following functions, `estimate_fees`, `get_account` and
        // `submit_tx` are only called for the 3 contracts to be deployed
        // and once for the deposit tx
        client
            .expect_estimate_fees()
            .times(3)
            .returning(|_, _, _| Box::pin(async { Ok(100) }));

        client.expect_get_account().times(3).returning(move |_| {
            Box::pin(async move {
                Ok(AccountInfo {
                    balance: 1_000_000,
                    locked: 0,
                    unlock_height: 0,
                    nonce,
                })
            })
        });
        client.expect_submit_tx().times(3).returning(move |tx| {
            let tx = tx.clone();
            let txid = tx.txid();
            let broadcasted_transaction_tx = broadcasted_transaction_tx.clone();
            Box::pin(async move {
                broadcasted_transaction_tx
                    .send(tx)
                    .expect("Failed to send result");
                Ok(SubmitTxResponse::Acceptance(txid))
            })
        });
    })
}

fn mock_recover_and_deploy_all_contracts_after_failure(
    nonce: u64,
    broadcasted_transaction_tx: Sender<StacksTransaction>,
) -> Box<dyn FnOnce(&mut MockStacksInteract)> {
    Box::new(move |client: &mut MockStacksInteract| {
        // For the two contract we will return 404. Meaning that the
        // contract are not deployed yet.
        client
            .expect_get_contract_source()
            .times(2)
            .returning(|_, _| {
                Box::pin(async {
                    Err(Error::StacksNodeResponse(
                        mock_reqwests_status_code_error(404).await,
                    ))
                })
            });
        // While deploying the first contract, the estimate fees will be
        // called once successfully
        client
            .expect_estimate_fees()
            .once()
            .returning(|_, _, _| Box::pin(async { Ok(100) }));

        // In the process of deploying the second contract, the coordinator
        // will fail to estimate fees and it will abort the deployment It
        // will try again from scratch when It'll receive a second signal.
        client.expect_estimate_fees().times(1).returning(|_, _, _| {
            Box::pin(async {
                Err(Error::UnexpectedStacksResponse(
                    mock_reqwests_status_code_error(500).await,
                ))
            })
        });

        // The coordinator should try again from scratch. For the first
        // contract we will return the contract source as if it was already
        // deployed.
        client
            .expect_get_contract_source()
            .once()
            .returning(|_, _| {
                Box::pin(async {
                    Ok(ContractSrcResponse {
                        source: String::new(),
                        publish_height: 1,
                        marf_proof: None,
                    })
                })
            });

        // For the following 4 contracts we will return 404. So the
        // coordinator will try to deploy them.
        client
            .expect_get_contract_source()
            .times(4)
            .returning(|_, _| {
                Box::pin(async {
                    Err(Error::StacksNodeResponse(
                        mock_reqwests_status_code_error(404).await,
                    ))
                })
            });

        // Now for the remaining deploys we call estimate fees 4 more times.
        client
            .expect_estimate_fees()
            .times(4)
            .returning(|_, _, _| Box::pin(async { Ok(100) }));

        // `get_account` will be called 6 times, 2 for the first try to
        // deploy the contracts, 4 for the second try
        client.expect_get_account().times(6).returning(move |_| {
            Box::pin(async move {
                Ok(AccountInfo {
                    balance: 1_000_000,
                    locked: 0,
                    unlock_height: 0,
                    nonce,
                })
            })
        });
        // `submit_tx` will be called once for each contracts to be deployed
        client.expect_submit_tx().times(5).returning(move |tx| {
            let tx = tx.clone();
            let txid = tx.txid();
            let broadcasted_transaction_tx = broadcasted_transaction_tx.clone();
            Box::pin(async move {
                broadcasted_transaction_tx
                    .send(tx)
                    .expect("Failed to send result");
                Ok(SubmitTxResponse::Acceptance(txid))
            })
        });
    })
}

#[test(tokio::test)]
async fn process_complete_deposit() {
    let db = testing::storage::new_test_database().await;
    let mut rng = rand::rngs::StdRng::seed_from_u64(51);
    let (rpc, faucet) = regtest::initialize_blockchain();
    let setup = TestSweepSetup::new_setup(&rpc, &faucet, 1_000_000, &mut rng);

    backfill_bitcoin_blocks(&db, rpc, &setup.sweep_block_hash).await;
    setup.store_deposit_tx(&db).await;
    setup.store_sweep_tx(&db).await;
    setup.store_dkg_shares(&db).await;
    setup.store_deposit_request(&db).await;
    setup.store_deposit_decisions(&db).await;

    // Ensure a stacks tip exists
    let stacks_block = model::StacksBlock {
        block_hash: Faker.fake_with_rng(&mut OsRng),
        block_height: setup.sweep_block_height,
        parent_hash: Faker.fake_with_rng(&mut OsRng),
        bitcoin_anchor: setup.sweep_block_hash.into(),
    };
    db.write_stacks_block(&stacks_block).await.unwrap();

    let mut context = TestContext::builder()
        .with_storage(db.clone())
        .with_first_bitcoin_core_client()
        .with_mocked_stacks_client()
        .with_mocked_emily_client()
        .build();

    let nonce = 12;
    // Mock required stacks client functions
    context
        .with_stacks_client(|client| {
            client.expect_get_account().once().returning(move |_| {
                Box::pin(async move {
                    Ok(AccountInfo {
                        balance: 0,
                        locked: 0,
                        unlock_height: 0,
                        // The nonce is used to create the stacks tx
                        nonce,
                    })
                })
            });

            // Dummy value
            client
                .expect_estimate_fees()
                .once()
                .returning(move |_, _, _| Box::pin(async move { Ok(25505) }));
        })
        .await;

    let num_signers = 7;
    let signing_threshold = 5;
    let context_window = 10;

    let network = network::in_memory::InMemoryNetwork::new();
    let signer_info = testing::wsts::generate_signer_info(&mut rng, num_signers);

    let mut testing_signer_set =
        testing::wsts::SignerSet::new(&signer_info, signing_threshold, || network.connect());

    let (aggregate_key, bitcoin_chain_tip) =
        run_dkg(&context, &mut rng, &mut testing_signer_set).await;

    // When the signer binary starts up in main(), it sets the current
    // signer set public keys in the context state using the values in the
    // bootstrap_signing_set configuration parameter. Later, the aggregate
    // key gets set in the block observer. We're not running a block
    // observer in this test, nor are we going through main, so we manually
    // update the state here.
    let signer_set_public_keys = testing_signer_set.signer_keys().into_iter().collect();
    let state = context.state();
    state.update_current_signer_set(signer_set_public_keys);
    state.set_current_aggregate_key(aggregate_key);

    // Ensure we have a signers UTXO (as a donation, to not mess with the current
    // temporary `get_swept_deposit_requests` implementation)
    push_utxo_donation(&context, &aggregate_key, &setup.sweep_block_hash).await;

    assert_eq!(
        context
            .get_storage()
            .get_swept_deposit_requests(&bitcoin_chain_tip.block_hash, context_window)
            .await
            .expect("failed to get swept deposits")
            .len(),
        1
    );

    let (broadcasted_transaction_tx, _broadcasted_transaction_rx) =
        tokio::sync::broadcast::channel(1);

    // This task logs all transactions broadcasted by the coordinator.
    let mut wait_for_transaction_rx = broadcasted_transaction_tx.subscribe();
    let wait_for_transaction_task =
        tokio::spawn(async move { wait_for_transaction_rx.recv().await });

    // Setup the stacks client mock to broadcast the transaction to our channel.
    context
        .with_stacks_client(|client| {
            client.expect_submit_tx().once().returning(move |tx| {
                let tx = tx.clone();
                let txid = tx.txid();
                let broadcasted_transaction_tx = broadcasted_transaction_tx.clone();
                Box::pin(async move {
                    broadcasted_transaction_tx
                        .send(tx)
                        .expect("Failed to send result");
                    Ok(SubmitTxResponse::Acceptance(txid))
                })
            });

            client
                .expect_get_current_signers_aggregate_key()
                .returning(move |_| Box::pin(std::future::ready(Ok(Some(aggregate_key)))));
        })
        .await;

    // Get the private key of the coordinator of the signer set.
    let private_key = select_coordinator(&setup.sweep_block_hash.into(), &signer_info);

    // Bootstrap the tx coordinator event loop
    context.state().set_sbtc_contracts_deployed();
    let tx_coordinator = transaction_coordinator::TxCoordinatorEventLoop {
        context: context.clone(),
        network: network.connect(),
        private_key,
        context_window,
        threshold: signing_threshold as u16,
        signing_round_max_duration: Duration::from_secs(10),
        bitcoin_presign_request_max_duration: Duration::from_secs(10),
        dkg_max_duration: Duration::from_secs(10),
        is_epoch3: true,
    };
    let tx_coordinator_handle = tokio::spawn(async move { tx_coordinator.run().await });

    // TODO: here signers use all the same storage, should we use separate ones?
    let _event_loop_handles: Vec<_> = signer_info
        .clone()
        .into_iter()
        .map(|signer_info| {
            let event_loop_harness = TxSignerEventLoopHarness::create(
                context.clone(),
                network.connect(),
                context_window,
                signer_info.signer_private_key,
                signing_threshold,
                rng.clone(),
            );

            event_loop_harness.start()
        })
        .collect();

    // Yield to get signers ready
    tokio::time::sleep(Duration::from_millis(100)).await;

    // Wake coordinator up
    context
        .signal(RequestDeciderEvent::NewRequestsHandled.into())
        .expect("failed to signal");

    // Await the `wait_for_tx_task` to receive the first transaction broadcasted.
    let broadcasted_tx = tokio::time::timeout(Duration::from_secs(10), wait_for_transaction_task)
        .await
        .unwrap()
        .expect("failed to receive message")
        .expect("no message received");

    // Stop event loops
    tx_coordinator_handle.abort();

    broadcasted_tx.verify().unwrap();

    assert_eq!(broadcasted_tx.get_origin_nonce(), nonce);

    let (complete_deposit, _) = make_complete_deposit(&setup);
    let TransactionPayload::ContractCall(contract_call) = broadcasted_tx.payload else {
        panic!("unexpected tx payload")
    };
    assert_eq!(
        contract_call.contract_name.to_string(),
        CompleteDepositV1::CONTRACT_NAME
    );
    assert_eq!(
        contract_call.function_name.to_string(),
        CompleteDepositV1::FUNCTION_NAME
    );
    assert_eq!(
        contract_call.function_args,
        complete_deposit.as_contract_args()
    );

    testing::storage::drop_db(db).await;
}

#[ignore = "These tests take ~10 seconds per test case to run"]
#[test_case(&SMART_CONTRACTS, mock_deploy_all_contracts; "deploy-all-contracts")]
#[test_case(&SMART_CONTRACTS[2..], mock_deploy_remaining_contracts_when_some_already_deployed; "deploy-remaining-contracts-when-some-already-deployed")]
#[test_case(&SMART_CONTRACTS, mock_recover_and_deploy_all_contracts_after_failure; "recover-and-deploy-all-contracts-after-failure")]
#[tokio::test]
async fn deploy_smart_contracts_coordinator<F>(
    smart_contracts: &[SmartContract],
    stacks_client_mock: F,
) where
    F: FnOnce(u64, Sender<StacksTransaction>) -> Box<dyn FnOnce(&mut MockStacksInteract)>,
{
    let db = testing::storage::new_test_database().await;
    let mut rng = rand::rngs::StdRng::seed_from_u64(51);

    let num_messages = smart_contracts.len();

    let bitcoin_block: model::BitcoinBlock = Faker.fake_with_rng(&mut rng);
    db.write_bitcoin_block(&bitcoin_block).await.unwrap();

    // Ensure a stacks tip exists
    let mut stacks_block: model::StacksBlock = Faker.fake_with_rng(&mut rng);
    stacks_block.bitcoin_anchor = bitcoin_block.block_hash;
    db.write_stacks_block(&stacks_block).await.unwrap();

    let mut context = TestContext::builder()
        .with_storage(db.clone())
        .with_mocked_clients()
        .build();

    let nonce = 12;

    let num_signers = 7;
    let signing_threshold = 5;
    let context_window = 10;

    let network = network::in_memory::InMemoryNetwork::new();
    let signer_info: Vec<testing::wsts::SignerInfo> =
        testing::wsts::generate_signer_info(&mut rng, num_signers);

    let mut testing_signer_set =
        testing::wsts::SignerSet::new(&signer_info, signing_threshold, || network.connect());

    let (_, bitcoin_chain_tip) = run_dkg(&context, &mut rng, &mut testing_signer_set).await;

    // Mock the stacks client for the TxSigners that will validate
    // the contract source before signing the transaction.
    context
        .with_stacks_client(|client| {
            client.expect_get_contract_source().returning(|_, _| {
                Box::pin(async {
                    Err(Error::StacksNodeResponse(
                        mock_reqwests_status_code_error(404).await,
                    ))
                })
            });
        })
        .await;

    let (broadcasted_transaction_tx, _broadcasted_transaction_rx) =
        tokio::sync::broadcast::channel(1);

    // This task logs all transactions broadcasted by the coordinator.
    let mut wait_for_transaction_rx = broadcasted_transaction_tx.subscribe();
    let wait_for_transaction_task = tokio::spawn(async move {
        let mut results = Vec::with_capacity(num_messages);
        for _ in 0..num_messages {
            results.push(wait_for_transaction_rx.recv().await);
        }
        results
    });

    // Create a new context for the tx coordinator. This is necessary because
    // the tx signers and the tx coordinator will use a different stacks mock client.
    // Note that cloning the context will `Arc::clone` the stacks client, so we are
    // instantiating a new one instead
    let mut tx_coordinator_context = TestContext::new(
        context.config().clone(),
        context.storage.clone(),
        context.bitcoin_client.clone(),
        WrappedMock::default(),
        context.emily_client.clone(),
    );
    // Mock the stacks client for the TxCoordinator that will deploy the contracts.
    tx_coordinator_context
        .with_stacks_client(stacks_client_mock(nonce, broadcasted_transaction_tx))
        .await;

    // Get the private key of the coordinator of the signer set.
    let private_key = select_coordinator(&bitcoin_chain_tip.block_hash, &signer_info);

    // Bootstrap the tx coordinator event loop
    let tx_coordinator = transaction_coordinator::TxCoordinatorEventLoop {
        context: tx_coordinator_context.clone(),
        network: network.connect(),
        private_key,
        context_window,
        threshold: signing_threshold as u16,
        signing_round_max_duration: Duration::from_secs(10),
        bitcoin_presign_request_max_duration: Duration::from_secs(10),
        dkg_max_duration: Duration::from_secs(10),
        is_epoch3: true,
    };
    let tx_coordinator_handle = tokio::spawn(async move { tx_coordinator.run().await });

    // TODO: here signers use all the same storage, should we use separate ones?
    let _event_loop_handles: Vec<_> = signer_info
        .clone()
        .into_iter()
        .map(|signer_info| {
            let event_loop_harness = TxSignerEventLoopHarness::create(
                context.clone(),
                network.connect(),
                context_window,
                signer_info.signer_private_key,
                signing_threshold,
                rng.clone(),
            );

            event_loop_harness.start()
        })
        .collect();

    // Yield to get signers ready
    tokio::time::sleep(Duration::from_millis(100)).await;

    // Wake coordinator up
    tx_coordinator_context
        .signal(RequestDeciderEvent::NewRequestsHandled.into())
        .expect("failed to signal");
    // Send a second signal to pick up the request after an error
    // used in the recover-and-deploy-all-contracts-after-failure test case
    tx_coordinator_context
        .signal(RequestDeciderEvent::NewRequestsHandled.into())
        .expect("failed to signal");

    let broadcasted_txs = tokio::time::timeout(Duration::from_secs(10), wait_for_transaction_task)
        .await
        .unwrap()
        .expect("failed to receive message");

    assert_eq!(broadcasted_txs.len(), smart_contracts.len());

    // Check that the contracts were deployed
    for (deployed, broadcasted_tx) in smart_contracts.iter().zip(broadcasted_txs) {
        let broadcasted_tx = broadcasted_tx.expect("expected a tx");
        // Await the `wait_for_tx_task` to receive the first transaction broadcasted.
        broadcasted_tx.verify().unwrap();

        assert_eq!(broadcasted_tx.get_origin_nonce(), nonce);
        let TransactionPayload::SmartContract(contract, _) = broadcasted_tx.payload else {
            panic!("unexpected tx payload")
        };
        assert_eq!(contract.name.as_str(), deployed.contract_name());
        assert_eq!(&contract.code_body.to_string(), deployed.contract_body());
    }

    // Stop event loops
    tx_coordinator_handle.abort();

    testing::storage::drop_db(db).await;
}

/// Test that we run DKG if the coordinator notices that DKG has not been
/// run yet.
///
/// This test proceeds by doing the following:
/// 1. Create a database, an associated context, and a Keypair for each of
///    the signers in the signing set.
/// 2. Populate each database with the same data, so that they have the
///    same view of the canonical bitcoin blockchain. This ensures that
///    they participate in DKG.
/// 3. Check that there are no DKG shares in the database.
/// 4. Start the [`TxCoordinatorEventLoop`] and [`TxSignerEventLoop`]
///    processes for each signer.
/// 5. Once they are all running, signal that DKG should be run. We signal
///    them all because we do not know which one is the coordinator.
/// 6. Check that we have exactly one row in the `dkg_shares` table.
/// 7. Check that they all have the same aggregate key in the `dkg_shares`
///    table.
/// 8. Check that the coordinator broadcast a rotate key tx
///
/// Some of the preconditions for this test to run successfully includes
/// having bootstrap public keys that align with the [`Keypair`] returned
/// from the [`testing::wallet::regtest_bootstrap_wallet`] function.
#[test(tokio::test)]
async fn run_dkg_from_scratch() {
    let mut rng = rand::rngs::StdRng::seed_from_u64(51);
    let (signer_wallet, signer_key_pairs): (_, [Keypair; 3]) =
        testing::wallet::regtest_bootstrap_wallet();

    // We need to populate our databases, so let's generate some data.
    let test_params = testing::storage::model::Params {
        num_bitcoin_blocks: 10,
        num_stacks_blocks_per_bitcoin_block: 1,
        num_deposit_requests_per_block: 0,
        num_withdraw_requests_per_block: 0,
        num_signers_per_request: 0,
        consecutive_blocks: false,
    };
    let test_data = TestData::generate(&mut rng, &[], &test_params);

    let (broadcast_stacks_tx, _rx) = tokio::sync::broadcast::channel(1);

    let mut stacks_tx_receiver = broadcast_stacks_tx.subscribe();
    let stacks_tx_receiver_task = tokio::spawn(async move { stacks_tx_receiver.recv().await });

    let iter: Vec<(Keypair, TestData)> = signer_key_pairs
        .iter()
        .copied()
        .zip(std::iter::repeat_with(|| test_data.clone()))
        .collect();

    // 1. Create a database, an associated context, and a Keypair for each of
    //    the signers in the signing set.
    let network = WanNetwork::default();
    let mut signers: Vec<_> = Vec::new();

    let signer_set_public_keys: BTreeSet<PublicKey> = signer_key_pairs
        .iter()
        .map(|kp| kp.public_key().into())
        .collect();

    for (kp, data) in iter {
        let broadcast_stacks_tx = broadcast_stacks_tx.clone();
        let db = testing::storage::new_test_database().await;
        let mut ctx = TestContext::builder()
            .with_storage(db.clone())
            .with_mocked_clients()
            .modify_settings(|config| {
                config.signer.private_key = kp.secret_key().into();
            })
            .build();

        // When the signer binary starts up in main(), it sets the current
        // signer set public keys in the context state using the values in
        // the bootstrap_signing_set configuration parameter. Later, the
        // state gets updated in the block observer. We're not running a
        // block observer in this test, nor are we going through main, so
        // we manually update the state here.
        ctx.state()
            .update_current_signer_set(signer_set_public_keys.clone());

        ctx.with_stacks_client(|client| {
            client
                .expect_estimate_fees()
                .returning(|_, _, _| Box::pin(async { Ok(123000) }));

            client.expect_get_account().returning(|_| {
                Box::pin(async {
                    Ok(AccountInfo {
                        balance: 1_000_000,
                        locked: 0,
                        unlock_height: 0,
                        nonce: 1,
                    })
                })
            });

            client.expect_submit_tx().returning(move |tx| {
                let tx = tx.clone();
                let txid = tx.txid();
                let broadcast_stacks_tx = broadcast_stacks_tx.clone();
                Box::pin(async move {
                    broadcast_stacks_tx.send(tx).expect("Failed to send result");
                    Ok(SubmitTxResponse::Acceptance(txid))
                })
            });

            client
                .expect_get_current_signers_aggregate_key()
                .returning(move |_| {
                    // We want to test the tx submission
                    Box::pin(std::future::ready(Ok(None)))
                });
        })
        .await;

        // 2. Populate each database with the same data, so that they
        //    have the same view of the canonical bitcoin blockchain.
        //    This ensures that they participate in DKG.
        data.write_to(&db).await;

        let network = network.connect(&ctx);

        signers.push((ctx, db, kp, network));
    }

    // 3. Check that there are no DKG shares in the database.
    for (_, db, _, _) in signers.iter() {
        let some_shares = db.get_latest_encrypted_dkg_shares().await.unwrap();
        assert!(some_shares.is_none());
    }

    // 4. Start the [`TxCoordinatorEventLoop`] and [`TxSignerEventLoop`]
    //    processes for each signer.
    let tx_coordinator_processes = signers.iter().map(|(ctx, _, kp, net)| {
        ctx.state().set_sbtc_contracts_deployed(); // Skip contract deployment
        TxCoordinatorEventLoop {
            network: net.spawn(),
            context: ctx.clone(),
            context_window: 10000,
            private_key: kp.secret_key().into(),
            signing_round_max_duration: Duration::from_secs(10),
            bitcoin_presign_request_max_duration: Duration::from_secs(10),
            threshold: ctx.config().signer.bootstrap_signatures_required,
            dkg_max_duration: Duration::from_secs(10),
            is_epoch3: true,
        }
    });

    let tx_signer_processes = signers.iter().map(|(context, _, _, net)| {
        TxSignerEventLoop::new(context.clone(), net.spawn(), OsRng)
            .expect("failed to create TxSignerEventLoop")
    });

    // We only proceed with the test after all processes have started, and
    // we use this counter to notify us when that happens.
    let start_count = Arc::new(AtomicU8::new(0));

    tx_coordinator_processes.for_each(|ev| {
        let counter = start_count.clone();
        tokio::spawn(async move {
            counter.fetch_add(1, Ordering::Relaxed);
            ev.run().await
        });
    });

    tx_signer_processes.for_each(|ev| {
        let counter = start_count.clone();
        tokio::spawn(async move {
            counter.fetch_add(1, Ordering::Relaxed);
            ev.run().await
        });
    });

    while start_count.load(Ordering::SeqCst) < 6 {
        tokio::time::sleep(Duration::from_millis(10)).await;
    }

    // 5. Once they are all running, signal that DKG should be run. We
    //    signal them all because we do not know which one is the
    //    coordinator.
    signers.iter().for_each(|(ctx, _, _, _)| {
        ctx.get_signal_sender()
            .send(RequestDeciderEvent::NewRequestsHandled.into())
            .unwrap();
    });

    // Await the `stacks_tx_receiver_task` to receive the first transaction broadcasted.
    let broadcast_stacks_txs =
        tokio::time::timeout(Duration::from_secs(10), stacks_tx_receiver_task)
            .await
            .unwrap()
            .expect("failed to receive message")
            .expect("no message received");

    let mut aggregate_keys = BTreeSet::new();

    for (_, db, _, _) in signers.iter() {
        let mut aggregate_key =
            sqlx::query_as::<_, (PublicKey,)>("SELECT aggregate_key FROM sbtc_signer.dkg_shares")
                .fetch_all(db.pool())
                .await
                .unwrap();

        // 6. Check that we have exactly one row in the `dkg_shares` table.
        assert_eq!(aggregate_key.len(), 1);

        // An additional sanity check that the query in
        // get_last_encrypted_dkg_shares gets the right thing (which is the
        // only thing in this case.)
        let key = aggregate_key.pop().unwrap().0;
        let shares = db.get_latest_encrypted_dkg_shares().await.unwrap().unwrap();
        assert_eq!(shares.aggregate_key, key);
        aggregate_keys.insert(key);
    }

    // 7. Check that they all have the same aggregate key in the
    //    `dkg_shares` table.
    assert_eq!(aggregate_keys.len(), 1);

    // 8. Check that the coordinator broadcast a rotate key tx
    broadcast_stacks_txs.verify().unwrap();

    let TransactionPayload::ContractCall(contract_call) = broadcast_stacks_txs.payload else {
        panic!("unexpected tx payload")
    };
    assert_eq!(
        contract_call.contract_name.to_string(),
        RotateKeysV1::CONTRACT_NAME
    );
    assert_eq!(
        contract_call.function_name.to_string(),
        RotateKeysV1::FUNCTION_NAME
    );
    let rotate_keys = RotateKeysV1::new(
        &signer_wallet,
        signers.first().unwrap().0.config().signer.deployer,
        aggregate_keys.iter().next().unwrap(),
    );
    assert_eq!(contract_call.function_args, rotate_keys.as_contract_args());

    for (_ctx, db, _, _) in signers {
        testing::storage::drop_db(db).await;
    }
}

/// Test that we can run multiple DKG rounds.
/// This test is very similar to the `run_dkg_from_scratch` test, but it
/// simulates that DKG has been run once before and uses a signer configuration
/// that allows for multiple DKG rounds.
#[test(tokio::test)]
async fn run_subsequent_dkg() {
    let mut rng = rand::rngs::StdRng::seed_from_u64(51);
    let (signer_wallet, signer_key_pairs): (_, [Keypair; 3]) =
        testing::wallet::regtest_bootstrap_wallet();

    // We need to populate our databases, so let's generate some data.
    let test_params = testing::storage::model::Params {
        num_bitcoin_blocks: 10,
        num_stacks_blocks_per_bitcoin_block: 1,
        num_deposit_requests_per_block: 0,
        num_withdraw_requests_per_block: 0,
        num_signers_per_request: 0,
        consecutive_blocks: false,
    };
    let test_data = TestData::generate(&mut rng, &[], &test_params);

    let (broadcast_stacks_tx, _rx) = tokio::sync::broadcast::channel(1);

    let mut stacks_tx_receiver = broadcast_stacks_tx.subscribe();
    let stacks_tx_receiver_task = tokio::spawn(async move { stacks_tx_receiver.recv().await });

    let iter: Vec<(Keypair, TestData)> = signer_key_pairs
        .iter()
        .copied()
        .zip(std::iter::repeat_with(|| test_data.clone()))
        .collect();

    // 1. Create a database, an associated context, and a Keypair for each of
    //    the signers in the signing set.
    let network = WanNetwork::default();
    let mut signers: Vec<_> = Vec::new();

    // The aggregate key we will use for the first DKG shares entry.
    let aggregate_key_1: PublicKey = Faker.fake_with_rng(&mut rng);
    let signer_set_public_keys: BTreeSet<PublicKey> = signer_key_pairs
        .iter()
        .map(|kp| kp.public_key().into())
        .collect();

    for (kp, data) in iter {
        let broadcast_stacks_tx = broadcast_stacks_tx.clone();
        let db = testing::storage::new_test_database().await;
        let mut ctx = TestContext::builder()
            .with_storage(db.clone())
            .with_mocked_clients()
            .modify_settings(|settings| {
                settings.signer.dkg_target_rounds = NonZeroU32::new(2).unwrap();
                settings.signer.dkg_min_bitcoin_block_height = Some(NonZeroU64::new(10).unwrap());
            })
            .build();

        // 2. Populate each database with the same data, so that they
        //    have the same view of the canonical bitcoin blockchain.
        //    This ensures that they participate in DKG.
        data.write_to(&db).await;

        // When the signer binary starts up in main(), it sets the current
        // signer set public keys in the context state using the values in
        // the bootstrap_signing_set configuration parameter. Later, this
        // state gets updated in the block observer. We're not running a
        // block observer in this test, nor are we going through main, so
        // we manually update the necessary state here.
        ctx.state()
            .update_current_signer_set(signer_set_public_keys.clone());

        // Write one DKG shares entry to the signer's database simulating that
        // DKG has been successfully run once.
        db.write_encrypted_dkg_shares(&EncryptedDkgShares {
            aggregate_key: aggregate_key_1,
            signer_set_public_keys: signer_set_public_keys.iter().copied().collect(),
            dkg_shares_status: DkgSharesStatus::Verified,
            ..Faker.fake()
        })
        .await
        .expect("failed to write dkg shares");

        ctx.with_stacks_client(|client| {
            client
                .expect_estimate_fees()
                .returning(|_, _, _| Box::pin(async { Ok(123000) }));

            client.expect_get_account().returning(|_| {
                Box::pin(async {
                    Ok(AccountInfo {
                        balance: 1_000_000,
                        locked: 0,
                        unlock_height: 0,
                        nonce: 1,
                    })
                })
            });

            client.expect_submit_tx().returning(move |tx| {
                let tx = tx.clone();
                let txid = tx.txid();
                let broadcast_stacks_tx = broadcast_stacks_tx.clone();
                Box::pin(async move {
                    broadcast_stacks_tx.send(tx).expect("Failed to send result");
                    Ok(SubmitTxResponse::Acceptance(txid))
                })
            });

            client
                .expect_get_current_signers_aggregate_key()
                .returning(move |_| {
                    // We want to test the tx submission
                    Box::pin(std::future::ready(Ok(None)))
                });
        })
        .await;

        let network = network.connect(&ctx);

        signers.push((ctx, db, kp, network));
    }

    // 4. Start the [`TxCoordinatorEventLoop`] and [`TxSignerEventLoop`]
    //    processes for each signer.
    let tx_coordinator_processes = signers.iter().map(|(ctx, _, kp, net)| {
        ctx.state().set_sbtc_contracts_deployed(); // Skip contract deployment
        TxCoordinatorEventLoop {
            network: net.spawn(),
            context: ctx.clone(),
            context_window: 10000,
            private_key: kp.secret_key().into(),
            signing_round_max_duration: Duration::from_secs(10),
            bitcoin_presign_request_max_duration: Duration::from_secs(10),
            threshold: ctx.config().signer.bootstrap_signatures_required,
            dkg_max_duration: Duration::from_secs(10),
            is_epoch3: true,
        }
    });

    let tx_signer_processes = signers
        .iter()
        .map(|(context, _, kp, net)| TxSignerEventLoop {
            network: net.spawn(),
            threshold: context.config().signer.bootstrap_signatures_required as u32,
            context: context.clone(),
            context_window: 10000,
            wsts_state_machines: LruCache::new(NonZeroUsize::new(100).unwrap()),
            signer_private_key: kp.secret_key().into(),
            rng: rand::rngs::OsRng,
            dkg_begin_pause: None,
            dkg_verification_state_machines: LruCache::new(NonZeroUsize::new(5).unwrap()),
        });

    // We only proceed with the test after all processes have started, and
    // we use this counter to notify us when that happens.
    let start_count = Arc::new(AtomicU8::new(0));

    tx_coordinator_processes.for_each(|ev| {
        let counter = start_count.clone();
        tokio::spawn(async move {
            counter.fetch_add(1, Ordering::Relaxed);
            ev.run().await
        });
    });

    tx_signer_processes.for_each(|ev| {
        let counter = start_count.clone();
        tokio::spawn(async move {
            counter.fetch_add(1, Ordering::Relaxed);
            ev.run().await
        });
    });

    while start_count.load(Ordering::SeqCst) < 6 {
        tokio::time::sleep(Duration::from_millis(10)).await;
    }

    // 5. Once they are all running, signal that DKG should be run. We
    //    signal them all because we do not know which one is the
    //    coordinator.
    signers.iter().for_each(|(ctx, _, _, _)| {
        ctx.get_signal_sender()
            .send(RequestDeciderEvent::NewRequestsHandled.into())
            .unwrap();
    });

    // Await the `stacks_tx_receiver_task` to receive the first transaction broadcasted.
    let broadcast_stacks_txs =
        tokio::time::timeout(Duration::from_secs(10), stacks_tx_receiver_task)
            .await
            .unwrap()
            .expect("failed to receive message")
            .expect("no message received");

    // A BTreeSet to uniquely hold all the aggregate keys we find in the database.
    let mut all_aggregate_keys = BTreeSet::new();

    for (_, db, _, _) in signers.iter() {
        // Get the aggregate keys from this signer's database.
        let mut aggregate_keys =
            sqlx::query_as::<_, (PublicKey,)>("SELECT aggregate_key FROM sbtc_signer.dkg_shares")
                .fetch_all(db.pool())
                .await
                .unwrap();

        // 6. Check that we have exactly one row in the `dkg_shares` table.
        assert_eq!(aggregate_keys.len(), 2);
        for key in aggregate_keys.iter() {
            all_aggregate_keys.insert(key.0.clone());
        }

        // An additional sanity check that the query in
        // get_last_encrypted_dkg_shares gets the right thing (which is the
        // only thing in this case).
        let key = aggregate_keys.pop().unwrap().0;
        let shares = db.get_latest_encrypted_dkg_shares().await.unwrap().unwrap();
        assert_eq!(shares.aggregate_key, key);
    }

    // 7. Check that they all have the same aggregate keys in the
    //    `dkg_shares` table.
    assert_eq!(all_aggregate_keys.len(), 2);
    let new_aggregate_key = all_aggregate_keys
        .iter()
        .filter(|k| *k != &aggregate_key_1)
        .next()
        .unwrap()
        .clone();
    assert_ne!(aggregate_key_1, new_aggregate_key);

    // 8. Check that the coordinator broadcast a rotate key tx
    broadcast_stacks_txs.verify().unwrap();

    let TransactionPayload::ContractCall(contract_call) = broadcast_stacks_txs.payload else {
        panic!("unexpected tx payload")
    };
    assert_eq!(
        contract_call.contract_name.to_string(),
        RotateKeysV1::CONTRACT_NAME
    );
    assert_eq!(
        contract_call.function_name.to_string(),
        RotateKeysV1::FUNCTION_NAME
    );
    let rotate_keys = RotateKeysV1::new(
        &signer_wallet,
        signers.first().unwrap().0.config().signer.deployer,
        &new_aggregate_key,
    );

    assert_eq!(contract_call.function_args, rotate_keys.as_contract_args());

    for (_ctx, db, _, _) in signers {
        testing::storage::drop_db(db).await;
    }
}

/// Test that three signers can successfully sign and broadcast a bitcoin
/// transaction.
///
/// The test setup is as follows:
/// 1. There are three "signers" contexts. Each context points to its own
///    real postgres database, and they have their own private key. Each
///    database is populated with the same data.
/// 2. Each context is given to a block observer, a tx signer, and a tx
///    coordinator, where these event loops are spawned as separate tasks.
/// 3. The signers communicate with our in-memory network struct.
/// 4. A real Emily server is running in the background.
/// 5. A real bitcoin-core node is running in the background.
/// 6. Stacks-core is mocked.
///
/// After the setup, the signers observe a bitcoin block and update their
/// databases. The coordinator then constructs a bitcoin transaction and
/// gets it signed. After it is signed the coordinator broadcasts it to
/// bitcoin-core.
///
/// To start the test environment do:
/// ```bash
/// make integration-env-up-ci
/// ```
///
/// then, once everything is up and running, run the test.
#[tokio::test]
async fn sign_bitcoin_transaction() {
    let (_, signer_key_pairs): (_, [Keypair; 3]) = testing::wallet::regtest_bootstrap_wallet();
    let (rpc, faucet) = regtest::initialize_blockchain();

    // We need to populate our databases, so let's fetch the data.
    let emily_client = EmilyClient::try_new(
        &Url::parse("http://testApiKey@localhost:3031").unwrap(),
        Duration::from_secs(1),
        None,
    )
    .unwrap();

    testing_api::wipe_databases(emily_client.config())
        .await
        .unwrap();

    let network = WanNetwork::default();

    let chain_tip_info = rpc.get_chain_tips().unwrap().pop().unwrap();

    // =========================================================================
    // Step 1 - Create a database, an associated context, and a Keypair for
    //          each of the signers in the signing set.
    // -------------------------------------------------------------------------
    // - We load the database with a bitcoin blocks going back to some
    //   genesis block.
    // =========================================================================
    let mut signers = Vec::new();
    for kp in signer_key_pairs.iter() {
        let db = testing::storage::new_test_database().await;
        let ctx = TestContext::builder()
            .with_storage(db.clone())
            .with_first_bitcoin_core_client()
            .with_emily_client(emily_client.clone())
            .with_mocked_stacks_client()
            .build();

        backfill_bitcoin_blocks(&db, rpc, &chain_tip_info.hash).await;

        let network = network.connect(&ctx);

        signers.push((ctx, db, kp, network));
    }

    // =========================================================================
    // Step 2 - Setup the stacks client mocks.
    // -------------------------------------------------------------------------
    // - Set up the mocks to that the block observer fetches at least one
    //   Stacks block. This is necessary because we need the stacks chain
    //   tip in the transaction coordinator.
    // - Set up the current-aggregate-key response to be `None`. This means
    //   that each coordinator will broadcast a rotate keys transaction.
    // =========================================================================
    let (broadcast_stacks_tx, rx) = tokio::sync::broadcast::channel(10);
    let stacks_tx_stream = BroadcastStream::new(rx);

    for (ctx, _db, _, _) in signers.iter_mut() {
        let broadcast_stacks_tx = broadcast_stacks_tx.clone();

        ctx.with_stacks_client(|client| {
            client
                .expect_get_tenure_info()
                .returning(move || Box::pin(std::future::ready(Ok(DUMMY_TENURE_INFO.clone()))));

            client.expect_get_block().returning(|_| {
                let response = Ok(NakamotoBlock {
                    header: NakamotoBlockHeader::empty(),
                    txs: vec![],
                });
                Box::pin(std::future::ready(response))
            });

            let chain_tip = model::BitcoinBlockHash::from(chain_tip_info.hash);
            client.expect_get_tenure().returning(move |_| {
                let mut tenure = TenureBlocks::nearly_empty().unwrap();
                tenure.anchor_block_hash = chain_tip;
                Box::pin(std::future::ready(Ok(tenure)))
            });

            client.expect_get_pox_info().returning(|| {
                let response = serde_json::from_str::<RPCPoxInfoData>(GET_POX_INFO_JSON)
                    .map_err(Error::JsonSerialize);
                Box::pin(std::future::ready(response))
            });

            client
                .expect_estimate_fees()
                .returning(|_, _, _| Box::pin(std::future::ready(Ok(25))));

            // The coordinator will try to further process the deposit to submit
            // the stacks tx, but we are not interested (for the current test iteration).
            client.expect_get_account().returning(|_| {
                let response = Ok(AccountInfo {
                    balance: 0,
                    locked: 0,
                    unlock_height: 0,
                    // this is the only part used to create the stacks transaction.
                    nonce: 12,
                });
                Box::pin(std::future::ready(response))
            });
            client.expect_get_sortition_info().returning(move |_| {
                let response = Ok(SortitionInfo {
                    burn_block_hash: BurnchainHeaderHash::from(chain_tip),
                    burn_block_height: chain_tip_info.height,
                    burn_header_timestamp: 0,
                    sortition_id: SortitionId([0; 32]),
                    parent_sortition_id: SortitionId([0; 32]),
                    consensus_hash: ConsensusHash([0; 20]),
                    was_sortition: true,
                    miner_pk_hash160: None,
                    stacks_parent_ch: None,
                    last_sortition_ch: None,
                    committed_block_hash: None,
                });
                Box::pin(std::future::ready(response))
            });

            // The coordinator broadcasts a rotate keys transaction if it
            // is not up-to-date with their view of the current aggregate
            // key. The response of None means that the stacks node does
            // not have a record of a rotate keys contract call being
            // executed, so the coordinator will construct and broadcast
            // one.
            client
                .expect_get_current_signers_aggregate_key()
                .returning(move |_| Box::pin(std::future::ready(Ok(None))));

            // Only the client that corresponds to the coordinator will
            // submit a transaction, so we don't make explicit the
            // expectation here.
            client.expect_submit_tx().returning(move |tx| {
                let tx = tx.clone();
                let txid = tx.txid();
                let broadcast_stacks_tx = broadcast_stacks_tx.clone();
                Box::pin(async move {
                    broadcast_stacks_tx.send(tx).unwrap();
                    Ok(SubmitTxResponse::Acceptance(txid))
                })
            });
            // The coordinator will get the total supply of sBTC to
            // determine the amount of mintable sBTC.
            client
                .expect_get_sbtc_total_supply()
                .returning(move |_| Box::pin(async move { Ok(Amount::ZERO) }));
        })
        .await;
    }

    // =========================================================================
    // Step 3 - Start the TxCoordinatorEventLoop, TxSignerEventLoop and
    //          BlockObserver processes for each signer.
    // -------------------------------------------------------------------------
    // - We only proceed with the test after all processes have started, and
    //   we use a counter to notify us when that happens.
    // =========================================================================
    let start_count = Arc::new(AtomicU8::new(0));

    for (ctx, _, kp, network) in signers.iter() {
        ctx.state().set_sbtc_contracts_deployed();
        let ev = TxCoordinatorEventLoop {
            network: network.spawn(),
            context: ctx.clone(),
            context_window: 10000,
            private_key: kp.secret_key().into(),
            signing_round_max_duration: Duration::from_secs(10),
            bitcoin_presign_request_max_duration: Duration::from_secs(10),
            threshold: ctx.config().signer.bootstrap_signatures_required,
            dkg_max_duration: Duration::from_secs(10),
            is_epoch3: true,
        };
        let counter = start_count.clone();
        tokio::spawn(async move {
            counter.fetch_add(1, Ordering::Relaxed);
            ev.run().await
        });

        let ev = TxSignerEventLoop {
            network: network.spawn(),
            threshold: ctx.config().signer.bootstrap_signatures_required as u32,
            context: ctx.clone(),
            context_window: 10000,
            wsts_state_machines: LruCache::new(NonZeroUsize::new(100).unwrap()),
            signer_private_key: kp.secret_key().into(),
            rng: rand::rngs::OsRng,
            dkg_begin_pause: None,
            dkg_verification_state_machines: LruCache::new(NonZeroUsize::new(5).unwrap()),
        };
        let counter = start_count.clone();
        tokio::spawn(async move {
            counter.fetch_add(1, Ordering::Relaxed);
            ev.run().await
        });

        let ev = RequestDeciderEventLoop {
            network: network.spawn(),
            context: ctx.clone(),
            context_window: 10000,
            deposit_decisions_retry_window: 1,
            blocklist_checker: Some(()),
            signer_private_key: kp.secret_key().into(),
        };
        let counter = start_count.clone();
        tokio::spawn(async move {
            counter.fetch_add(1, Ordering::Relaxed);
            ev.run().await
        });

        let block_observer = BlockObserver {
            context: ctx.clone(),
            bitcoin_blocks: testing::btc::new_zmq_block_hash_stream(BITCOIN_CORE_ZMQ_ENDPOINT)
                .await,
        };
        let counter = start_count.clone();
        tokio::spawn(async move {
            counter.fetch_add(1, Ordering::Relaxed);
            block_observer.run().await
        });
    }

    while start_count.load(Ordering::SeqCst) < 12 {
        tokio::time::sleep(Duration::from_millis(10)).await;
    }

    // =========================================================================
    // Step 4 - Wait for DKG
    // -------------------------------------------------------------------------
    // - Once they are all running, generate a bitcoin block to kick off
    //   the database updating process.
    // - After they have the same view of the canonical bitcoin blockchain,
    //   the signers should all participate in DKG.
    // =========================================================================
    let chain_tip: BitcoinBlockHash = faucet.generate_blocks(1).pop().unwrap().into();

    // We first need to wait for bitcoin-core to send us all the
    // notifications so that we are up-to-date with the chain tip.
    let db_update_futs = signers
        .iter()
        .map(|(_, db, _, _)| testing::storage::wait_for_chain_tip(db, chain_tip));
    futures::future::join_all(db_update_futs).await;

    // Now we wait for DKG to successfully complete. For that we just watch
    // the dkg_shares table. Also, we need to get the signers' scriptPubKey
    // so that we can make a donation, and get the party started.
    let dkg_futs = signers
        .iter()
        .map(|(_, db, _, _)| testing::storage::wait_for_dkg(db, 1));
    futures::future::join_all(dkg_futs).await;
    let (_, db, _, _) = signers.first().unwrap();
    let shares = db.get_latest_encrypted_dkg_shares().await.unwrap().unwrap();

    // =========================================================================
    // Step 5 - Prepare for deposits
    // -------------------------------------------------------------------------
    // - Before the signers can process anything, they need a UTXO to call
    //   their own. For that we make a donation, and confirm it. The
    //   signers should pick it up.
    // - Give a "depositor" some UTXOs so that they can make a deposit for
    //   sBTC.
    // =========================================================================
    let script_pub_key = shares.aggregate_key.signers_script_pubkey();
    let network = bitcoin::Network::Regtest;
    let address = Address::from_script(&script_pub_key, network).unwrap();

    faucet.send_to(100_000, &address);

    let depositor = Recipient::new(AddressType::P2tr);

    // Start off with some initial UTXOs to work with.

    faucet.send_to(50_000_000, &depositor.address);
    faucet.generate_blocks(1);

    wait_for_signers(&signers).await;

    // =========================================================================
    // Step 6 - Make a proper deposit
    // -------------------------------------------------------------------------
    // - Use the UTXOs confirmed in step (5) to construct a proper deposit
    //   request transaction. Submit it and inform Emily about it.
    // =========================================================================
    // Now lets make a deposit transaction and submit it
    let utxo = depositor.get_utxos(rpc, None).pop().unwrap();

    let amount = 2_500_000;
    let signers_public_key = shares.aggregate_key.into();
    let max_fee = amount / 2;
    let (deposit_tx, deposit_request, _) =
        make_deposit_request(&depositor, amount, utxo, max_fee, signers_public_key);
    rpc.send_raw_transaction(&deposit_tx).unwrap();

    assert_eq!(deposit_tx.compute_txid(), deposit_request.outpoint.txid);

    let body = deposit_request.as_emily_request(&deposit_tx);
    let _ = deposit_api::create_deposit(emily_client.config(), body)
        .await
        .unwrap();

    // =========================================================================
    // Step 7 - Confirm the deposit and wait for the signers to do their
    //          job.
    // -------------------------------------------------------------------------
    // - Confirm the deposit request. This will trigger the block observer
    //   to reach out to Emily about deposits. It will have one so the
    //   signers should do basic validations and store the deposit request.
    // - Each TxSigner process should vote on the deposit request and
    //   submit the votes to each other.
    // - The coordinator should submit a sweep transaction. We check the
    //   mempool for its existence.
    // =========================================================================
    faucet.generate_blocks(1);

    wait_for_signers(&signers).await;

    let (ctx, _, _, _) = signers.first().unwrap();
    let mut txids = ctx.bitcoin_client.inner_client().get_raw_mempool().unwrap();
    assert_eq!(txids.len(), 1);

    let block_hash = faucet.generate_blocks(1).pop().unwrap();

    wait_for_signers(&signers).await;

    // =========================================================================
    // Step 8 - Assertions
    // -------------------------------------------------------------------------
    // - The first transaction should be a rotate keys contract call. And
    //   because of how we set up our mocked stacks client, each
    //   coordinator submits a rotate keys transaction before they do
    //   anything else.
    // - The last transaction should be to mint sBTC using the
    //   complete-deposit contract call.
    // - Is the sweep transaction in our database.
    // - Does the sweep transaction spend to the signers' scriptPubKey.
    // =========================================================================
    let sleep_fut = tokio::time::sleep(Duration::from_secs(5));
    let broadcast_stacks_txs: Vec<StacksTransaction> = stacks_tx_stream
        .take_until(sleep_fut)
        .collect::<Vec<_>>()
        .await
        .into_iter()
        .collect::<Result<Vec<_>, _>>()
        .unwrap();

    more_asserts::assert_ge!(broadcast_stacks_txs.len(), 2);
    // Check that the first N - 1 are all rotate keys contract calls.
    let rotate_keys_count = broadcast_stacks_txs.len() - 1;
    for tx in broadcast_stacks_txs.iter().take(rotate_keys_count) {
        assert_stacks_transaction_kind::<RotateKeysV1>(tx);
    }
    // Check that the Nth transaction is the complete-deposit contract
    // call.
    let tx = broadcast_stacks_txs.last().unwrap();
    assert_stacks_transaction_kind::<CompleteDepositV1>(tx);

    // Now lets check the bitcoin transaction, first we get it.
    let txid = txids.pop().unwrap();
    let tx_info = ctx
        .bitcoin_client
        .get_tx_info(&txid, &block_hash)
        .unwrap()
        .unwrap();
    // We check that the scriptPubKey of the first input is the signers'
    let actual_script_pub_key = tx_info.vin[0].prevout.script_pub_key.script.as_bytes();

    assert_eq!(actual_script_pub_key, script_pub_key.as_bytes());
    assert_eq!(&tx_info.tx.output[0].script_pubkey, &script_pub_key);

    // Lastly we check that out database has the sweep transaction
    let tx = sqlx::query_scalar::<_, BitcoinTx>(
        r#"
        SELECT tx
        FROM sbtc_signer.transactions
        WHERE txid = $1
        "#,
    )
    .bind(txid.to_byte_array())
    .fetch_one(ctx.storage.pool())
    .await
    .unwrap();

    let script = tx.output[0].script_pubkey.clone().into();
    for (_, db, _, _) in signers {
        assert!(db.is_signer_script_pub_key(&script).await.unwrap());
        testing::storage::drop_db(db).await;
    }
}

/// Test that three signers can successfully sign and broadcast a bitcoin
/// transaction where the inputs are locked by different aggregate keys.
///
/// The test setup is as follows:
/// 1. There are three "signers" contexts. Each context points to its own
///    real postgres database, and they have their own private key. Each
///    database is populated with the same data.
/// 2. Each context is given to a block observer, a tx signer, and a tx
///    coordinator, where these event loops are spawned as separate tasks.
/// 3. The signers communicate with our in-memory network struct.
/// 4. A real Emily server is running in the background.
/// 5. A real bitcoin-core node is running in the background.
/// 6. Stacks-core is mocked.
///
/// In this test the signers do quite a few things:
/// 1. Run DKG
/// 2. Sign and broadcast a rotate keys transaction.
/// 3. Sweep some deposited funds into their UTXO.
/// 4. Mint sBTC to the recipient.
/// 5. Run DKG again.
/// 6. Sweep two more deposits in one bitcoin transaction. These deposits
///    are locked with different aggregate keys.
/// 7. Have the signers UTXO locked by the aggregate key from the second
///    DKG run.
///
/// For step 5, we "hide" the DKG shares to get the signers to run DKG
/// again. We reveal them so that they can use them for a signing round.
///
/// To start the test environment do:
/// ```bash
/// make integration-env-up-ci
/// ```
///
/// then, once everything is up and running, run the test.
#[test(tokio::test)]
async fn sign_bitcoin_transaction_multiple_locking_keys() {
    let (_, signer_key_pairs): (_, [Keypair; 3]) = testing::wallet::regtest_bootstrap_wallet();
    let (rpc, faucet) = regtest::initialize_blockchain();

    // We need to populate our databases, so let's fetch the data.
    let emily_client = EmilyClient::try_new(
        &Url::parse("http://testApiKey@localhost:3031").unwrap(),
        Duration::from_secs(1),
        None,
    )
    .unwrap();

    testing_api::wipe_databases(emily_client.config())
        .await
        .unwrap();

    let network = WanNetwork::default();

    let chain_tip_info = rpc.get_chain_tips().unwrap().pop().unwrap();
    // This is the height where the signers will run DKG afterward. We
    // create 4 bitcoin blocks between now and when we want DKG to run a
    // second time:
    // 1. run DKG
    // 2. confirm a donation and a deposit request,
    // 3. confirm the sweep, mint sbtc
    // 4. run DKG again.
    let dkg_run_two_height = chain_tip_info.height + 4;

    // =========================================================================
    // Step 1 - Create a database, an associated context, and a Keypair for
    //          each of the signers in the signing set.
    // -------------------------------------------------------------------------
    // - We load the database with a bitcoin blocks going back to some
    //   genesis block.
    // =========================================================================
    let mut signers = Vec::new();
    for kp in signer_key_pairs.iter() {
        let db = testing::storage::new_test_database().await;
        let ctx = TestContext::builder()
            .with_storage(db.clone())
            .with_first_bitcoin_core_client()
            .with_emily_client(emily_client.clone())
            .with_mocked_stacks_client()
            .modify_settings(|settings| {
                settings.signer.dkg_target_rounds = NonZeroU32::new(2).unwrap();
                settings.signer.dkg_min_bitcoin_block_height = NonZeroU64::new(dkg_run_two_height);
            })
            .build();

        backfill_bitcoin_blocks(&db, rpc, &chain_tip_info.hash).await;

        let network = network.connect(&ctx);

        signers.push((ctx, db, kp, network));
    }

    // =========================================================================
    // Step 2 - Setup the stacks client mocks.
    // -------------------------------------------------------------------------
    // - Set up the mocks to that the block observer fetches at least one
    //   Stacks block. This is necessary because we need the stacks chain
    //   tip in the transaction coordinator.
    // - Set up the current-aggregate-key response to be `None`. This means
    //   that each coordinator will broadcast a rotate keys transaction.
    // =========================================================================
    let (broadcast_stacks_tx, rx) = tokio::sync::broadcast::channel(10);
    let stacks_tx_stream = BroadcastStream::new(rx);

    for (ctx, _db, _, _) in signers.iter_mut() {
        let broadcast_stacks_tx = broadcast_stacks_tx.clone();

        ctx.with_stacks_client(|client| {
            client
                .expect_get_tenure_info()
                .returning(move || Box::pin(std::future::ready(Ok(DUMMY_TENURE_INFO.clone()))));

            client.expect_get_block().returning(|_| {
                let response = Ok(NakamotoBlock {
                    header: NakamotoBlockHeader::empty(),
                    txs: vec![],
                });
                Box::pin(std::future::ready(response))
            });

            let chain_tip = model::BitcoinBlockHash::from(chain_tip_info.hash);
            client.expect_get_tenure().returning(move |_| {
                let mut tenure = TenureBlocks::nearly_empty().unwrap();
                tenure.anchor_block_hash = chain_tip;
                Box::pin(std::future::ready(Ok(tenure)))
            });

            client.expect_get_pox_info().returning(|| {
                let response = serde_json::from_str::<RPCPoxInfoData>(GET_POX_INFO_JSON)
                    .map_err(Error::JsonSerialize);
                Box::pin(std::future::ready(response))
            });

            client
                .expect_estimate_fees()
                .returning(|_, _, _| Box::pin(std::future::ready(Ok(25))));

            // The coordinator will try to further process the deposit to submit
            // the stacks tx, but we are not interested (for the current test iteration).
            client.expect_get_account().returning(|_| {
                let response = Ok(AccountInfo {
                    balance: 0,
                    locked: 0,
                    unlock_height: 0,
                    // this is the only part used to create the Stacks transaction.
                    nonce: 12,
                });
                Box::pin(std::future::ready(response))
            });
            client.expect_get_sortition_info().returning(move |_| {
                let response = Ok(SortitionInfo {
                    burn_block_hash: BurnchainHeaderHash::from(chain_tip),
                    burn_block_height: chain_tip_info.height,
                    burn_header_timestamp: 0,
                    sortition_id: SortitionId([0; 32]),
                    parent_sortition_id: SortitionId([0; 32]),
                    consensus_hash: ConsensusHash([0; 20]),
                    was_sortition: true,
                    miner_pk_hash160: None,
                    stacks_parent_ch: None,
                    last_sortition_ch: None,
                    committed_block_hash: None,
                });
                Box::pin(std::future::ready(response))
            });

            // The coordinator broadcasts a rotate keys transaction if it
            // is not up-to-date with their view of the current aggregate
            // key. The response of None means that the stacks node does
            // not have a record of a rotate keys contract call being
            // executed, so the coordinator will construct and broadcast
            // one.
            client
                .expect_get_current_signers_aggregate_key()
                .returning(move |_| Box::pin(std::future::ready(Ok(None))));

            // Only the client that corresponds to the coordinator will
            // submit a transaction, so we don't make explicit the
            // expectation here.
            client.expect_submit_tx().returning(move |tx| {
                let tx = tx.clone();
                let txid = tx.txid();
                let broadcast_stacks_tx = broadcast_stacks_tx.clone();
                Box::pin(async move {
                    broadcast_stacks_tx.send(tx).unwrap();
                    Ok(SubmitTxResponse::Acceptance(txid))
                })
            });
            // The coordinator will get the total supply of sBTC to
            // determine the amount of mint-able sBTC.
            client
                .expect_get_sbtc_total_supply()
                .returning(move |_| Box::pin(async move { Ok(Amount::ZERO) }));
        })
        .await;
    }

    // =========================================================================
    // Step 3 - Start the TxCoordinatorEventLoop, TxSignerEventLoop and
    //          BlockObserver processes for each signer.
    // -------------------------------------------------------------------------
    // - We only proceed with the test after all processes have started, and
    //   we use a counter to notify us when that happens.
    // =========================================================================
    let start_count = Arc::new(AtomicU8::new(0));

    for (ctx, _, kp, network) in signers.iter() {
        ctx.state().set_sbtc_contracts_deployed();
        let ev = TxCoordinatorEventLoop {
            network: network.spawn(),
            context: ctx.clone(),
            context_window: 10000,
            private_key: kp.secret_key().into(),
            signing_round_max_duration: Duration::from_secs(10),
            bitcoin_presign_request_max_duration: Duration::from_secs(10),
            threshold: ctx.config().signer.bootstrap_signatures_required,
            dkg_max_duration: Duration::from_secs(10),
            is_epoch3: true,
        };
        let counter = start_count.clone();
        tokio::spawn(async move {
            counter.fetch_add(1, Ordering::Relaxed);
            ev.run().await
        });

        let ev = TxSignerEventLoop {
            network: network.spawn(),
            threshold: ctx.config().signer.bootstrap_signatures_required as u32,
            context: ctx.clone(),
            context_window: 10000,
            wsts_state_machines: LruCache::new(NonZeroUsize::new(100).unwrap()),
            signer_private_key: kp.secret_key().into(),
            rng: rand::rngs::OsRng,
            dkg_begin_pause: None,
            dkg_verification_state_machines: LruCache::new(NonZeroUsize::new(5).unwrap()),
        };
        let counter = start_count.clone();
        tokio::spawn(async move {
            counter.fetch_add(1, Ordering::Relaxed);
            ev.run().await
        });

        let ev = RequestDeciderEventLoop {
            network: network.spawn(),
            context: ctx.clone(),
            context_window: 10000,
            deposit_decisions_retry_window: 1,
            blocklist_checker: Some(()),
            signer_private_key: kp.secret_key().into(),
        };
        let counter = start_count.clone();
        tokio::spawn(async move {
            counter.fetch_add(1, Ordering::Relaxed);
            ev.run().await
        });

        let block_observer = BlockObserver {
            context: ctx.clone(),
            bitcoin_blocks: testing::btc::new_zmq_block_hash_stream(BITCOIN_CORE_ZMQ_ENDPOINT)
                .await,
        };
        let counter = start_count.clone();
        tokio::spawn(async move {
            counter.fetch_add(1, Ordering::Relaxed);
            block_observer.run().await
        });
    }

    while start_count.load(Ordering::SeqCst) < 12 {
        tokio::time::sleep(Duration::from_millis(10)).await;
    }

    // =========================================================================
    // Step 4 - Give deposits seed funds.
    // -------------------------------------------------------------------------
    // - Give "depositors" some UTXOs so that they can make deposits for
    //   sBTC.
    // =========================================================================
    let depositor1 = Recipient::new(AddressType::P2tr);
    let depositor2 = Recipient::new(AddressType::P2tr);

    // Start off with some initial UTXOs to work with.
    faucet.send_to(50_000_000, &depositor1.address);
    faucet.send_to(50_000_000, &depositor2.address);

    // =========================================================================
    // Step 5 - Wait for DKG
    // -------------------------------------------------------------------------
    // - Once they are all running, generate a bitcoin block to kick off
    //   the database updating process.
    // - After they have the same view of the canonical bitcoin blockchain,
    //   the signers should all participate in DKG.
    // =========================================================================

    // This should kick off DKG.
    let chain_tip: BitcoinBlockHash = faucet.generate_blocks(1).pop().unwrap().into();

    // We first need to wait for bitcoin-core to send us all the
    // notifications so that we are up-to-date with the chain tip.
    let db_update_futs = signers
        .iter()
        .map(|(_, db, _, _)| testing::storage::wait_for_chain_tip(db, chain_tip));
    futures::future::join_all(db_update_futs).await;

    // Now we wait for DKG to successfully complete. For that we just watch
    // the dkg_shares table. Also, we need to get the signers' scriptPubKey
    // so that we can make a donation, and get the party started.
    let dkg_futs = signers
        .iter()
        .map(|(_, db, _, _)| testing::storage::wait_for_dkg(db, 1));
    futures::future::join_all(dkg_futs).await;
    let (_, db, _, _) = signers.first().unwrap();
    let shares1 = db.get_latest_encrypted_dkg_shares().await.unwrap().unwrap();

    // =========================================================================
    // Step 6 - Prepare for deposits
    // -------------------------------------------------------------------------
    // - Before the signers can process anything, they need a UTXO to call
    //   their own. For that we make a donation, and confirm it. The
    //   signers should pick it up.
    // =========================================================================
    let script_pub_key1 = shares1.aggregate_key.signers_script_pubkey();
    let network = bitcoin::Network::Regtest;
    let address = Address::from_script(&script_pub_key1, network).unwrap();

    faucet.send_to(100_000, &address);

    // =========================================================================
    // Step 7 - Make a proper deposit
    // -------------------------------------------------------------------------
    // - Use the UTXOs confirmed in step (5) to construct a proper deposit
    //   request transaction. Submit it and inform Emily about it.
    // =========================================================================
    // Now lets make a deposit transaction and submit it
    let utxo = depositor1.get_utxos(rpc, None).pop().unwrap();

    let amount = 2_500_000;
    let signers_public_key = shares1.aggregate_key.into();
    let max_fee = amount / 2;
    let (deposit_tx, deposit_request, _) =
        make_deposit_request(&depositor1, amount, utxo, max_fee, signers_public_key);
    rpc.send_raw_transaction(&deposit_tx).unwrap();

    assert_eq!(deposit_tx.compute_txid(), deposit_request.outpoint.txid);

    let body = deposit_request.as_emily_request(&deposit_tx);
    let _ = deposit_api::create_deposit(emily_client.config(), body)
        .await
        .unwrap();

    // =========================================================================
    // Step 8 - Confirm the deposit and wait for the signers to do their
    //          job.
    // -------------------------------------------------------------------------
    // - Confirm the deposit request. The arrival of a new bitcoin block
    //   will trigger the block observer to reach out to Emily about
    //   deposits. Emily will have one so the signers should do basic
    //   validations and store the deposit request.
    // - Each TxSigner process should vote on the deposit request and
    //   submit the votes to each other.
    // - The coordinator should submit a sweep transaction. We check the
    //   mempool for its existence.
    // =========================================================================
    faucet.generate_blocks(1);

    wait_for_signers(&signers).await;

    let (ctx, _, _, _) = signers.first().unwrap();
    let mut txids = ctx.bitcoin_client.inner_client().get_raw_mempool().unwrap();
    assert_eq!(txids.len(), 1);

    let block_hash = faucet.generate_blocks(1).pop().unwrap();

    wait_for_signers(&signers).await;

    // Now lets check the bitcoin transaction, first we get it.
    let txid = txids.pop().unwrap();
    let tx_info = ctx
        .bitcoin_client
        .get_tx_info(&txid, &block_hash)
        .unwrap()
        .unwrap();
    // We check that the scriptPubKey of the first input is the signers'
    let actual_script_pub_key = tx_info.vin[0].prevout.script_pub_key.script.as_bytes();

    assert_eq!(actual_script_pub_key, script_pub_key1.as_bytes());
    assert_eq!(&tx_info.tx.output[0].script_pubkey, &script_pub_key1);

    // Now we check that each database has the sweep transaction and is
    // recognized as a signer script_pubkey.
    for (_, db, _, _) in signers.iter() {
        let tx = sqlx::query_scalar::<_, BitcoinTx>(
            r#"
            SELECT tx
            FROM sbtc_signer.transactions
            WHERE txid = $1
            "#,
        )
        .bind(txid.to_byte_array())
        .fetch_one(db.pool())
        .await
        .unwrap();

        let script = tx.output[0].script_pubkey.clone().into();
        assert!(db.is_signer_script_pub_key(&script).await.unwrap());
    }

    // =========================================================================
    // Step 9 - Run DKG Again
    // -------------------------------------------------------------------------
    // - The signers should run DKG again after they see the next bitcoin
    //   block, this was configured above.
    // =========================================================================
    for (_, db, _, _) in signers.iter() {
        let dkg_share_count: i64 = sqlx::query_scalar("SELECT COUNT(*) FROM dkg_shares;")
            .fetch_one(db.pool())
            .await
            .unwrap();

        assert_eq!(dkg_share_count, 1);
    }

    // After the next bitcoin block, each of the signers will think that
    // DKG needs to be run. So we need to wait for it.
    let chain_tip: BitcoinBlockHash = faucet.generate_blocks(1).pop().unwrap().into();

    // We first need to wait for bitcoin-core to send us all the
    // notifications so that we are up-to-date with the chain tip.
    let db_update_futs = signers
        .iter()
        .map(|(_, db, _, _)| testing::storage::wait_for_chain_tip(db, chain_tip));
    futures::future::join_all(db_update_futs).await;

    // We wait for DKG to successfully complete again. For that we just
    // watch the dkg_shares table.
    let dkg_futs = signers
        .iter()
        .map(|(_, db, _, _)| testing::storage::wait_for_dkg(db, 2));
    futures::future::join_all(dkg_futs).await;
    let (_, db, _, _) = signers.first().unwrap();
    let shares2 = db.get_latest_encrypted_dkg_shares().await.unwrap().unwrap();

    // Check that we have new DKG shares for each of the signers.
    for (_, db, _, _) in signers.iter() {
        let dkg_share_count: i64 = sqlx::query_scalar("SELECT COUNT(*) FROM dkg_shares;")
            .fetch_one(db.pool())
            .await
            .unwrap();

        assert_eq!(dkg_share_count, 2);
    }

    // =========================================================================
    // Step 10 - Make two proper deposits
    // -------------------------------------------------------------------------
    // - Use the UTXOs generated in step (4) to construct two proper
    //   deposit request transactions. Submit them to the bitcoin network
    //   and then inform Emily.
    // - The two deposits are locked using two different aggregate keys,
    //   the old one and the new one.
    // =========================================================================
    // Now lets make a deposit transaction and submit it
    let utxo = depositor2.get_utxos(rpc, None).pop().unwrap();

    let amount = 3_500_000;
    let signers_public_key2 = shares2.aggregate_key.into();
    let max_fee = amount / 2;
    let (deposit_tx, deposit_request, _) =
        make_deposit_request(&depositor2, amount, utxo, max_fee, signers_public_key2);
    rpc.send_raw_transaction(&deposit_tx).unwrap();

    let body = deposit_request.as_emily_request(&deposit_tx);
    deposit_api::create_deposit(emily_client.config(), body)
        .await
        .unwrap();

    let utxo = depositor1.get_utxos(rpc, None).pop().unwrap();
    let amount = 4_500_000;
    let signers_public_key1 = shares1.aggregate_key.into();
    let max_fee = amount / 2;
    let (deposit_tx, deposit_request, _) =
        make_deposit_request(&depositor1, amount, utxo, max_fee, signers_public_key1);
    rpc.send_raw_transaction(&deposit_tx).unwrap();

    let body = deposit_request.as_emily_request(&deposit_tx);
    deposit_api::create_deposit(emily_client.config(), body)
        .await
        .unwrap();

    // =========================================================================
    // Step 11 - Confirm the deposit and wait for the signers to do their
    //           job.
    // -------------------------------------------------------------------------
    // - Confirm the deposit request. This will trigger the block observer
    //   to reach out to Emily about deposits. It will have two so the
    //   signers should do basic validations and store the deposit request.
    // - Each TxSigner process should vote on the deposit request and
    //   submit the votes to each other.
    // - The coordinator should submit a sweep transaction. We check the
    //   mempool for its existence.
    // =========================================================================
    faucet.generate_blocks(1);

    wait_for_signers(&signers).await;

    let (ctx, _, _, _) = signers.first().unwrap();
    let mut txids = ctx.bitcoin_client.inner_client().get_raw_mempool().unwrap();

    assert_eq!(txids.len(), 1);

    let block_hash = faucet.generate_blocks(1).pop().unwrap();

    wait_for_signers(&signers).await;

    // =========================================================================
    // Step 12 - Assertions
    // -------------------------------------------------------------------------
    // - During each bitcoin block, the signers should sign and broadcast a
    //   rotate keys contract call. This is because they haven't received a
    //   rotate-keys event, so they think that they haven't confirmed a
    //   rotate-keys contract call.
    // - After each sweep transaction is confirmed, the coordinator should
    //   also broadcast a complete-deposit contract call. There should be
    //   duplicates here as well since the signers do not receive events
    //   about the success of the contract call.
    // - They should have sweep transactions in their database.
    // - Check that the sweep transaction spend to the signers'
    //   scriptPubKey.
    // =========================================================================
    let sleep_fut = tokio::time::sleep(Duration::from_secs(5));
    let broadcast_stacks_txs: Vec<StacksTransaction> = stacks_tx_stream
        .take_until(sleep_fut)
        .collect::<Vec<_>>()
        .await
        .into_iter()
        .collect::<Result<Vec<_>, _>>()
        .unwrap();

    let mut complete_deposit_txs: Vec<StacksTransaction> = broadcast_stacks_txs
        .iter()
        .filter(|tx| match &tx.payload {
            TransactionPayload::ContractCall(cc) => {
                cc.function_name.as_str() == CompleteDepositV1::FUNCTION_NAME
            }
            _ => false,
        })
        .cloned()
        .collect();

    // We should try to mint for each of the three deposits. But since the
    // signers continually submit Stacks transaction for each swept
    // deposit, we need to deduplicate the contract calls before checking.
    complete_deposit_txs.sort_by_key(|tx| match &tx.payload {
        // The first argument in the contract call is the transaction ID
        // of the deposit
        TransactionPayload::ContractCall(cc) => match cc.function_args.first() {
            Some(ClarityValue::Sequence(SequenceData::Buffer(buff))) => buff.data.clone(),
            _ => Vec::new(),
        },
        _ => Vec::new(),
    });
    complete_deposit_txs.dedup_by_key(|tx| match &tx.payload {
        TransactionPayload::ContractCall(cc) => cc.function_args.first().cloned(),
        _ => None,
    });

    // We ran DKG twice, so we should observe two distinct rotate-keys
    // contract calls. Since we call rotate keys with each bitcoin block we
    // need to filter out the duplicates.
    let mut rotate_keys_txs: Vec<StacksTransaction> = broadcast_stacks_txs
        .iter()
        .filter(|tx| match &tx.payload {
            TransactionPayload::ContractCall(cc) => {
                cc.function_name.as_str() == RotateKeysV1::FUNCTION_NAME
            }
            _ => false,
        })
        .cloned()
        .collect();
    rotate_keys_txs.dedup_by_key(|tx| match &tx.payload {
        // The second argument in the contract call is the aggregate key
        TransactionPayload::ContractCall(cc) => cc.function_args.get(1).cloned(),
        _ => None,
    });

    // These should all be rotate-keys contract calls.
    for tx in rotate_keys_txs.iter() {
        assert_stacks_transaction_kind::<RotateKeysV1>(tx);
    }
    // We ran DKG twice, so two rotate-keys contract calls.
    assert_eq!(rotate_keys_txs.len(), 2);

    // Check that these are all complete-deposit contract calls.
    for tx in complete_deposit_txs.iter() {
        assert_stacks_transaction_kind::<CompleteDepositV1>(tx);
    }
    // There were three deposits, so three distinct complete-deposit
    // contract calls.
    assert_eq!(complete_deposit_txs.len(), 3);

    // Now lets check the bitcoin transaction, first we get it.
    let txid = txids.pop().unwrap();
    let tx_info = ctx
        .bitcoin_client
        .get_tx_info(&txid, &block_hash)
        .unwrap()
        .unwrap();
    // We check that the scriptPubKey of the first input is the signers'
    // old ScriptPubkey
    let actual_script_pub_key = tx_info.vin[0].prevout.script_pub_key.script.as_bytes();
    assert_eq!(actual_script_pub_key, script_pub_key1.as_bytes());

    // The scriptPubkey of the new signer UTXO should be from the new
    // aggregate key.
    let script_pub_key2 = shares2.aggregate_key.signers_script_pubkey();
    assert_eq!(&tx_info.tx.output[0].script_pubkey, &script_pub_key2);
    // The transaction should sweep two deposits, so 3 inputs total because
    // of the signers' UTXO.
    assert_eq!(tx_info.inputs().len(), 3);
    // No withdrawals, so 2 outputs
    assert_eq!(tx_info.outputs().len(), 2);

    for (_, db, _, _) in signers {
        // Lastly we check that our database has the sweep transaction
        let tx = sqlx::query_scalar::<_, BitcoinTx>(
            r#"
            SELECT tx
            FROM sbtc_signer.transactions
            WHERE txid = $1
            "#,
        )
        .bind(txid.to_byte_array())
        .fetch_one(db.pool())
        .await
        .unwrap();

        let script = tx.output[0].script_pubkey.clone().into();
        assert!(db.is_signer_script_pub_key(&script).await.unwrap());
        testing::storage::drop_db(db).await;
    }
}

/// Check that we do not try to deploy the smart contracts or rotate keys
/// if we think things are up-to-date.
#[tokio::test]
async fn skip_smart_contract_deployment_and_key_rotation_if_up_to_date() {
    let (_, signer_key_pairs): (_, [Keypair; 3]) = testing::wallet::regtest_bootstrap_wallet();
    let (rpc, faucet) = regtest::initialize_blockchain();

    // We need to populate our databases, so let's fetch the data.
    let emily_client: EmilyClient = EmilyClient::try_new(
        &Url::parse("http://testApiKey@localhost:3031").unwrap(),
        Duration::from_secs(1),
        None,
    )
    .unwrap();

    testing_api::wipe_databases(emily_client.config())
        .await
        .unwrap();

    let network = WanNetwork::default();

    let chain_tip_info = rpc.get_chain_tips().unwrap().pop().unwrap();

    // =========================================================================
    // Step 1 - Create a database, an associated context, and a Keypair for
    //          each of the signers in the signing set.
    // -------------------------------------------------------------------------
    // - We load the database with a bitcoin blocks going back to some
    //   genesis block.
    // =========================================================================
    let mut signers = Vec::new();
    for kp in signer_key_pairs.iter() {
        let db = testing::storage::new_test_database().await;
        let ctx = TestContext::builder()
            .with_storage(db.clone())
            .with_first_bitcoin_core_client()
            .with_emily_client(emily_client.clone())
            .with_mocked_stacks_client()
            .build();

        backfill_bitcoin_blocks(&db, rpc, &chain_tip_info.hash).await;

        let network = network.connect(&ctx);

        signers.push((ctx, db, kp, network));
    }

    // =========================================================================
    // Step 2 - Setup the stacks client mocks.
    // -------------------------------------------------------------------------
    // - Set up the mocks to that the block observer fetches at least one
    //   Stacks block. This is necessary because we need the stacks chain
    //   tip in the transaction coordinator.
    // - Set up the current-aggregate-key response to be `Some(_)`. This means
    //   that each coordinator will not broadcast a rotate keys transaction.
    // =========================================================================
    for (ctx, db, _, _) in signers.iter_mut() {
        let db = db.clone();
        ctx.with_stacks_client(|client| {
            client
                .expect_get_tenure_info()
                .returning(move || Box::pin(std::future::ready(Ok(DUMMY_TENURE_INFO.clone()))));

            client.expect_get_block().returning(|_| {
                let response = Ok(NakamotoBlock {
                    header: NakamotoBlockHeader::empty(),
                    txs: vec![],
                });
                Box::pin(std::future::ready(response))
            });

            let chain_tip = model::BitcoinBlockHash::from(chain_tip_info.hash);
            client.expect_get_tenure().returning(move |_| {
                let mut tenure = TenureBlocks::nearly_empty().unwrap();
                tenure.anchor_block_hash = chain_tip;
                Box::pin(std::future::ready(Ok(tenure)))
            });

            client.expect_get_pox_info().returning(|| {
                let response = serde_json::from_str::<RPCPoxInfoData>(GET_POX_INFO_JSON)
                    .map_err(Error::JsonSerialize);
                Box::pin(std::future::ready(response))
            });

            client
                .expect_estimate_fees()
                .returning(|_, _, _| Box::pin(std::future::ready(Ok(25))));

            // The coordinator will try to further process the deposit to submit
            // the stacks tx, but we are not interested (for the current test iteration).
            client.expect_get_account().returning(|_| {
                let response = Ok(AccountInfo {
                    balance: 0,
                    locked: 0,
                    unlock_height: 0,
                    // this is the only part used to create the stacks transaction.
                    nonce: 12,
                });
                Box::pin(std::future::ready(response))
            });
            client.expect_get_sortition_info().returning(move |_| {
                let response = Ok(SortitionInfo {
                    burn_block_hash: BurnchainHeaderHash::from(chain_tip),
                    burn_block_height: chain_tip_info.height,
                    burn_header_timestamp: 0,
                    sortition_id: SortitionId([0; 32]),
                    parent_sortition_id: SortitionId([0; 32]),
                    consensus_hash: ConsensusHash([0; 20]),
                    was_sortition: true,
                    miner_pk_hash160: None,
                    stacks_parent_ch: None,
                    last_sortition_ch: None,
                    committed_block_hash: None,
                });
                Box::pin(std::future::ready(response))
            });

            // The coordinator broadcasts a rotate keys transaction if it
            // is not up-to-date with their view of the current aggregate
            // key. The response of here means that the stacks node has a
            // record of a rotate keys contract call being executed, so the
            // coordinator should not broadcast one.
            client
                .expect_get_current_signers_aggregate_key()
                .returning(move |_| {
                    let db = db.clone();
                    Box::pin(async move {
                        let shares = db.get_latest_encrypted_dkg_shares().await?;
                        Ok(shares.map(|sh| sh.aggregate_key))
                    })
                });

            // No transactions should be submitted.
            client.expect_submit_tx().never();
        })
        .await;
    }

    // =========================================================================
    // Step 3 - Start the TxCoordinatorEventLoop, TxSignerEventLoop and
    //          BlockObserver processes for each signer.
    // -------------------------------------------------------------------------
    // - We only proceed with the test after all processes have started, and
    //   we use a counter to notify us when that happens.
    // =========================================================================
    let start_count = Arc::new(AtomicU8::new(0));

    for (ctx, _, kp, network) in signers.iter() {
        ctx.state().set_sbtc_contracts_deployed();
        let ev = TxCoordinatorEventLoop {
            network: network.spawn(),
            context: ctx.clone(),
            context_window: 10000,
            private_key: kp.secret_key().into(),
            signing_round_max_duration: Duration::from_secs(10),
            bitcoin_presign_request_max_duration: Duration::from_secs(10),
            threshold: ctx.config().signer.bootstrap_signatures_required,
            dkg_max_duration: Duration::from_secs(10),
            is_epoch3: true,
        };
        let counter = start_count.clone();
        tokio::spawn(async move {
            counter.fetch_add(1, Ordering::Relaxed);
            ev.run().await
        });

        let ev = TxSignerEventLoop {
            network: network.spawn(),
            threshold: ctx.config().signer.bootstrap_signatures_required as u32,
            context: ctx.clone(),
            context_window: 10000,
            wsts_state_machines: LruCache::new(NonZeroUsize::new(100).unwrap()),
            signer_private_key: kp.secret_key().into(),
            rng: rand::rngs::OsRng,
            dkg_begin_pause: None,
            dkg_verification_state_machines: LruCache::new(NonZeroUsize::new(5).unwrap()),
        };
        let counter = start_count.clone();
        tokio::spawn(async move {
            counter.fetch_add(1, Ordering::Relaxed);
            ev.run().await
        });

        let ev = RequestDeciderEventLoop {
            network: network.spawn(),
            context: ctx.clone(),
            context_window: 10000,
            deposit_decisions_retry_window: 1,
            blocklist_checker: Some(()),
            signer_private_key: kp.secret_key().into(),
        };
        let counter = start_count.clone();
        tokio::spawn(async move {
            counter.fetch_add(1, Ordering::Relaxed);
            ev.run().await
        });

        let block_observer = BlockObserver {
            context: ctx.clone(),
            bitcoin_blocks: testing::btc::new_zmq_block_hash_stream(BITCOIN_CORE_ZMQ_ENDPOINT)
                .await,
        };
        let counter = start_count.clone();
        tokio::spawn(async move {
            counter.fetch_add(1, Ordering::Relaxed);
            block_observer.run().await
        });
    }

    while start_count.load(Ordering::SeqCst) < 12 {
        tokio::time::sleep(Duration::from_millis(10)).await;
    }

    // =========================================================================
    // Step 4 - Wait for DKG
    // -------------------------------------------------------------------------
    // - Once they are all running, generate a bitcoin block to kick off
    //   the database updating process.
    // - After they have the same view of the canonical bitcoin blockchain,
    //   the signers should all participate in DKG.
    // =========================================================================
    let chain_tip: BitcoinBlockHash = faucet.generate_blocks(1).pop().unwrap().into();

    // We first need to wait for bitcoin-core to send us all the
    // notifications so that we are up-to-date with the chain tip.
    let db_update_futs = signers
        .iter()
        .map(|(_, db, _, _)| testing::storage::wait_for_chain_tip(db, chain_tip));
    futures::future::join_all(db_update_futs).await;

    // Now we wait for DKG to successfully complete. For that we just watch
    // the dkg_shares table. Also, we need to get the signers' scriptPubKey
    // so that we can make a donation, and get the party started.
    let dkg_futs = signers
        .iter()
        .map(|(_, db, _, _)| testing::storage::wait_for_dkg(db, 1));
    futures::future::join_all(dkg_futs).await;

    // =========================================================================
    // Step 4 - Wait for DKG
    // -------------------------------------------------------------------------
    // - Once they are all running, generate a bitcoin block to kick off
    //   the database updating process.
    // - After they have the same view of the canonical bitcoin blockchain,
    //   the signers should all participate in DKG.
    // =========================================================================
    let chain_tip: BitcoinBlockHash = faucet.generate_blocks(1).pop().unwrap().into();

    // We first need to wait for bitcoin-core to send us all the
    // notifications so that we are up-to-date with the chain tip.
    let db_update_futs = signers
        .iter()
        .map(|(_, db, _, _)| testing::storage::wait_for_chain_tip(db, chain_tip));
    futures::future::join_all(db_update_futs).await;

    // =========================================================================
    // Step 5 - Wait some more, maybe the signers will do something
    // -------------------------------------------------------------------------
    // - DKG has run, and they think the smart contracts are up-to-date, so
    //   they shouldn't do anything
    // =========================================================================
    faucet.generate_blocks(1);
    wait_for_signers(&signers).await;

    // =========================================================================
    // Step 6 - Assertions
    // -------------------------------------------------------------------------
    // - Make sure that no stacks contract transactions have been
    //   submitted.
    // - Couldn't hurt to check one more time that DKG has been run.
    // =========================================================================
    for (mut ctx, db, _, _) in signers {
        let dkg_shares = db.get_latest_encrypted_dkg_shares().await.unwrap();
        assert!(dkg_shares.is_some());

        ctx.with_stacks_client(|client| client.checkpoint()).await;
        testing::storage::drop_db(db).await;
    }
}

fn assert_stacks_transaction_kind<T>(tx: &StacksTransaction)
where
    T: AsContractCall,
{
    let TransactionPayload::ContractCall(contract_call) = &tx.payload else {
        panic!("expected a contract call, got something else");
    };

    assert_eq!(contract_call.contract_name.as_str(), T::CONTRACT_NAME);
    assert_eq!(contract_call.function_name.as_str(), T::FUNCTION_NAME);
}

/// Wait for all signers to finish their coordinator duties and do this
/// concurrently so that we don't miss anything (not sure if we need to do
/// it concurrently).
async fn wait_for_signers(signers: &[(IntegrationTestContext, PgStore, &Keypair, SignerNetwork)]) {
    let expected = TxCoordinatorEvent::TenureCompleted.into();
    let futures = signers.iter().map(|(ctx, _, _, _)| async {
        ctx.wait_for_signal(Duration::from_secs(15), |signal| signal == &expected)
            .await
            .unwrap();
    });
    futures::future::join_all(futures).await;
    // It's not entirely clear why this sleep is helpful, but it appears to
    // be necessary in CI.
    tokio::time::sleep(Duration::from_secs(2)).await;
}

/// This test asserts that the `get_btc_state` function returns the correct
/// `SignerBtcState` when there are no sweep transactions available, i.e.
/// the `last_fees` field should be `None`.
#[test(tokio::test)]
async fn test_get_btc_state_with_no_available_sweep_transactions() {
    let mut rng = rand::rngs::StdRng::seed_from_u64(46);

    let db = testing::storage::new_test_database().await;

    let mut context = TestContext::builder()
        .with_storage(db.clone())
        .with_mocked_clients()
        .build();
    let network = SignerNetwork::single(&context);

    context
        .with_bitcoin_client(|client| {
            client
                .expect_estimate_fee_rate()
                .times(1)
                .returning(|| Box::pin(async { Ok(1.3) }));
        })
        .await;

    let coord = TxCoordinatorEventLoop {
        context,
        private_key: PrivateKey::new(&mut rng),
        network: network.spawn(),
        threshold: 5,
        context_window: 5,
        signing_round_max_duration: std::time::Duration::from_secs(5),
        bitcoin_presign_request_max_duration: Duration::from_secs(5),
        dkg_max_duration: std::time::Duration::from_secs(5),
        is_epoch3: true,
    };

    let aggregate_key = &PublicKey::from_private_key(&PrivateKey::new(&mut rng));

    let dkg_shares = model::EncryptedDkgShares {
        aggregate_key: aggregate_key.clone(),
        script_pubkey: aggregate_key.signers_script_pubkey().into(),
        dkg_shares_status: DkgSharesStatus::Unverified,
        ..Faker.fake_with_rng(&mut rng)
    };
    db.write_encrypted_dkg_shares(&dkg_shares).await.unwrap();

    // We create a single Bitcoin block which will be the chain tip and hold
    // our signer UTXO.
    let bitcoin_block = model::BitcoinBlock {
        block_height: 1,
        block_hash: Faker.fake_with_rng(&mut rng),
        parent_hash: Faker.fake_with_rng(&mut rng),
    };

    // Create a Bitcoin transaction simulating holding a simulated signer
    // UTXO.
    let mut signer_utxo_tx = testing::dummy::tx(&Faker, &mut rng);
    signer_utxo_tx.output.insert(
        0,
        bitcoin::TxOut {
            value: bitcoin::Amount::from_btc(5.0).unwrap(),
            script_pubkey: aggregate_key.signers_script_pubkey(),
        },
    );
    let signer_utxo_txid = signer_utxo_tx.compute_txid();
    let mut signer_utxo_encoded = Vec::new();
    signer_utxo_tx
        .consensus_encode(&mut signer_utxo_encoded)
        .unwrap();

    let utxo_input = model::TxPrevout {
        txid: signer_utxo_txid.into(),
        prevout_type: model::TxPrevoutType::SignersInput,
        ..Faker.fake_with_rng(&mut rng)
    };

    let utxo_output = model::TxOutput {
        txid: signer_utxo_txid.into(),
        output_type: model::TxOutputType::Donation,
        script_pubkey: aggregate_key.signers_script_pubkey().into(),
        ..Faker.fake_with_rng(&mut rng)
    };

    // Write the Bitcoin block and transaction to the database.
    db.write_bitcoin_block(&bitcoin_block).await.unwrap();
    db.write_transaction(&model::Transaction {
        txid: *signer_utxo_txid.as_byte_array(),
        tx: signer_utxo_encoded,
        tx_type: model::TransactionType::SbtcTransaction,
        block_hash: bitcoin_block.block_hash.into_bytes(),
    })
    .await
    .unwrap();
    db.write_bitcoin_transaction(&model::BitcoinTxRef {
        block_hash: bitcoin_block.block_hash.into(),
        txid: signer_utxo_txid.into(),
    })
    .await
    .unwrap();
    db.write_tx_prevout(&utxo_input).await.unwrap();
    db.write_tx_output(&utxo_output).await.unwrap();

    // Get the chain tip and assert that it is the block we just wrote.
    let chain_tip = db
        .get_bitcoin_canonical_chain_tip()
        .await
        .unwrap()
        .expect("no chain tip");
    assert_eq!(chain_tip, bitcoin_block.block_hash.into());

    // Get the signer UTXO and assert that it is the one we just wrote.
    let utxo = db
        .get_signer_utxo(&chain_tip)
        .await
        .unwrap()
        .expect("no signer utxo");
    assert_eq!(utxo.outpoint.txid, signer_utxo_txid.into());

    // Grab the BTC state.
    let btc_state = coord
        .get_btc_state(&chain_tip, &aggregate_key)
        .await
        .unwrap();

    // Assert that the BTC state is correct.
    assert_eq!(btc_state.utxo.outpoint.txid, signer_utxo_txid.into());
    assert_eq!(btc_state.utxo.public_key, aggregate_key.into());
    assert_eq!(btc_state.public_key, aggregate_key.into());
    assert_eq!(btc_state.fee_rate, 1.3);
    assert_eq!(btc_state.last_fees, None);
    assert_eq!(btc_state.magic_bytes, [b'T', b'3']);

    testing::storage::drop_db(db).await;
}

/// This test asserts that the `get_btc_state` function returns the correct
/// `SignerBtcState` when there are multiple outstanding sweep transaction
/// packages available, simulating the case where there has been an RBF.
#[test(tokio::test)]
async fn test_get_btc_state_with_available_sweep_transactions_and_rbf() {
    let mut rng = rand::rngs::StdRng::seed_from_u64(46);

    let db = testing::storage::new_test_database().await;

    let client = BitcoinCoreClient::new(
        "http://localhost:18443",
        regtest::BITCOIN_CORE_RPC_USERNAME.to_string(),
        regtest::BITCOIN_CORE_RPC_PASSWORD.to_string(),
    )
    .unwrap();

    let context = TestContext::builder()
        .with_storage(db.clone())
        .with_bitcoin_client(client.clone())
        .with_mocked_emily_client()
        .with_mocked_stacks_client()
        .build();
    let network = SignerNetwork::single(&context);

    let coord = TxCoordinatorEventLoop {
        context,
        private_key: PrivateKey::new(&mut rng),
        network: network.spawn(),
        threshold: 5,
        context_window: 5,
        signing_round_max_duration: std::time::Duration::from_secs(5),
        bitcoin_presign_request_max_duration: Duration::from_secs(5),
        dkg_max_duration: std::time::Duration::from_secs(5),
        is_epoch3: true,
    };

    let aggregate_key = &PublicKey::from_private_key(&PrivateKey::new(&mut rng));

    let dkg_shares = model::EncryptedDkgShares {
        aggregate_key: aggregate_key.clone(),
        script_pubkey: aggregate_key.signers_script_pubkey().into(),
        dkg_shares_status: DkgSharesStatus::Unverified,
        ..Faker.fake_with_rng(&mut rng)
    };
    db.write_encrypted_dkg_shares(&dkg_shares).await.unwrap();

    let (rpc, faucet) = regtest::initialize_blockchain();
    let addr = Recipient::new(AddressType::P2wpkh);

    // Get some coins to spend (and our "utxo" outpoint).
    let outpoint = faucet.send_to(10_000, &addr.address);
    let signer_utxo_block_hash = faucet.generate_blocks(1).pop().unwrap();

    let signer_utxo_tx = client.get_tx(&outpoint.txid).unwrap().unwrap();
    let signer_utxo_txid = signer_utxo_tx.tx.compute_txid();

    let mut signer_utxo_tx_encoded = Vec::new();
    signer_utxo_tx
        .tx
        .consensus_encode(&mut signer_utxo_tx_encoded)
        .unwrap();

    let utxo_input = model::TxPrevout {
        txid: signer_utxo_txid.into(),
        prevout_type: model::TxPrevoutType::SignersInput,
        ..Faker.fake_with_rng(&mut rng)
    };

    let utxo_output = model::TxOutput {
        txid: signer_utxo_txid.into(),
        output_index: 0,
        output_type: model::TxOutputType::Donation,
        script_pubkey: aggregate_key.signers_script_pubkey().into(),
        ..Faker.fake_with_rng(&mut rng)
    };

    db.write_bitcoin_block(&model::BitcoinBlock {
        block_height: 1,
        block_hash: signer_utxo_block_hash.into(),
        parent_hash: BlockHash::all_zeros().into(),
    })
    .await
    .unwrap();

    db.write_transaction(&model::Transaction {
        txid: signer_utxo_txid.to_byte_array(),
        tx: signer_utxo_tx_encoded,
        tx_type: model::TransactionType::SbtcTransaction,
        block_hash: signer_utxo_block_hash.to_byte_array(),
    })
    .await
    .unwrap();

    db.write_tx_prevout(&utxo_input).await.unwrap();
    db.write_tx_output(&utxo_output).await.unwrap();

    db.write_bitcoin_transaction(&model::BitcoinTxRef {
        block_hash: signer_utxo_block_hash.into(),
        txid: signer_utxo_txid.into(),
    })
    .await
    .unwrap();

    let chain_tip = db.get_bitcoin_canonical_chain_tip().await.unwrap().unwrap();

    // Get the signer UTXO and assert that it is the one we just wrote.
    let utxo = db
        .get_signer_utxo(&chain_tip)
        .await
        .unwrap()
        .expect("no signer utxo");
    assert_eq!(utxo.outpoint.txid, signer_utxo_txid.into());

    // Get a utxo to spend.
    let utxo = addr.get_utxos(rpc, Some(10_000)).pop().unwrap();
    assert_eq!(utxo.txid, outpoint.txid);

    // Create a transaction that spends the utxo.
    let mut tx1 = bitcoin::Transaction {
        version: bitcoin::transaction::Version::ONE,
        lock_time: bitcoin::absolute::LockTime::ZERO,
        input: vec![bitcoin::TxIn {
            previous_output: utxo.outpoint(),
            script_sig: bitcoin::ScriptBuf::new(),
            sequence: bitcoin::Sequence::ZERO,
            witness: bitcoin::Witness::new(),
        }],
        output: vec![bitcoin::TxOut {
            value: bitcoin::Amount::from_sat(9_000),
            script_pubkey: addr.address.script_pubkey(),
        }],
    };

    // Sign and broadcast the transaction
    p2wpkh_sign_transaction(&mut tx1, 0, &utxo, &addr.keypair);
    client.broadcast_transaction(&tx1).await.unwrap();

    // Grab the BTC state.
    let btc_state = coord
        .get_btc_state(&chain_tip, &aggregate_key)
        .await
        .unwrap();

    let expected_fees = Fees {
        total: 1_000,
        rate: 1_000 as f64 / tx1.vsize() as f64,
    };

    // Assert that everything's as expected.
    assert_eq!(btc_state.utxo.outpoint.txid, signer_utxo_txid.into());
    assert_eq!(btc_state.utxo.public_key, aggregate_key.into());
    assert_eq!(btc_state.public_key, aggregate_key.into());
    assert_eq!(btc_state.last_fees, Some(expected_fees));
    assert_eq!(btc_state.magic_bytes, [b'T', b'3']);

    // Create a 2nd transaction that spends the utxo (simulate RBF).
    let mut tx2 = bitcoin::Transaction {
        version: bitcoin::transaction::Version::ONE,
        lock_time: bitcoin::absolute::LockTime::ZERO,
        input: vec![bitcoin::TxIn {
            previous_output: utxo.outpoint(),
            script_sig: bitcoin::ScriptBuf::new(),
            sequence: bitcoin::Sequence::ZERO,
            witness: bitcoin::Witness::new(),
        }],
        output: vec![bitcoin::TxOut {
            value: bitcoin::Amount::from_sat(8_000),
            script_pubkey: addr.address.script_pubkey(),
        }],
    };

    // Sign and broadcast the transaction
    p2wpkh_sign_transaction(&mut tx2, 0, &utxo, &addr.keypair);
    client.broadcast_transaction(&tx2).await.unwrap();

    // Grab the BTC state.
    let btc_state = coord
        .get_btc_state(&chain_tip, &aggregate_key)
        .await
        .unwrap();

    let expected_fees = Fees {
        total: 2_000,
        rate: 2_000f64 / tx2.vsize() as f64,
    };

    // Assert that everything's as expected.
    assert_eq!(btc_state.utxo.outpoint.txid, signer_utxo_txid.into());
    assert_eq!(btc_state.last_fees, Some(expected_fees));

    testing::storage::drop_db(db).await;
}

fn create_signer_set(signers: &[Keypair], threshold: u32) -> (SignerSet, InMemoryNetwork) {
    let network = network::InMemoryNetwork::new();

    let signer_public_keys: BTreeSet<_> = signers.iter().map(|kp| kp.public_key().into()).collect();
    let signer_info: Vec<_> = signers
        .iter()
        .map(|kp| SignerInfo {
            signer_private_key: kp.secret_key().into(),
            signer_public_keys: signer_public_keys.clone(),
        })
        .collect();
    (
        SignerSet::new(&signer_info, threshold, || network.connect()),
        network,
    )
}

fn create_test_setup(
    dkg_shares: &EncryptedDkgShares,
    signatures_required: u16,
    faucet: &regtest::Faucet,
    rpc: &bitcoincore_rpc::Client,
    bitcoin_client: &BitcoinCoreClient,
) -> TestSweepSetup2 {
    let depositor = Recipient::new(AddressType::P2tr);
    faucet.send_to(50_000_000, &depositor.address);
    faucet.generate_blocks(1);

    let signer_address = Address::from_script(
        &dkg_shares.script_pubkey,
        bitcoin::Network::Regtest.params(),
    )
    .unwrap();
    let donation = faucet.send_to(100_000, &signer_address);
    faucet.generate_blocks(1);

    let utxo = depositor.get_utxos(rpc, None).pop().unwrap();
    let (deposit_tx, deposit_request, deposit_info) = make_deposit_request(
        &depositor,
        5_000_000,
        utxo,
        100_000,
        dkg_shares.aggregate_key.x_only_public_key().0,
    );
    rpc.send_raw_transaction(&deposit_tx).unwrap();

    let deposit_block_hash = faucet.generate_blocks(1).pop().unwrap();
    let block_header = rpc.get_block_header_info(&deposit_block_hash).unwrap();
    let tx_info = bitcoin_client
        .get_tx_info(&deposit_tx.compute_txid(), &deposit_block_hash)
        .unwrap()
        .unwrap();
    let test_signers = TestSignerSet {
        keys: dkg_shares.signer_set_public_keys.clone(),
        // We don't use `signer`
        signer: Recipient::new(AddressType::P2tr),
    };
    let (request, recipient) = generate_withdrawal();
    let stacks_block = model::StacksBlock {
        block_hash: Faker.fake_with_rng(&mut OsRng),
        block_height: 0,
        parent_hash: StacksBlockId::first_mined().into(),
        bitcoin_anchor: deposit_block_hash.into(),
    };
    TestSweepSetup2 {
        deposit_block_hash,
        deposits: vec![(deposit_info, deposit_request, tx_info)],
        sweep_tx_info: None,
        donation,
        stacks_blocks: vec![stacks_block],
        signers: test_signers,
        withdrawals: vec![WithdrawalTriple {
            request,
            recipient,
            block_ref: block_header.as_block_ref(),
        }],
        withdrawal_sender: PrincipalData::from(StacksAddress::burn_address(false)),
        signatures_required,
    }
}

/// Test that we use conservative initial limits so that we don't process
/// requests until we can fetch limits from Emily.
///
/// Since the block observer doesn't signal the request decider (and tx coordinator)
/// if it fails to get the limits, the scenario required to check this issue is:
///  - The signers fetch a deposit from Emily, and it is validated and inserted
///    into the db
///  - Emily goes offline for some of the signers (at least one can still reach it)
///  - Those same signers are restarted, thus reloading the default sBTC limits
///  - The signer that didn't restart act as coordinator (since it can reach Emily
///    the block observer does signal the tx coordinator); as coordinator, it tries
///    to sweep the deposit above.
///  - The other signers cannot act as coordinator, but they can respond as tx
///    signers, and they do so using the default limits.
/// If the default limits are permissive (ie, default all `None`), they will
/// happily mint anything. If the limits are conservative, they will refuse to
/// mint (eg, `would exceed sBTC supply cap`).
#[tokio::test]
async fn test_conservative_initial_sbtc_limits() {
    let (rpc, faucet) = regtest::initialize_blockchain();
    let mut rng = rand::rngs::StdRng::seed_from_u64(56);

    let (_, signer_key_pairs): (_, [Keypair; 3]) = testing::wallet::regtest_bootstrap_wallet();
    let signatures_required: u16 = 2;

    let network = WanNetwork::default();

    let chain_tip_info = rpc.get_chain_tips().unwrap().pop().unwrap();

    // =========================================================================
    // Create a database, an associated context, and a Keypair for each of the
    // signers in the signing set.
    // -------------------------------------------------------------------------
    // - We load the database with a bitcoin blocks going back to some
    //   genesis block.
    // =========================================================================
    let signer_set_public_keys: BTreeSet<PublicKey> = signer_key_pairs
        .iter()
        .map(|kp| kp.public_key().into())
        .collect();
    let mut signers = Vec::new();
    for kp in signer_key_pairs.iter() {
        let db = testing::storage::new_test_database().await;
        backfill_bitcoin_blocks(&db, rpc, &chain_tip_info.hash).await;

        // Ensure a stacks tip exists before DKG
        let mut stacks_block: model::StacksBlock = Faker.fake_with_rng(&mut rng);
        stacks_block.bitcoin_anchor = chain_tip_info.hash.into();
        db.write_stacks_block(&stacks_block).await.unwrap();

        let ctx = TestContext::builder()
            .with_storage(db.clone())
            .with_first_bitcoin_core_client()
            .with_mocked_stacks_client()
            .with_mocked_emily_client()
            .build();

        // When the signer binary starts up in main(), it sets the current
        // signer set public keys in the context state using the values in
        // the bootstrap_signing_set configuration parameter. Later, this
        // state gets updated in the block observer. We're not running a
        // block observer in this test, nor are we going through main, so
        // we manually update the necessary state here.
        ctx.state()
            .update_current_signer_set(signer_set_public_keys.clone());

        let network = network.connect(&ctx);

        signers.push((ctx, db, kp, network));
    }

    // =========================================================================
    // Compute DKG and store it into db
    // =========================================================================
    let mut signer_set = create_signer_set(&signer_key_pairs, signatures_required as u32).0;
    let dkg_txid = testing::dummy::txid(&fake::Faker, &mut rng).into();
    let chain_tip = chain_tip_info.hash.into();

    let (aggregate_key, mut encrypted_shares) = signer_set
        .run_dkg(chain_tip, dkg_txid, &mut rng, DkgSharesStatus::Verified)
        .await;

    for ((_, db, _, _), dkg_shares) in signers.iter_mut().zip(encrypted_shares.iter_mut()) {
        dkg_shares.dkg_shares_status = DkgSharesStatus::Verified;
        signer_set
            .write_as_rotate_keys_tx(db, &chain_tip, dkg_shares, &mut rng)
            .await;

        db.write_encrypted_dkg_shares(&dkg_shares)
            .await
            .expect("failed to write encrypted shares");
    }

    // =========================================================================
    // Setup the emily client mocks.
    // =========================================================================
    let enable_emily_limits = Arc::new(AtomicBool::new(false));
    for (i, (ctx, _, _, _)) in signers.iter_mut().enumerate() {
        ctx.with_emily_client(|client| {
            // We already stored the deposit, we don't need it from Emily
            client
                .expect_get_deposits()
                .returning(|| Box::pin(std::future::ready(Ok(vec![]))));

            // We don't care about this
            client.expect_accept_deposits().returning(|_, _| {
                Box::pin(std::future::ready(Err(Error::InvalidStacksResponse(
                    "dummy",
                ))))
            });

            let enable_emily_limits = enable_emily_limits.clone();
            let i = i;
            client.expect_get_limits().times(1..).returning(move || {
                // Since we don't signal the coordinator if we fail to fetch the limits
                // we need the coordinator to be able to fetch them.
                // But we want the other signers to fail fetching limits.
                let limits = if i == 0 || enable_emily_limits.load(Ordering::SeqCst) {
                    Ok(SbtcLimits::unlimited())
                } else {
                    // Just a random error, we don't care about it
                    Err(Error::InvalidStacksResponse("dummy"))
                };
                Box::pin(std::future::ready(limits))
            });
        })
        .await;
    }

    // =========================================================================
    // Setup the stacks client mocks.
    // -------------------------------------------------------------------------
    // - Set up the mocks to that the block observer fetches at least one
    //   Stacks block. This is necessary because we need the stacks chain
    //   tip in the transaction coordinator.
    // =========================================================================
    for (ctx, _, _, _) in signers.iter_mut() {
        ctx.with_stacks_client(|client| {
            client
                .expect_get_tenure_info()
                .returning(move || Box::pin(std::future::ready(Ok(DUMMY_TENURE_INFO.clone()))));

            client.expect_get_block().returning(|_| {
                let response = Ok(NakamotoBlock {
                    header: NakamotoBlockHeader::empty(),
                    txs: vec![],
                });
                Box::pin(std::future::ready(response))
            });

            let chain_tip = model::BitcoinBlockHash::from(chain_tip_info.hash);
            client.expect_get_tenure().returning(move |_| {
                let mut tenure = TenureBlocks::nearly_empty().unwrap();
                tenure.anchor_block_hash = chain_tip;
                Box::pin(std::future::ready(Ok(tenure)))
            });

            client.expect_get_pox_info().returning(|| {
                let response = serde_json::from_str::<RPCPoxInfoData>(GET_POX_INFO_JSON)
                    .map_err(Error::JsonSerialize);
                Box::pin(std::future::ready(response))
            });

            client
                .expect_estimate_fees()
                .returning(|_, _, _| Box::pin(std::future::ready(Ok(25))));

            // The coordinator will try to further process the deposit to submit
            // the stacks tx, but we are not interested (for the current test iteration).
            client.expect_get_account().returning(|_| {
                let response = Ok(AccountInfo {
                    balance: 0,
                    locked: 0,
                    unlock_height: 0,
                    // this is the only part used to create the stacks transaction.
                    nonce: 12,
                });
                Box::pin(std::future::ready(response))
            });

            client
                .expect_get_sortition_info()
                .returning(move |_| Box::pin(std::future::ready(Ok(DUMMY_SORTITION_INFO))));

            // The coordinator broadcasts a rotate keys transaction if it
            // is not up-to-date with their view of the current aggregate
            // key. The response of None means that the stacks node does
            // not have a record of a rotate keys contract call being
            // executed, so the coordinator will construct and broadcast
            // one.
            client
                .expect_get_current_signers_aggregate_key()
                .returning(move |_| Box::pin(std::future::ready(Ok(Some(aggregate_key)))));

            // The coordinator will get the total supply of sBTC to
            // determine the amount of mintable sBTC.
            client
                .expect_get_sbtc_total_supply()
                .returning(move |_| Box::pin(async move { Ok(Amount::ZERO) }));
        })
        .await;
    }

    // =========================================================================
    // Setup a deposit
    // -------------------------------------------------------------------------
    // - Write the deposit (and anything required for it to be swept)
    // =========================================================================
    let dkg_shares = encrypted_shares.first().cloned().unwrap();
    let bitcoin_client = signers[0].0.clone().bitcoin_client;
    let setup = create_test_setup(
        &dkg_shares,
        signatures_required,
        faucet,
        rpc,
        &bitcoin_client,
    );
    for (_, db, _, _) in signers.iter_mut() {
        backfill_bitcoin_blocks(&db, rpc, &setup.deposit_block_hash).await;
        setup.store_stacks_genesis_block(&db).await;
        setup.store_donation(&db).await;
        setup.store_deposit_txs(&db).await;
        setup.store_deposit_request(&db).await;
        setup.store_deposit_decisions(&db).await;
    }

    // =========================================================================
    // Start the TxCoordinatorEventLoop, TxSignerEventLoop and BlockObserver
    // processes for each signer.
    // -------------------------------------------------------------------------
    // - We only proceed with the test after all processes have started, and
    //   we use a counter to notify us when that happens.
    // =========================================================================
    let start_count = Arc::new(AtomicU8::new(0));

    for (ctx, _, kp, network) in signers.iter() {
        ctx.state().set_sbtc_contracts_deployed();
        let ev = TxCoordinatorEventLoop {
            network: network.spawn(),
            context: ctx.clone(),
            context_window: 10000,
            private_key: kp.secret_key().into(),
            signing_round_max_duration: Duration::from_secs(2),
            bitcoin_presign_request_max_duration: Duration::from_secs(2),
            threshold: signatures_required,
            dkg_max_duration: Duration::from_secs(10),
            is_epoch3: true,
        };
        let counter = start_count.clone();
        tokio::spawn(async move {
            counter.fetch_add(1, Ordering::Relaxed);
            ev.run().await
        });

        let ev = TxSignerEventLoop {
            network: network.spawn(),
            threshold: signatures_required as u32,
            context: ctx.clone(),
            context_window: 10000,
            wsts_state_machines: LruCache::new(NonZeroUsize::new(100).unwrap()),
            signer_private_key: kp.secret_key().into(),
            rng: rand::rngs::OsRng,
            dkg_begin_pause: None,
            dkg_verification_state_machines: LruCache::new(NonZeroUsize::new(5).unwrap()),
        };
        let counter = start_count.clone();
        tokio::spawn(async move {
            counter.fetch_add(1, Ordering::Relaxed);
            ev.run().await
        });

        let ev = RequestDeciderEventLoop {
            network: network.spawn(),
            context: ctx.clone(),
            context_window: 10000,
            blocklist_checker: Some(()),
            signer_private_key: kp.secret_key().into(),
            deposit_decisions_retry_window: 1,
        };
        let counter = start_count.clone();
        tokio::spawn(async move {
            counter.fetch_add(1, Ordering::Relaxed);
            ev.run().await
        });

        let block_observer = BlockObserver {
            context: ctx.clone(),
            bitcoin_blocks: testing::btc::new_zmq_block_hash_stream(BITCOIN_CORE_ZMQ_ENDPOINT)
                .await,
        };
        let counter = start_count.clone();
        tokio::spawn(async move {
            counter.fetch_add(1, Ordering::Relaxed);
            block_observer.run().await
        });
    }

    while start_count.load(Ordering::SeqCst) < 12 {
        tokio::time::sleep(Duration::from_millis(10)).await;
    }

    // =========================================================================
    // Wait for the first signer to be the coordinator
    // -------------------------------------------------------------------------
    // - Two of three signers will not be able to coordinate, because of failing
    //   in getting deposits (so no signal is sent to request decider and tx
    //   coordinator)
    // =========================================================================
    let signers_key = setup.signers.signer_keys().iter().cloned().collect();
    loop {
        let chain_tip: BitcoinBlockHash = faucet.generate_blocks(1).pop().unwrap().into();

        if given_key_is_coordinator(signers[0].2.public_key().into(), &chain_tip, &signers_key) {
            break;
        }
    }
    // Giving enough time to process the transaction
    tokio::time::sleep(Duration::from_secs(3)).await;

    // =========================================================================
    // Check we did NOT process the deposit
    // =========================================================================
    let (ctx, _, _, _) = signers.first().unwrap();
    let txids = ctx.bitcoin_client.inner_client().get_raw_mempool().unwrap();

    assert!(txids.is_empty());

    // =========================================================================
    // Re-enable limits fetching
    // =========================================================================
    enable_emily_limits.store(true, Ordering::SeqCst);

    faucet.generate_blocks(1);
    tokio::time::sleep(Duration::from_secs(3)).await;
    // =========================================================================
    // Check we did process the deposit now
    // =========================================================================
    let (ctx, _, _, _) = signers.first().unwrap();
    let txids = ctx.bitcoin_client.inner_client().get_raw_mempool().unwrap();

    assert_eq!(txids.len(), 1);
    let tx_info = bitcoin_client.get_tx(&txids[0]).unwrap().unwrap();

    assert_eq!(
        tx_info.tx.input[1].previous_output,
        setup.deposit_outpoints()[0]
    );

    for (_, db, _, _) in signers {
        testing::storage::drop_db(db).await;
    }
}

<<<<<<< HEAD
/// Module containing a test suite and helpers specific to
/// [`TxCoordinatorEventLoop::get_eligible_pending_withdrawal_requests`].
mod get_eligible_pending_withdrawal_requests {
    use std::sync::atomic::AtomicU64;
    use test_case::test_case;

    use signer::{
        bitcoin::MockBitcoinInteract,
        emily_client::MockEmilyInteract,
        network::in_memory2::SignerNetworkInstance,
        storage::model::{BitcoinBlock, StacksBlock, WithdrawalRequest, WithdrawalSigner},
        testing::{
            blocks::{BitcoinChain, StacksChain},
            storage::{DbReadTestExt as _, DbWriteTestExt as _},
        },
        transaction_coordinator::GetPendingRequestsParams,
        transaction_coordinator::TxCoordinatorEventLoop,
=======
#[test_case(false, false; "rejectable")]
#[test_case(true, false; "completed")]
#[test_case(false, true; "in mempool")]
#[tokio::test]
async fn process_rejected_withdrawal(is_completed: bool, is_in_mempool: bool) {
    let db = testing::storage::new_test_database().await;
    let mut rng = rand::rngs::StdRng::seed_from_u64(51);
    let (rpc, faucet) = regtest::initialize_blockchain();

    let mut context = TestContext::builder()
        .with_storage(db.clone())
        .with_first_bitcoin_core_client()
        .with_mocked_stacks_client()
        .with_mocked_emily_client()
        .build();

    let expect_tx = !is_completed && !is_in_mempool;

    let nonce = 12;
    // Mock required stacks client functions
    context
        .with_stacks_client(|client| {
            client.expect_get_account().once().returning(move |_| {
                Box::pin(async move {
                    Ok(AccountInfo {
                        balance: 0,
                        locked: 0,
                        unlock_height: 0,
                        // The nonce is used to create the stacks tx
                        nonce,
                    })
                })
            });

            // Dummy value
            client
                .expect_estimate_fees()
                .returning(move |_, _, _| Box::pin(async move { Ok(25505) }));

            client
                .expect_is_withdrawal_completed()
                .returning(move |_, _| Box::pin(async move { Ok(is_completed) }));
        })
        .await;

    let num_signers = 7;
    let signing_threshold = 5;
    let context_window = 100;

    let network = network::in_memory::InMemoryNetwork::new();
    let signer_info = testing::wsts::generate_signer_info(&mut rng, num_signers);

    let mut testing_signer_set =
        testing::wsts::SignerSet::new(&signer_info, signing_threshold, || network.connect());

    let bitcoin_chain_tip = rpc.get_blockchain_info().unwrap().best_block_hash;
    backfill_bitcoin_blocks(&db, rpc, &bitcoin_chain_tip).await;

    // Ensure we have a stacks chain tip
    let genesis_block = model::StacksBlock {
        block_hash: Faker.fake_with_rng(&mut OsRng),
        block_height: 0,
        parent_hash: StacksBlockId::first_mined().into(),
        bitcoin_anchor: bitcoin_chain_tip.into(),
    };
    db.write_stacks_blocks([&genesis_block]).await;

    let (aggregate_key, _) = run_dkg(&context, &mut rng, &mut testing_signer_set).await;

    // We need to set the signer's UTXO since that is necessary to know if
    // there is a transaction sweeping out any withdrawals.
    let script_pub_key = aggregate_key.signers_script_pubkey();
    let bitcoin_network = bitcoin::Network::Regtest;
    let address = Address::from_script(&script_pub_key, bitcoin_network).unwrap();
    let donation = faucet.send_to(100_000, &address);

    // Okay, the donation exists, but it's in the mempool. In order to get
    // it into our database it needs to be confirmed. We also feed it
    // through the block observer will consider since it handles all the
    // logic for writing it to the database.
    faucet.generate_block();

    let bitcoin_chain_tip = rpc.get_blockchain_info().unwrap().best_block_hash;
    backfill_bitcoin_blocks(&db, rpc, &bitcoin_chain_tip).await;

    let block_observer = BlockObserver {
        context: context.clone(),
        bitcoin_blocks: (),
    };

    let tx = rpc.get_raw_transaction(&donation.txid, None).unwrap();
    block_observer
        .extract_sbtc_transactions(bitcoin_chain_tip, &[tx])
        .await
        .unwrap();

    // When the signer binary starts up in main(), it sets the current
    // signer set public keys in the context state using the values in the
    // bootstrap_signing_set configuration parameter. Later, the aggregate
    // key gets set in the block observer. We're not running a block
    // observer in this test, nor are we going through main, so we manually
    // update the state here.
    let signer_set_public_keys = testing_signer_set.signer_keys().into_iter().collect();
    let state = context.state();
    state.update_current_signer_set(signer_set_public_keys);
    state.set_current_aggregate_key(aggregate_key);

    let (bitcoin_chain_tip, stacks_chain_tip) = db.get_chain_tips().await;
    assert_eq!(stacks_chain_tip, genesis_block.block_hash);

    // Now we create a withdrawal request (without voting for it)
    let request = WithdrawalRequest {
        block_hash: genesis_block.block_hash,
        bitcoin_block_height: bitcoin_chain_tip.block_height,
        ..fake::Faker.fake_with_rng(&mut rng)
>>>>>>> 709d1e6a
    };

    use super::*;

    // A type alias for [`TxCoordinatorEventLoop`], typed with [`PgStore`] and
    // mocked clients, which are what's used in this mod.
    type MockedCoordinator = TxCoordinatorEventLoop<
        TestContext<
            PgStore,
            WrappedMock<MockBitcoinInteract>,
            WrappedMock<MockStacksInteract>,
            WrappedMock<MockEmilyInteract>,
        >,
        SignerNetworkInstance,
    >;

    /// Creates [`WithdrawalSigner`]s for each vote in the provided slice,
    /// zipped together with the signer keys from the provided
    /// [`TestSignerSet`], and stores them in the database.
    async fn store_votes(
        db: &PgStore,
        request: &WithdrawalRequest,
        signer_set: &TestSignerSet,
        votes: &[bool],
    ) {
        // Create an iterator of signer keys and their corresponding votes.
        let signer_votes = signer_set
            .signer_keys()
            .into_iter()
            .cloned()
            .zip(votes.into_iter().cloned());

        for (signer_pub_key, is_accepted) in signer_votes {
            let signer = WithdrawalSigner {
                request_id: request.request_id,
                block_hash: request.block_hash,
                txid: request.txid,
                signer_pub_key,
                is_accepted,
            };

            // Write the decision to the database.
            db.write_withdrawal_signer_decision(&signer)
                .await
                .expect("failed to write signer decision");
        }
    }

<<<<<<< HEAD
    /// Creates and stores a withdrawal request, confirmed in the specified
    /// bitcoin & stacks blocks.
    async fn store_withdrawal_request(
        db: &PgStore,
        bitcoin_block: &BitcoinBlock,
        stacks_block: &StacksBlock,
        amount: u64,
        max_fee: u64,
    ) -> WithdrawalRequest {
        let withdrawal_request = WithdrawalRequest {
            request_id: next_request_id(),
            block_hash: stacks_block.block_hash,
            bitcoin_block_height: bitcoin_block.block_height,
            amount,
            max_fee,
            ..Faker.fake()
=======
    if is_in_mempool {
        // If we are testing the mempool/submitted scenario, we need to fake it
        let outpoint = faucet.send_to(1000, &faucet.address);
        let bitcoin_txid = outpoint.txid.into();
        let withdrawal_output = model::BitcoinWithdrawalOutput {
            bitcoin_txid,
            bitcoin_chain_tip: bitcoin_chain_tip.block_hash,
            output_index: outpoint.vout,
            request_id: request.request_id,
            stacks_txid: request.txid,
            stacks_block_hash: request.block_hash,
            // We don't care about validation, as the majority of signers may
            // have validated it, so we err towards checking more rather than
            // less txids.
            validation_result: WithdrawalValidationResult::NoVote,
            is_valid_tx: false,
>>>>>>> 709d1e6a
        };

        db.write_withdrawal_request(&withdrawal_request)
            .await
            .expect("failed to write withdrawal request");

<<<<<<< HEAD
        withdrawal_request
=======
        let sighash = BitcoinTxSigHash {
            txid: bitcoin_txid,
            prevout_type: model::TxPrevoutType::SignersInput,
            prevout_txid: donation.txid.into(),
            prevout_output_index: donation.vout,
            validation_result: signer::bitcoin::validation::InputValidationResult::Ok,
            aggregate_key: aggregate_key.into(),
            is_valid_tx: false,
            will_sign: false,
            chain_tip: bitcoin_chain_tip.block_hash,
            sighash: bitcoin::TapSighash::from_byte_array([1; 32]).into(),
        };
        db.write_bitcoin_txs_sighashes(&[sighash]).await.unwrap();
>>>>>>> 709d1e6a
    }

    /// Gets the next withdrawal request ID to use for testing.
    fn next_request_id() -> u64 {
        static NEXT_REQUEST_ID: AtomicU64 = AtomicU64::new(0);
        NEXT_REQUEST_ID.fetch_add(1, Ordering::Relaxed)
    }

    /// Helper function to set up the database with bitcoin and stacks chains,
    /// a set of signers and their DKG shares.
    async fn test_setup<'a>(
        db: &PgStore,
        chains_length: u64,
    ) -> (
        BitcoinChain,
        StacksChain,
        TestSignerSet,
        BTreeSet<PublicKey>,
    ) {
        let signer_set = TestSignerSet::new(&mut OsRng);
        let signer_keys = signer_set.keys.iter().copied().collect();

        // Create a new bitcoin chain with 31 blocks and a sibling stacks chain
        // anchored starting at block 0.
        let bitcoin_chain = BitcoinChain::new_with_length(chains_length as usize);
        let stacks_chain = StacksChain::new_anchored(&bitcoin_chain);

        // Write the blocks to the database.
        db.write_blocks(&bitcoin_chain, &stacks_chain).await;

        // Get the chain tips and assert that they're what we expect.
        let (bitcoin_chain_tip, stacks_chain_tip) = db.get_chain_tips().await;
        assert_eq!(
            bitcoin_chain_tip.block_hash,
            bitcoin_chain.chain_tip().block_hash
        );
        assert_eq!(stacks_chain_tip, stacks_chain.chain_tip().block_hash);

        // Create DKG shares and write them to the database.
        let dkg_shares = model::EncryptedDkgShares {
            aggregate_key: signer_set.aggregate_key(),
            started_at_bitcoin_block_hash: bitcoin_chain_tip.block_hash,
            started_at_bitcoin_block_height: bitcoin_chain_tip.block_height,
            signer_set_public_keys: signer_set.signer_keys().to_vec(),
            dkg_shares_status: DkgSharesStatus::Verified,
            ..Faker.fake()
        };
        db.write_encrypted_dkg_shares(&dkg_shares).await.unwrap();

        (bitcoin_chain, stacks_chain, signer_set, signer_keys)
    }

    struct TestParams {
        chain_length: u64,
        signature_threshold: u16,
        sbtc_limits: SbtcLimits,
        amount: u64,
        num_approves: usize,
        num_expected_results: usize,
        expiry_window: u16,
        expiry_buffer: u16,
        min_confirmations: u16,
        at_block_height: usize,
    }

    impl Default for TestParams {
        fn default() -> Self {
            Self {
                chain_length: 8,
                signature_threshold: 2,
                sbtc_limits: SbtcLimits::unlimited(),
                amount: 1_000,
                num_approves: 3,
                num_expected_results: 1,
                expiry_window: 24,
                expiry_buffer: 0,
                min_confirmations: 0,
                at_block_height: 0,
            }
        }
    }

    /// Asserts that
    /// [`TxCoordinatorEventLoop::get_eligible_pending_withdrawal_requests`]
    /// correctly filters requests based on its parameters.
    #[test_case(TestParams::default(); "should_pass_all_validations")]
    #[test_case(TestParams {
        amount: 100,
        num_expected_results: 0,
        ..Default::default()
    }; "below_dust_limit")]
    #[test_case(TestParams {
        amount: 1_000,
        sbtc_limits: SbtcLimits::zero(),
        num_expected_results: 0,
        ..Default::default()
    }; "amount_over_per_withdrawal_limit")]
    #[test_case(TestParams {
        // This case will calculate the confirmations as:
        // chain_length (10) - min_confirmations (4) = 4 (maximum block height),
        // at_block_height (5) > 4 (maximum).
        chain_length: 10,
        at_block_height: 5,
        min_confirmations: 6,
        num_expected_results: 0,
        ..Default::default()
    }; "insufficient_confirmations_one_too_few")]
    #[test_case(TestParams {
        // This case will calculate the confirmations as:
        // chain_length (10) - min_confirmations(6) = 4 (maximum block height), 
        // at_block_height (4) <= 4.
        chain_length: 10,
        at_block_height: 4,
        min_confirmations: 6,
        num_expected_results: 1,
        ..Default::default()
    }; "exact_number_of_confirmations_allowed")]
    #[test_case(TestParams {
        signature_threshold: 2,
        num_approves: 1,
        num_expected_results: 0,
        ..Default::default()
    }; "insufficient_votes")]
    #[test_case(TestParams {
        // This case will calculate the soft expiry as:
        // chain_length - expiry_window + expiry_buffer = 4 and 3 < 4.
        chain_length: 10,
        expiry_window: 10,
        expiry_buffer: 4,
        at_block_height: 3,
        num_expected_results: 0,
        ..Default::default()
    }; "soft_expiry_one_block_too_old")]
    #[test_case(TestParams {
        // This case will calculate the soft expiry as:
        // chain_length (10) - expiry_window (10) + expiry_buffer (4) = 4, 
        // and at_block_height (4) == 4.
        chain_length: 10,
        expiry_window: 10,
        expiry_buffer: 4,
        at_block_height: 4,
        num_expected_results: 1,
        ..Default::default()
    }; "soft_expiry_exact_block_allowed")]
    #[test_case(TestParams {
        // This case will calculate the hard expiry as:
        // chain_length (10) - expiry_window (5) = 5, 
        // and at_block_height (5) == 5
        chain_length: 10,
        expiry_window: 5,
        expiry_buffer: 0,
        at_block_height: 5,
        num_expected_results: 1,
        ..Default::default()
    }; "hard_expiry_exact_block_allowed")]
    #[test_case(TestParams {
        // This case will calculate the hard expiry as:
        // chain_length (10) - expiry_window (5) = 5, 
        // and at_block_height (4) < 5
        chain_length: 10,
        expiry_window: 5,
        expiry_buffer: 0,
        at_block_height: 4,
        num_expected_results: 0,
        ..Default::default()
    }; "hard_expiry_one_block_too_old")]
    #[test_log::test(tokio::test)]
    async fn test_validations(params: TestParams) {
        let db = testing::storage::new_test_database().await;

        let (bitcoin_chain, stacks_chain, signer_set, signer_keys) =
            test_setup(&db, params.chain_length + 1).await;

        let (bitcoin_chain_tip, stacks_chain_tip) = db.get_chain_tips().await;

        // Define the parameters for the pending requests call.
        let get_requests_params = GetPendingRequestsParams {
            aggregate_key: &signer_set.aggregate_key(),
            bitcoin_chain_tip: &bitcoin_chain_tip,
            stacks_chain_tip: &stacks_chain_tip,
            signature_threshold: params.signature_threshold,
            sbtc_limits: &params.sbtc_limits,
            signer_public_keys: &signer_keys,
        };

        // Create a request below the dust limit.
        let request = store_withdrawal_request(
            &db,
            bitcoin_chain.nth_block(params.at_block_height),
            stacks_chain.nth_block(params.at_block_height),
            params.amount,
            1_000, // Max fee isn't validated here.
        )
        .await;

        // Create and store votes for the request.
        let votes = vec![true; params.num_approves];
        store_votes(&db, &request, &signer_set, &votes).await;

        //Get pending withdrawals from coordinator
        let pending_withdrawals = MockedCoordinator::get_eligible_pending_withdrawal_requests(
            &db,
            params.expiry_window,
            params.expiry_buffer,
            params.min_confirmations,
            &get_requests_params,
        )
        .await
        .expect("failed to fetch eligible pending withdrawal requests");

        assert_eq!(pending_withdrawals.len(), params.num_expected_results);

        testing::storage::drop_db(db).await;
    }
}<|MERGE_RESOLUTION|>--- conflicted
+++ resolved
@@ -3415,25 +3415,6 @@
     }
 }
 
-<<<<<<< HEAD
-/// Module containing a test suite and helpers specific to
-/// [`TxCoordinatorEventLoop::get_eligible_pending_withdrawal_requests`].
-mod get_eligible_pending_withdrawal_requests {
-    use std::sync::atomic::AtomicU64;
-    use test_case::test_case;
-
-    use signer::{
-        bitcoin::MockBitcoinInteract,
-        emily_client::MockEmilyInteract,
-        network::in_memory2::SignerNetworkInstance,
-        storage::model::{BitcoinBlock, StacksBlock, WithdrawalRequest, WithdrawalSigner},
-        testing::{
-            blocks::{BitcoinChain, StacksChain},
-            storage::{DbReadTestExt as _, DbWriteTestExt as _},
-        },
-        transaction_coordinator::GetPendingRequestsParams,
-        transaction_coordinator::TxCoordinatorEventLoop,
-=======
 #[test_case(false, false; "rejectable")]
 #[test_case(true, false; "completed")]
 #[test_case(false, true; "in mempool")]
@@ -3549,7 +3530,214 @@
         block_hash: genesis_block.block_hash,
         bitcoin_block_height: bitcoin_chain_tip.block_height,
         ..fake::Faker.fake_with_rng(&mut rng)
->>>>>>> 709d1e6a
+    };
+    db.write_withdrawal_request(&request).await.unwrap();
+
+    // The request should not be pending yet (missing enough confirmation)
+    assert!(context
+        .get_storage()
+        .get_pending_rejected_withdrawal_requests(&bitcoin_chain_tip, context_window)
+        .await
+        .unwrap()
+        .is_empty());
+
+    let new_tip = faucet
+        .generate_blocks(WITHDRAWAL_BLOCKS_EXPIRY + 1)
+        .pop()
+        .unwrap();
+    backfill_bitcoin_blocks(&db, rpc, &new_tip).await;
+    let (bitcoin_chain_tip, _) = db.get_chain_tips().await;
+
+    // Now it should be pending rejected
+    assert_eq!(
+        context
+            .get_storage()
+            .get_pending_rejected_withdrawal_requests(&bitcoin_chain_tip, context_window)
+            .await
+            .unwrap()
+            .single(),
+        request
+    );
+
+    if is_in_mempool {
+        // If we are testing the mempool/submitted scenario, we need to fake it
+        let outpoint = faucet.send_to(1000, &faucet.address);
+        let bitcoin_txid = outpoint.txid.into();
+        let withdrawal_output = model::BitcoinWithdrawalOutput {
+            bitcoin_txid,
+            bitcoin_chain_tip: bitcoin_chain_tip.block_hash,
+            output_index: outpoint.vout,
+            request_id: request.request_id,
+            stacks_txid: request.txid,
+            stacks_block_hash: request.block_hash,
+            // We don't care about validation, as the majority of signers may
+            // have validated it, so we err towards checking more rather than
+            // less txids.
+            validation_result: WithdrawalValidationResult::NoVote,
+            is_valid_tx: false,
+        };
+        db.write_bitcoin_withdrawals_outputs(&[withdrawal_output])
+            .await
+            .unwrap();
+
+        let sighash = BitcoinTxSigHash {
+            txid: bitcoin_txid,
+            prevout_type: model::TxPrevoutType::SignersInput,
+            prevout_txid: donation.txid.into(),
+            prevout_output_index: donation.vout,
+            validation_result: signer::bitcoin::validation::InputValidationResult::Ok,
+            aggregate_key: aggregate_key.into(),
+            is_valid_tx: false,
+            will_sign: false,
+            chain_tip: bitcoin_chain_tip.block_hash,
+            sighash: bitcoin::TapSighash::from_byte_array([1; 32]).into(),
+        };
+        db.write_bitcoin_txs_sighashes(&[sighash]).await.unwrap();
+    }
+
+    let (broadcasted_transaction_tx, _broadcasted_transaction_rxeiver) =
+        tokio::sync::broadcast::channel(1);
+
+    // This task gets all transactions broadcasted by the coordinator.
+    let mut wait_for_transaction_rx = broadcasted_transaction_tx.subscribe();
+    let wait_for_transaction_task =
+        tokio::spawn(async move { wait_for_transaction_rx.recv().await });
+
+    // Setup the stacks client mock to broadcast the transaction to our channel.
+    context
+        .with_stacks_client(|client| {
+            client
+                .expect_submit_tx()
+                .times(if expect_tx { 1 } else { 0 })
+                .returning(move |tx| {
+                    let tx = tx.clone();
+                    let txid = tx.txid();
+                    let broadcasted_transaction_tx = broadcasted_transaction_tx.clone();
+                    Box::pin(async move {
+                        broadcasted_transaction_tx
+                            .send(tx)
+                            .expect("Failed to send result");
+                        Ok(SubmitTxResponse::Acceptance(txid))
+                    })
+                });
+
+            client
+                .expect_get_current_signers_aggregate_key()
+                .returning(move |_| Box::pin(std::future::ready(Ok(Some(aggregate_key)))));
+        })
+        .await;
+
+    // Get the private key of the coordinator of the signer set.
+    let private_key = select_coordinator(&bitcoin_chain_tip.block_hash, &signer_info);
+
+    // Bootstrap the tx coordinator event loop
+    context.state().set_sbtc_contracts_deployed();
+    let tx_coordinator = transaction_coordinator::TxCoordinatorEventLoop {
+        context: context.clone(),
+        network: network.connect(),
+        private_key,
+        context_window,
+        threshold: signing_threshold as u16,
+        signing_round_max_duration: Duration::from_secs(5),
+        bitcoin_presign_request_max_duration: Duration::from_secs(5),
+        dkg_max_duration: Duration::from_secs(5),
+        is_epoch3: true,
+    };
+    let tx_coordinator_handle = tokio::spawn(async move { tx_coordinator.run().await });
+
+    // Here signers use all the same storage, but we don't care in this test
+    let _event_loop_handles: Vec<_> = signer_info
+        .clone()
+        .into_iter()
+        .map(|signer_info| {
+            let event_loop_harness = TxSignerEventLoopHarness::create(
+                context.clone(),
+                network.connect(),
+                context_window,
+                signer_info.signer_private_key,
+                signing_threshold,
+                rng.clone(),
+            );
+
+            event_loop_harness.start()
+        })
+        .collect();
+
+    // Yield to get signers ready
+    tokio::time::sleep(Duration::from_millis(100)).await;
+
+    // Wake coordinator up
+    context
+        .signal(RequestDeciderEvent::NewRequestsHandled.into())
+        .expect("failed to signal");
+
+    // Await for tenure completion
+    let tenure_completed_signal = TxCoordinatorEvent::TenureCompleted.into();
+    context
+        .wait_for_signal(Duration::from_secs(5), |signal| {
+            signal == &tenure_completed_signal
+        })
+        .await
+        .unwrap();
+
+    // Await the `wait_for_tx_task` to receive the first transaction broadcasted.
+    let broadcasted_tx =
+        tokio::time::timeout(Duration::from_secs(1), wait_for_transaction_task).await;
+
+    // Stop event loops
+    tx_coordinator_handle.abort();
+
+    if !expect_tx {
+        assert!(broadcasted_tx.is_err());
+        testing::storage::drop_db(db).await;
+        return;
+    }
+
+    let broadcasted_tx = broadcasted_tx
+        .unwrap()
+        .expect("failed to receive message")
+        .expect("no message received");
+
+    broadcasted_tx.verify().unwrap();
+
+    assert_eq!(broadcasted_tx.get_origin_nonce(), nonce);
+
+    let TransactionPayload::ContractCall(contract_call) = broadcasted_tx.payload else {
+        panic!("unexpected tx payload")
+    };
+    assert_eq!(
+        contract_call.contract_name.to_string(),
+        RejectWithdrawalV1::CONTRACT_NAME
+    );
+    assert_eq!(
+        contract_call.function_name.to_string(),
+        RejectWithdrawalV1::FUNCTION_NAME
+    );
+    assert_eq!(
+        contract_call.function_args[0],
+        ClarityValue::UInt(request.request_id as u128)
+    );
+
+    testing::storage::drop_db(db).await;
+}
+
+/// Module containing a test suite and helpers specific to
+/// [`TxCoordinatorEventLoop::get_eligible_pending_withdrawal_requests`].
+mod get_eligible_pending_withdrawal_requests {
+    use std::sync::atomic::AtomicU64;
+    use test_case::test_case;
+
+    use signer::{
+        bitcoin::MockBitcoinInteract,
+        emily_client::MockEmilyInteract,
+        network::in_memory2::SignerNetworkInstance,
+        storage::model::{BitcoinBlock, StacksBlock, WithdrawalRequest, WithdrawalSigner},
+        testing::{
+            blocks::{BitcoinChain, StacksChain},
+            storage::{DbReadTestExt as _, DbWriteTestExt as _},
+        },
+        transaction_coordinator::GetPendingRequestsParams,
+        transaction_coordinator::TxCoordinatorEventLoop,
     };
 
     use super::*;
@@ -3598,7 +3786,6 @@
         }
     }
 
-<<<<<<< HEAD
     /// Creates and stores a withdrawal request, confirmed in the specified
     /// bitcoin & stacks blocks.
     async fn store_withdrawal_request(
@@ -3615,47 +3802,13 @@
             amount,
             max_fee,
             ..Faker.fake()
-=======
-    if is_in_mempool {
-        // If we are testing the mempool/submitted scenario, we need to fake it
-        let outpoint = faucet.send_to(1000, &faucet.address);
-        let bitcoin_txid = outpoint.txid.into();
-        let withdrawal_output = model::BitcoinWithdrawalOutput {
-            bitcoin_txid,
-            bitcoin_chain_tip: bitcoin_chain_tip.block_hash,
-            output_index: outpoint.vout,
-            request_id: request.request_id,
-            stacks_txid: request.txid,
-            stacks_block_hash: request.block_hash,
-            // We don't care about validation, as the majority of signers may
-            // have validated it, so we err towards checking more rather than
-            // less txids.
-            validation_result: WithdrawalValidationResult::NoVote,
-            is_valid_tx: false,
->>>>>>> 709d1e6a
         };
 
         db.write_withdrawal_request(&withdrawal_request)
             .await
             .expect("failed to write withdrawal request");
 
-<<<<<<< HEAD
         withdrawal_request
-=======
-        let sighash = BitcoinTxSigHash {
-            txid: bitcoin_txid,
-            prevout_type: model::TxPrevoutType::SignersInput,
-            prevout_txid: donation.txid.into(),
-            prevout_output_index: donation.vout,
-            validation_result: signer::bitcoin::validation::InputValidationResult::Ok,
-            aggregate_key: aggregate_key.into(),
-            is_valid_tx: false,
-            will_sign: false,
-            chain_tip: bitcoin_chain_tip.block_hash,
-            sighash: bitcoin::TapSighash::from_byte_array([1; 32]).into(),
-        };
-        db.write_bitcoin_txs_sighashes(&[sighash]).await.unwrap();
->>>>>>> 709d1e6a
     }
 
     /// Gets the next withdrawal request ID to use for testing.
