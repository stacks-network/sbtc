//! Utxo management and transaction construction

use std::collections::HashSet;
use std::ops::Deref as _;
use std::sync::LazyLock;

use bitcoin::absolute::LockTime;
use bitcoin::consensus::Encodable as _;
use bitcoin::hashes::Hash as _;
<<<<<<< HEAD
use bitcoin::opcodes::all::OP_RETURN;
use bitcoin::script::Instruction;
=======
>>>>>>> a8d5f6c3
use bitcoin::script::PushBytesBuf;
use bitcoin::sighash::Prevouts;
use bitcoin::sighash::SighashCache;
use bitcoin::taproot::LeafVersion;
use bitcoin::taproot::NodeInfo;
use bitcoin::taproot::Signature;
use bitcoin::taproot::TaprootSpendInfo;
use bitcoin::transaction::Version;
use bitcoin::Amount;
use bitcoin::OutPoint;
use bitcoin::ScriptBuf;
use bitcoin::Sequence;
use bitcoin::TapLeafHash;
use bitcoin::TapSighash;
use bitcoin::TapSighashType;
use bitcoin::Transaction;
use bitcoin::TxIn;
use bitcoin::TxOut;
use bitcoin::Txid;
use bitcoin::Weight;
use bitcoin::Witness;
use bitvec::array::BitArray;
use bitvec::field::BitField;
use sbtc::idpack::BitmapSegmenter;
<<<<<<< HEAD
use sbtc::idpack::Decodable as _;
use sbtc::idpack::Encodable as _;
use sbtc::idpack::Segmenter;
use sbtc::idpack::Segments;
=======
use sbtc::idpack::Encodable as _;
use sbtc::idpack::Segmenter;
>>>>>>> a8d5f6c3
use secp256k1::XOnlyPublicKey;
use secp256k1::SECP256K1;
use serde::Deserialize;
use serde::Serialize;

use crate::bitcoin::packaging::compute_optimal_packages;
use crate::bitcoin::packaging::Weighted;
use crate::bitcoin::rpc::BitcoinTxInfo;
use crate::context::SbtcLimits;
use crate::error::Error;
use crate::keys::SignerScriptPubKey as _;
use crate::storage::model;
use crate::storage::model::BitcoinTx;
use crate::storage::model::BitcoinTxId;
use crate::storage::model::QualifiedRequestId;
use crate::storage::model::ScriptPubKey;
use crate::storage::model::SignerVotes;
use crate::storage::model::StacksBlockHash;
use crate::storage::model::StacksTxId;
use crate::storage::model::TxOutput;
use crate::storage::model::TxOutputType;
use crate::storage::model::TxPrevout;
use crate::storage::model::TxPrevoutType;
use crate::storage::model::WithdrawalTxOutput;
use crate::DEPOSIT_DUST_LIMIT;
use crate::MAX_MEMPOOL_PACKAGE_TX_COUNT;

/// The minimum incremental fee rate in sats per virtual byte for RBF
/// transactions.
const DEFAULT_INCREMENTAL_RELAY_FEE_RATE: f64 =
    bitcoin::policy::DEFAULT_INCREMENTAL_RELAY_FEE as f64 / 1000.0;

/// This constant represents the virtual size (in vBytes) of a BTC
/// transaction that includes two inputs and one output. The inputs consist
/// of the signers' input UTXO and a UTXO for a deposit request. The output
/// is the signers' new UTXO. The deposit request is such that the sweep
/// transaction has the largest size of solo deposit sweep transactions.
const SOLO_DEPOSIT_TX_VSIZE: f64 = 267.0;

/// This constant represents the virtual size (in vBytes) of a BTC
/// transaction servicing only one withdrawal request, except the
/// withdrawal output is not in the transaction. This way the sweep
/// transaction's OP_RETURN output is the right size, and we can handle the
/// variability of output sizes.
const BASE_WITHDRAWAL_TX_VSIZE: f64 = MAX_BASE_TX_VSIZE as f64;

/// This constant represents the maximum virtual size (in vBytes) of a BTC
/// transaction excluding withdrawals outputs and deposit inputs.
pub const MAX_BASE_TX_VSIZE: u64 = 164;

/// It appears that bitcoin-core tracks fee rates in sats per kilo-vbyte
/// (or BTC per kilo-vbyte). Since we work in sats per vbyte, this constant
/// is the smallest detectable increment for bumping the fee rate in sats
/// per vbyte.
const SATS_PER_VBYTE_INCREMENT: f64 = 0.001;

/// The OP_RETURN version byte for deposit or withdrawal sweep
/// transactions.
const OP_RETURN_VERSION: u8 = 1;

/// The OP_RETURN header size (magic bytes + version)
const OP_RETURN_HEADER_SIZE: usize = 3;
<<<<<<< HEAD
=======

/// The maximum total size of an OP_RETURN output
const OP_RETURN_MAX_SIZE: usize = 80;

/// The available size for encoded withdrawal IDs in OP_RETURN
pub(super) const OP_RETURN_AVAILABLE_SIZE: usize = OP_RETURN_MAX_SIZE - OP_RETURN_HEADER_SIZE;
>>>>>>> a8d5f6c3

/// A dummy Schnorr signature.
static DUMMY_SIGNATURE: LazyLock<Signature> = LazyLock::new(|| Signature {
    signature: secp256k1::schnorr::Signature::from_slice(&[0; 64]).unwrap(),
    sighash_type: TapSighashType::All,
});

/// Describes the fees for a transaction.
#[derive(Debug, Clone, Copy, PartialEq, Serialize, Deserialize)]
pub struct Fees {
    /// The total fee paid in sats for the transaction.
    pub total: u64,
    /// The fee rate paid in sats per virtual byte.
    pub rate: f64,
}

impl Fees {
    /// A zero-fee [`Fees`] instance.
    pub const ZERO: Self = Self { total: 0, rate: 0.0 };
}

/// A trait for getting the fees for a given instance.
pub trait GetFees {
    /// Get the [`Fees`] for this instance. If the basis for fee calculation is
    /// not available, this function should return `None`.
    fn get_fees(&self) -> Result<Option<Fees>, Error>;
}

/// Filter out the deposit and withdrawal requests that do not meet the
/// amount or fee requirements.
pub struct RequestPreprocessor<'a> {
    /// The current sBTC limits on deposits and withdrawals.
    sbtc_limits: &'a SbtcLimits,
    /// The current market fee rate in sat/vByte.
    fee_rate: f64,
    /// The total fee amount and the fee rate for the last transaction that
    /// used this UTXO as an input.
    last_fees: Option<Fees>,
}

impl<'a> RequestPreprocessor<'a> {
    /// Create a new [`DepositFilter`] instance.
    pub fn new(sbtc_limits: &'a SbtcLimits, fee_rate: f64, last_fees: Option<Fees>) -> Self {
        Self {
            sbtc_limits,
            fee_rate,
            last_fees,
        }
    }

    /// Validate deposit requests based on four constraints:
    /// 1. The user's max fee must be >= our minimum required fee for deposits
    ///     (based on fixed deposit tx size)
    /// 2. The deposit amount must be greater than or equal to the per-deposit minimum
    /// 3. The deposit amount must be less than or equal to the per-deposit cap
    /// 4. The total amount being minted must stay under the peg cap
    fn validate_deposit_amount(
        &self,
        amount_to_mint: &mut Amount,
        req: &'a DepositRequest,
    ) -> Option<RequestRef<'a>> {
        let minimum_fee =
            compute_transaction_fee(SOLO_DEPOSIT_TX_VSIZE, self.fee_rate, self.last_fees);

        let is_fee_valid = req.max_fee.min(req.amount) >= minimum_fee;
        let is_above_dust = req.amount.saturating_sub(minimum_fee) >= DEPOSIT_DUST_LIMIT;
        let req_amount = Amount::from_sat(req.amount);
        let is_above_per_deposit_minimum = req_amount >= self.sbtc_limits.per_deposit_minimum();
        let is_within_per_deposit_cap = req_amount <= self.sbtc_limits.per_deposit_cap();
        let is_within_max_mintable_cap =
            if let Some(new_amount) = amount_to_mint.checked_add(req_amount) {
                new_amount <= self.sbtc_limits.max_mintable_cap()
            } else {
                false
            };

        if is_fee_valid
            && is_above_dust
            && is_above_per_deposit_minimum
            && is_within_per_deposit_cap
            && is_within_max_mintable_cap
        {
            *amount_to_mint += req_amount;
            Some(RequestRef::Deposit(req))
        } else {
            None
        }
    }

    /// Validate withdrawal requests based on three constraints:
    /// 1. The user's max fee must be >= our minimum required fee for
    ///     withdrawals (based on the max transaction size for the allowed
    ///     scriptPubKeys).
    /// 2. The withdrawal amount must be less than or equal to the
    ///    per-withdrawal cap.
    /// 3. The total amount being withdrawn must stay under the rolling
    ///    withdrawal limits.
    fn validate_withdrawal_amounts(
        &self,
        withdrawal_amounts: &mut u64,
        req: &'a WithdrawalRequest,
    ) -> Option<RequestRef<'a>> {
        let rolling_limits = self.sbtc_limits.rolling_withdrawal_limits();

        let new_cumulative_total = withdrawal_amounts.saturating_add(req.amount);
        let is_within_rolling_limits = new_cumulative_total <= rolling_limits.cap;

        let is_within_cap = req.amount <= self.sbtc_limits.per_withdrawal_cap().to_sat();

        // This shouldn't be necessary since the smart contract checks
        // that the amount is above the max dust limit for standard
        // outputs. But the smart contract can change and have a mistake,
        // so we check here as well.
        let is_above_minimum = req.script_pubkey.minimal_non_dust().to_sat() <= req.amount;

        let tx_vsize = BASE_WITHDRAWAL_TX_VSIZE + req.vsize() as f64;
        let is_fee_valid =
            req.max_fee >= compute_transaction_fee(tx_vsize, self.fee_rate, self.last_fees);

        if is_within_rolling_limits && is_fee_valid && is_within_cap && is_above_minimum {
            *withdrawal_amounts = new_cumulative_total;
            Some(RequestRef::Withdrawal(req))
        } else {
            None
        }
    }

    /// Filter sbtc deposits that don't meet the validation criteria.
    pub fn filter_deposits(&self, deposits: &'a [DepositRequest]) -> Vec<RequestRef<'a>> {
        deposits
            .iter()
            .scan(Amount::from_sat(0), |amount_to_mint, deposit| {
                Some(self.validate_deposit_amount(amount_to_mint, deposit))
            })
            .flatten()
            .collect()
    }

    /// Filter withdrawal requests that do not meet the amount validation
    /// criteria.
    ///
    /// The returns vector of withdrawal requests that is sorted by request
    /// ID.
    pub fn preprocess_withdrawals(&self, requests: &'a [WithdrawalRequest]) -> Vec<RequestRef<'a>> {
        let withdrawn_total = self.sbtc_limits.rolling_withdrawal_limits().withdrawn_total;

        // Let's ensure that the withdrawal requests are sorted by their
        // request ID.
        let mut reqs: Vec<_> = requests.iter().map(RequestRef::Withdrawal).collect();
        reqs.sort();

        reqs.iter()
            .filter_map(RequestRef::as_withdrawal)
            .scan(withdrawn_total, |withdrawal_amounts, req| {
                Some(self.validate_withdrawal_amounts(withdrawal_amounts, req))
            })
            .flatten()
            .collect()
    }
}

/// Summary of the Signers' UTXO and information necessary for
/// constructing their next UTXO.
#[derive(Debug, Clone, Copy)]
pub struct SignerBtcState {
    /// The outstanding signer UTXO.
    pub utxo: SignerUtxo,
    /// The current market fee rate in sat/vByte.
    pub fee_rate: f64,
    /// The current public key of the signers
    pub public_key: XOnlyPublicKey,
    /// The total fee amount and the fee rate for the last transaction that
    /// used this UTXO as an input.
    pub last_fees: Option<Fees>,
    /// Two byte prefix for BTC transactions that are related to the Stacks
    /// blockchain.
    pub magic_bytes: [u8; 2],
}

/// The set of sBTC requests with additional relevant
/// information used to construct the next transaction package.
#[derive(Debug)]
pub struct SbtcRequests {
    /// Accepted and pending deposit requests.
    pub deposits: Vec<DepositRequest>,
    /// Accepted and pending withdrawal requests.
    pub withdrawals: Vec<WithdrawalRequest>,
    /// Summary of the Signers' UTXO and information necessary for
    /// constructing their next UTXO.
    pub signer_state: SignerBtcState,
    /// The minimum acceptable number of votes for any given request.
    pub accept_threshold: u16,
    /// The total number of signers.
    pub num_signers: u16,
    /// The maximum amount of sBTC that can be minted in sats.
    pub sbtc_limits: SbtcLimits,
    /// The maximum number of deposit request inputs that can be included
    /// in a single bitcoin transaction. The purpose of this constant is to
    /// ensure that each sweep transaction is constructed in such a way
    /// that there is enough time for the signers to sign all the inputs
    /// during the tenure of a single bitcoin block.
    pub max_deposits_per_bitcoin_tx: u16,
}

impl SbtcRequests {
    /// Construct the next transaction package given requests and the
    /// signers' UTXO.
    ///
    /// This function can fail if the output amounts are greater than the
    /// input amounts.
    pub fn construct_transactions(&self) -> Result<Vec<UnsignedTransaction>, Error> {
        if self.deposits.is_empty() && self.withdrawals.is_empty() {
            tracing::info!("No deposits or withdrawals so no BTC transaction");
            return Ok(Vec::new());
        }

        let request_preprocessor = RequestPreprocessor {
            sbtc_limits: &self.sbtc_limits,
            fee_rate: self.signer_state.fee_rate,
            last_fees: self.signer_state.last_fees,
        };
        let deposits = request_preprocessor.filter_deposits(&self.deposits);
        let withdrawals = request_preprocessor.preprocess_withdrawals(&self.withdrawals);

        // Create a list of requests where each request can be approved on its own.
        let items = deposits.into_iter().chain(withdrawals);

        let max_votes_against = self.reject_capacity();
        let max_needs_signature = self.max_deposits_per_bitcoin_tx;
        compute_optimal_packages(items, max_votes_against, max_needs_signature)
            .scan(self.signer_state, |state, request_refs| {
                let requests = Requests::new(request_refs);
                let tx = UnsignedTransaction::new(requests, state);
                if let Ok(tx_ref) = tx.as_ref() {
                    state.utxo = tx_ref.new_signer_utxo();
                    // The first transaction is the only one whose input
                    // UTXOs that have all been confirmed. Moreover, the
                    // fees that it sets aside are enough to make up for
                    // the remaining transactions in the transaction package.
                    // With that in mind, we do not need to bump their fees
                    // anymore in order for them to be accepted by the
                    // network.
                    state.last_fees = None;
                }
                Some(tx)
            })
            .take(MAX_MEMPOOL_PACKAGE_TX_COUNT as usize)
            .collect()
    }

    fn reject_capacity(&self) -> u32 {
        self.num_signers.saturating_sub(self.accept_threshold) as u32
    }
}

/// Calculate the total fee necessary for a transaction of the given size
/// to be accepted by the network. Supports computing the fee in case this
/// is a replace-by-fee (RBF) transaction by specifying the fees paid
/// in the prior transaction.
///
/// ## Notes
///
/// Here are the fee related requirements for a replace-by-fee as
/// described in BIP-125:
///
/// 3. The replacement transaction pays an absolute fee of at least the
///    sum paid by the original transactions.
/// 4. The replacement transaction must also pay for its own bandwidth
///    at or above the rate set by the node's minimum relay fee setting.
///    For example, if the minimum relay fee is 1 satoshi/byte and the
///    replacement transaction is 500 bytes total, then the replacement
///    must pay a fee at least 500 satoshis higher than the sum of the
///    originals.
///
/// Also, noteworthy is that the fee rate of the RBF transaction
/// must also be greater than the fee rate of the old transaction.
///
/// ## References
///
/// RBF: https://bitcoinops.org/en/topics/replace-by-fee/
/// BIP-125: https://github.com/bitcoin/bips/blob/master/bip-0125.mediawiki#implementation-details
fn compute_transaction_fee(tx_vsize: f64, fee_rate: f64, last_fees: Option<Fees>) -> u64 {
    match last_fees {
        Some(Fees { total, rate }) => {
            // The requirement for an RBF transaction is that the new fee
            // amount be greater than the old fee amount.
            let minimum_fee_rate = fee_rate.max(rate + rate * SATS_PER_VBYTE_INCREMENT);
            let fee_increment = tx_vsize * DEFAULT_INCREMENTAL_RELAY_FEE_RATE;
            (total as f64 + fee_increment)
                .max(tx_vsize * minimum_fee_rate)
                .ceil() as u64
        }
        None => (tx_vsize * fee_rate).ceil() as u64,
    }
}

/// An accepted or pending deposit request.
///
/// Deposit requests are assumed to happen via taproot BTC spend where the
/// key-spend path is assumed to be unspendable since the public key has no
/// known private key.
#[derive(Debug, Clone, Hash, PartialEq, Eq, PartialOrd, Ord)]
pub struct DepositRequest {
    /// The UTXO to be spent by the signers.
    pub outpoint: OutPoint,
    /// The max fee amount to use for the BTC deposit transaction.
    pub max_fee: u64,
    /// A bitmap of how the signers voted. This structure supports up to
    /// 128 distinct signers. Here, we assume that a 1 (or true) implies
    /// that the signer voted *against* the transaction.
    pub signer_bitmap: BitArray<[u8; 16]>,
    /// The amount of sats in the deposit UTXO.
    pub amount: u64,
    /// The deposit script used so that the signers' can spend funds.
    pub deposit_script: ScriptBuf,
    /// The reclaim script for the deposit.
    pub reclaim_script: ScriptBuf,
    /// The public key used in the deposit script.
    ///
    /// Note that taproot public keys for Schnorr signatures are slightly
    /// different from the usual compressed public keys since they use only
    /// the x-coordinate with the y-coordinate assumed to be even. This
    /// means they use 32 bytes instead of the 33 byte public keys used
    /// before where the additional byte indicated the y-coordinate's
    /// parity.
    pub signers_public_key: XOnlyPublicKey,
}

impl DepositRequest {
    /// Create a TxIn object with witness data for the deposit script of
    /// the given request. Only a valid signature is needed to satisfy the
    /// deposit script.
    fn as_tx_input(&self, signature: Signature) -> TxIn {
        TxIn {
            previous_output: self.outpoint,
            script_sig: ScriptBuf::new(),
            sequence: Sequence(0),
            witness: self.construct_witness_data(signature),
        }
    }

    /// Construct the deposit UTXO associated with this deposit request.
    fn as_tx_out(&self) -> TxOut {
        let ver = LeafVersion::TapScript;
        let merkle_root = self.construct_taproot_info(ver).merkle_root();
        let internal_key = *sbtc::UNSPENDABLE_TAPROOT_KEY;

        TxOut {
            value: Amount::from_sat(self.amount),
            script_pubkey: ScriptBuf::new_p2tr(SECP256K1, internal_key, merkle_root),
        }
    }

    /// Construct the witness data for the taproot script of the deposit.
    ///
    /// Deposit UTXOs are taproot spend with a "null" key spend path,
    /// a deposit script-path spend, and a reclaim script-path spend. This
    /// function creates the witness data for the deposit script-path
    /// spend where the script takes only one piece of data as input, the
    /// signature. The deposit script is:
    ///
    /// ```text
    ///   <data> OP_DROP <public-key> OP_CHECKSIG
    /// ```
    ///
    /// where `<data>` is the stacks deposit address and <pubkey_hash> is
    /// given by self.signers_public_key. The public key used for key-path
    /// spending is self.taproot_public_key, and is supposed to be a dummy
    /// public key.
    pub fn construct_witness_data(&self, signature: Signature) -> Witness {
        let ver = LeafVersion::TapScript;
        let taproot = self.construct_taproot_info(ver);

        // TaprootSpendInfo::control_block returns None if the key given,
        // (script, version), is not in the tree. But this key is definitely
        // in the tree (see the variable leaf1 in the `construct_taproot_info`
        // function).
        let control_block = taproot
            .control_block(&(self.deposit_script.clone(), ver))
            .expect("We just inserted the deposit script into the tree");

        let witness_data = [
            signature.to_vec(),
            self.deposit_script.to_bytes(),
            control_block.serialize(),
        ];
        Witness::from_slice(&witness_data)
    }

    /// Constructs the taproot spending information for the UTXO associated
    /// with this deposit request.
    fn construct_taproot_info(&self, ver: LeafVersion) -> TaprootSpendInfo {
        // For such a simple tree, we construct it by hand.
        let leaf1 = NodeInfo::new_leaf_with_ver(self.deposit_script.clone(), ver);
        let leaf2 = NodeInfo::new_leaf_with_ver(self.reclaim_script.clone(), ver);

        // A Result::Err is returned by NodeInfo::combine if the depth of
        // our taproot tree exceeds the maximum depth of taproot trees,
        // which is 128. We have two nodes so the depth is 1 so this will
        // never panic.
        let node =
            NodeInfo::combine(leaf1, leaf2).expect("This tree depth greater than max of 128");
        let internal_key = *sbtc::UNSPENDABLE_TAPROOT_KEY;

        TaprootSpendInfo::from_node_info(SECP256K1, internal_key, node)
    }

    /// Try convert from a model::DepositRequest with some additional info.
    pub fn from_model(request: model::DepositRequest, votes: SignerVotes) -> Self {
        Self {
            outpoint: request.outpoint(),
            max_fee: request.max_fee,
            signer_bitmap: votes.into(),
            amount: request.amount,
            deposit_script: ScriptBuf::from_bytes(request.spend_script),
            reclaim_script: ScriptBuf::from_bytes(request.reclaim_script),
            signers_public_key: request.signers_public_key.into(),
        }
    }
}

impl Weighted for DepositRequest {
    fn needs_signature(&self) -> bool {
        true
    }
    fn votes(&self) -> u128 {
        self.signer_bitmap.load_le()
    }
    fn vsize(&self) -> u64 {
        self.as_tx_input(*DUMMY_SIGNATURE)
            .segwit_weight()
            .to_vbytes_ceil()
    }
}

/// An accepted or pending withdrawal request.
#[derive(Debug, Clone, Hash, PartialEq, Eq, PartialOrd, Ord)]
pub struct WithdrawalRequest {
    /// The request id generated by the smart contract when the
    /// `initiate-withdrawal-request` public function was called.
    pub request_id: u64,
    /// The stacks transaction ID that lead to the creation of the
    /// withdrawal request.
    pub txid: StacksTxId,
    /// Stacks block ID of the block that includes the transaction
    /// associated with this withdrawal request.
    pub block_hash: StacksBlockHash,
    /// The amount of BTC, in sats, to withdraw.
    pub amount: u64,
    /// The max fee amount to use for the sBTC deposit transaction.
    pub max_fee: u64,
    /// The script_pubkey of the output.
    pub script_pubkey: ScriptPubKey,
    /// A bitmap of how the signers voted. This structure supports up to
    /// 128 distinct signers. Here, we assume that a 1 (or true) implies
    /// that the signer voted *against* the transaction.
    pub signer_bitmap: BitArray<[u8; 16]>,
}

impl WithdrawalRequest {
    /// Withdrawal UTXOs pay to the given address
    fn as_tx_output(&self) -> TxOut {
        TxOut {
            value: Amount::from_sat(self.amount),
            script_pubkey: self.script_pubkey.clone().into(),
        }
    }

    /// Try convert from a model::DepositRequest with some additional info.
    pub fn from_model(request: model::WithdrawalRequest, votes: SignerVotes) -> Self {
        Self {
            amount: request.amount,
            max_fee: request.max_fee,
            script_pubkey: request.recipient,
            signer_bitmap: votes.into(),
            request_id: request.request_id,
            txid: request.txid,
            block_hash: request.block_hash,
        }
    }

    /// Return the identifier for the withdrawal request.
    pub fn qualified_id(&self) -> QualifiedRequestId {
        QualifiedRequestId {
            request_id: self.request_id,
            txid: self.txid,
            block_hash: self.block_hash,
        }
    }
}

impl Weighted for WithdrawalRequest {
    fn needs_signature(&self) -> bool {
        false
    }
    fn votes(&self) -> u128 {
        self.signer_bitmap.load_le()
    }
    fn vsize(&self) -> u64 {
        self.as_tx_output().weight().to_vbytes_ceil()
    }
    fn withdrawal_id(&self) -> Option<u64> {
        Some(self.request_id)
    }
}

/// A reference to either a deposit or withdraw request
#[derive(Debug, Clone, Copy, Hash, PartialEq, Eq, PartialOrd, Ord)]
pub enum RequestRef<'a> {
    /// A reference to a deposit request
    Deposit(&'a DepositRequest),
    /// A reference to a withdrawal request
    Withdrawal(&'a WithdrawalRequest),
}

impl<'a> RequestRef<'a> {
    /// Extract the inner withdraw request if any
    pub fn as_withdrawal(&self) -> Option<&'a WithdrawalRequest> {
        match self {
            RequestRef::Withdrawal(req) => Some(req),
            _ => None,
        }
    }

    /// Extract the inner deposit request if any
    pub fn as_deposit(&self) -> Option<&'a DepositRequest> {
        match self {
            RequestRef::Deposit(req) => Some(req),
            _ => None,
        }
    }

    /// Extract the signer bitmap for the underlying request.
    pub fn signer_bitmap(&self) -> BitArray<[u8; 16]> {
        match self {
            RequestRef::Deposit(req) => req.signer_bitmap,
            RequestRef::Withdrawal(req) => req.signer_bitmap,
        }
    }
}

impl Weighted for RequestRef<'_> {
    fn needs_signature(&self) -> bool {
        match self {
            Self::Deposit(req) => req.needs_signature(),
            Self::Withdrawal(req) => req.needs_signature(),
        }
    }
    fn votes(&self) -> u128 {
        match self {
            Self::Deposit(req) => req.votes(),
            Self::Withdrawal(req) => req.votes(),
        }
    }
    fn vsize(&self) -> u64 {
        match self {
            Self::Deposit(req) => req.vsize(),
            Self::Withdrawal(req) => req.vsize(),
        }
    }
    fn withdrawal_id(&self) -> Option<u64> {
        self.as_withdrawal().map(|req| req.request_id)
    }
}

/// A struct for constructing transaction inputs and outputs from deposit
/// and withdrawal requests.
#[derive(Debug)]
pub struct Requests<'a> {
    /// A sorted list of requests.
    request_refs: Vec<RequestRef<'a>>,
}

impl<'a> std::ops::Deref for Requests<'a> {
    type Target = Vec<RequestRef<'a>>;

    fn deref(&self) -> &Self::Target {
        &self.request_refs
    }
}

impl<'a> Requests<'a> {
    /// Create a new one
    pub fn new(mut request_refs: Vec<RequestRef<'a>>) -> Self {
        // We sort them so that we are guaranteed to create the same
        // bitcoin transaction with the same input requests.
        request_refs.sort();
        Self { request_refs }
    }

    /// Return an iterator for the transaction inputs for the deposit
    /// requests. These transaction inputs include a dummy signature so
    /// that the transaction inputs have the correct weight.
    pub fn tx_ins(&'a self) -> impl Iterator<Item = TxIn> + 'a {
        self.request_refs
            .iter()
            .filter_map(|req| Some(req.as_deposit()?.as_tx_input(*DUMMY_SIGNATURE)))
    }

    /// Return an iterator for the transaction outputs for the withdrawal
    /// requests.
    pub fn tx_outs(&'a self) -> impl Iterator<Item = TxOut> + 'a {
        self.request_refs
            .iter()
            .filter_map(|req| Some(req.as_withdrawal()?.as_tx_output()))
    }
}

/// An object for using UTXOs associated with the signers' peg wallet.
///
/// This object is useful for transforming the UTXO into valid input and
/// output in another transaction. Some notes:
///
/// * This struct assumes that the spend script for each signer UTXO uses
///   taproot. This is necessary because the signers collectively generate
///   Schnorr signatures, which requires taproot.
/// * The taproot script for each signer UTXO is a key-spend only script.
#[derive(Debug, Clone, Copy, PartialEq)]
pub struct SignerUtxo {
    /// The outpoint of the signers' UTXO
    pub outpoint: OutPoint,
    /// The amount associated with the above UTXO
    pub amount: u64,
    /// The public key used to create the key-spend only taproot script.
    pub public_key: XOnlyPublicKey,
}

impl SignerUtxo {
    /// Create a TxIn object for the signers' UTXO
    ///
    /// The signers' UTXO is always a key-spend only taproot UTXO, so a
    /// valid signature is all that is needed to spend it.
    fn as_tx_input(&self, signature: &Signature) -> TxIn {
        TxIn {
            previous_output: self.outpoint,
            sequence: Sequence::ZERO,
            witness: Witness::p2tr_key_spend(signature),
            script_sig: ScriptBuf::new(),
        }
    }

    /// Construct the UTXO associated with this outpoint.
    fn as_tx_output(&self) -> TxOut {
        Self::new_tx_output(self.public_key, self.amount)
    }

    /// Construct the new signers' UTXO
    ///
    /// The signers' UTXO is always a key-spend only taproot UTXO.
    fn new_tx_output(public_key: XOnlyPublicKey, sats: u64) -> TxOut {
        TxOut {
            value: Amount::from_sat(sats),
            script_pubkey: public_key.signers_script_pubkey(),
        }
    }
}

/// A struct for constructing a mock transaction that can be signed. This is
/// used as part of the verification process after a new DKG round has been
/// completed.
///
/// The Bitcoin transaction has the following layout:
/// 1. The first input is spending the signers' UTXO.
/// 2. There is only one output which is an OP_RETURN and an amount equal to 0.
#[derive(Debug)]
pub struct UnsignedMockTransaction {
    /// The Bitcoin transaction that needs to be signed.
    tx: Transaction,
    /// The signers' UTXO used as an input to this transaction.
    utxo: SignerUtxo,
}

/// Given a set of requests, create a BTC transaction that can be signed.
///
/// This BTC transaction in this struct has correct amounts but no witness
/// data for its UTXO inputs.
///
/// The Bitcoin transaction has the following layout:
/// 1. The signer input UTXO is the first input.
/// 2. All other inputs are deposit inputs.
/// 3. The signer output UTXO is the first output.
/// 4. The second output is the OP_RETURN data output.
/// 5. All other outputs are withdrawal outputs.
#[derive(Debug)]
pub struct UnsignedTransaction<'a> {
    /// The requests used to construct the transaction.
    pub requests: Requests<'a>,
    /// The BTC transaction that needs to be signed.
    pub tx: Transaction,
    /// The public key used for the public key of the signers' UTXO output.
    pub signer_public_key: XOnlyPublicKey,
    /// The signers' UTXO used as inputs to this transaction.
    pub signer_utxo: SignerBtcState,
    /// The total amount of fees associated with the transaction.
    pub tx_fee: u64,
    /// The total virtual size of the transaction.
    pub tx_vsize: u32,
}

/// A struct containing Taproot-tagged hashes used for computing taproot
/// signature hashes.
#[derive(Debug)]
pub struct SignatureHashes<'a> {
    /// The ID of the transaction that these sighashes are associated with.
    pub txid: Txid,
    /// The outpoint associated with the signers' [`TapSighash`].
    pub signer_outpoint: OutPoint,
    /// The sighash of the signers' input UTXO for the transaction.
    pub signers: TapSighash,
    /// The aggregate key associated with the signers' UTXO that is being
    /// spent in the transaction.
    pub signers_aggregate_key: XOnlyPublicKey,
    /// Each deposit request is associated with a UTXO input for the peg-in
    /// transaction. This field contains digests/signature hashes that need
    /// Schnorr signatures and the associated deposit request for each hash.
    pub deposits: Vec<(&'a DepositRequest, TapSighash)>,
}

/// A signature hash of a transaction with the associated outpoint.
#[derive(Debug, Copy, Clone)]
pub struct SignatureHash {
    /// The ID of the transaction that these sighashes are associated with.
    pub txid: Txid,
    /// The outpoint associated with the signers' [`TapSighash`].
    pub outpoint: OutPoint,
    /// The sighash of the signers' input UTXO for the transaction.
    pub sighash: TapSighash,
    /// The type of prevout that we are referring to.
    pub prevout_type: TxPrevoutType,
    /// The aggregate key that is locking the output associated with this
    /// signature hash.
    pub aggregate_key: XOnlyPublicKey,
}

impl SignatureHashes<'_> {
    /// Get deposit sighashes
    pub fn deposit_sighashes(mut self) -> Vec<SignatureHash> {
        self.deposits.sort_by_key(|(x, _)| x.outpoint);
        self.deposits
            .into_iter()
            .map(|(deposit, sighash)| SignatureHash {
                txid: self.txid,
                outpoint: deposit.outpoint,
                sighash,
                prevout_type: TxPrevoutType::Deposit,
                aggregate_key: deposit.signers_public_key,
            })
            .collect()
    }

    /// Get the signers' sighash
    pub fn signer_sighash(&self) -> SignatureHash {
        SignatureHash {
            txid: self.txid,
            outpoint: self.signer_outpoint,
            sighash: self.signers,
            prevout_type: TxPrevoutType::SignersInput,
            aggregate_key: self.signers_aggregate_key,
        }
    }
}

impl UnsignedMockTransaction {
    const AMOUNT: u64 = 0;

    /// Construct an unsigned mock transaction.
    ///
    /// This will use the provided `aggregate_key` to construct
    /// a [`Transaction`] with a single input and output with value 0.
    pub fn new(signer_public_key: XOnlyPublicKey) -> Self {
        let utxo = SignerUtxo {
            outpoint: OutPoint::null(),
            amount: Self::AMOUNT,
            public_key: signer_public_key,
        };

        let tx = Transaction {
            version: Version::TWO,
            lock_time: LockTime::ZERO,
            input: vec![utxo.as_tx_input(&DUMMY_SIGNATURE)],
            output: vec![TxOut {
                value: Amount::from_sat(Self::AMOUNT),
                script_pubkey: ScriptBuf::new_op_return([]),
            }],
        };

        Self { tx, utxo }
    }

    /// Gets the sighash for the signers' input UTXO which needs to be signed
    /// before the transaction can be broadcast.
    pub fn compute_sighash(&self) -> Result<TapSighash, Error> {
        let prevouts = [self.utxo.as_tx_output()];
        let mut sighasher = SighashCache::new(&self.tx);

        sighasher
            .taproot_key_spend_signature_hash(0, &Prevouts::All(&prevouts), TapSighashType::All)
            .map_err(Into::into)
    }

    /// Tests if the provided taproot [`Signature`] is valid for spending the
    /// signers' UTXO. This function will return  [`Error::BitcoinConsensus`]
    /// error if the signature fails verification, passing the underlying error
    /// from [`bitcoinconsensus`].
    pub fn verify_signature(&self, signature: &Signature) -> Result<(), Error> {
        // Create a copy of the transaction so that we don't modify the
        // transaction stored in the struct.
        let mut tx = self.tx.clone();

        // Set the witness data on the input from the provided signature.
        tx.input[0].witness = Witness::p2tr_key_spend(signature);

        // Encode the transaction to bytes (needed by the bitcoinconsensus
        // library).
        let mut tx_bytes: Vec<u8> = Vec::new();
        tx.consensus_encode(&mut tx_bytes)
            .map_err(Error::BitcoinIo)?;

        // Get the prevout for the signers' UTXO.
        let prevout = self.utxo.as_tx_output();
        let prevout_script_bytes = prevout.script_pubkey.as_script().as_bytes();

        // Create the bitcoinconsensus UTXO object.
        let prevout_utxo = bitcoinconsensus::Utxo {
            script_pubkey: prevout_script_bytes.as_ptr(),
            script_pubkey_len: prevout_script_bytes.len() as u32,
            value: Self::AMOUNT as i64,
        };

        // We specify the flags to include all pre-taproot and taproot
        // verifications explicitly.
        // https://github.com/rust-bitcoin/rust-bitcoinconsensus/blob/master/src/lib.rs
        let flags = bitcoinconsensus::VERIFY_ALL_PRE_TAPROOT | bitcoinconsensus::VERIFY_TAPROOT;

        // Verify that the transaction updated with the provided signature can
        // successfully spend the signers' UTXO. Note that the amount is not
        // used in the verification process for taproot spends, only the
        // signature.
        bitcoinconsensus::verify_with_flags(
            prevout_script_bytes,
            Self::AMOUNT,
            &tx_bytes,
            Some(&[prevout_utxo]),
            0,
            flags,
        )
        .map_err(Error::BitcoinConsensus)
    }
}

impl<'a> UnsignedTransaction<'a> {
    /// Construct an unsigned transaction.
    ///
    /// This function can fail if the output amounts are greater than the
    /// input amounts or if the [`Requests`] object is empty.
    ///
    /// The returned BTC transaction has the following properties:
    ///   1. The amounts for each output has taken fees into consideration.
    ///   2. The signer input UTXO is the first input.
    ///   3. The signer output UTXO is the first output. The second output
    ///      is the OP_RETURN data output.
    ///   4. Each input needs a signature in the witness data.
    ///   5. There is no witness data for deposit UTXOs.
    pub fn new(requests: Requests<'a>, state: &SignerBtcState) -> Result<Self, Error> {
        // Construct a transaction. This transaction's inputs have witness
        // data with dummy signatures so that our virtual size estimates
        // are accurate. Afterward we remove the witness data.
        let mut unsigned = Self::new_stub(requests, state)?;
        // Now we can reset the witness data, since this is an unsigned
        // transaction.
        unsigned.reset_witness_data();

        Ok(unsigned)
    }

    /// Construct a transaction with stub witness data.
    ///
    /// This function can fail if the output amounts are greater than the
    /// input amounts or if the [`Requests`] object is empty.
    ///
    /// The returned BTC transaction has the following properties:
    ///   1. The amounts for each output has taken fees into consideration.
    ///   2. The signer input UTXO is the first input.
    ///   3. The signer output UTXO is the first output. The second output
    ///      is the OP_RETURN data output.
    ///   4. Each input has a fake signature in the witness data.
    ///   5. All witness data is correctly set, except for the fake
    ///      signatures from (4).
    pub fn new_stub(requests: Requests<'a>, state: &SignerBtcState) -> Result<Self, Error> {
        if requests.is_empty() {
            return Err(Error::BitcoinNoRequests);
        }
        // Construct a transaction base. This transaction's inputs have
        // witness data with dummy signatures so that our virtual size
        // estimates are accurate. Later we will update the fees.
        let mut tx = Self::new_transaction(&requests, state)?;
        // We now compute the total fees for the transaction.
        let tx_vsize: u32 = tx.vsize().try_into().map_err(|_| Error::TypeConversion)?;

        let tx_fee = compute_transaction_fee(tx_vsize as f64, state.fee_rate, state.last_fees);
        // Now adjust the amount for the signers UTXO for the transaction
        // fee.
        Self::adjust_amounts(&mut tx, tx_fee);

        Ok(Self {
            tx,
            requests,
            signer_public_key: state.public_key,
            signer_utxo: *state,
            tx_fee,
            tx_vsize,
        })
    }

    /// Constructs the set of digests that need to be signed before broadcasting
    /// the transaction.
    ///
    /// # Notes
    ///
    /// This function uses the fact certain invariants about this struct are
    /// upheld. They are
    /// 1. The first input to the Transaction in the `tx` field is the signers'
    ///    UTXO.
    /// 2. The other inputs to the Transaction in the `tx` field are ordered
    ///    the same order as DepositRequests in the `requests` field.
    ///
    /// Other noteworthy assumptions is that the signers' UTXO is always a
    /// key-spend path only taproot UTXO.
    pub fn construct_digests(&self) -> Result<SignatureHashes, Error> {
        let deposit_requests = self.requests.iter().filter_map(RequestRef::as_deposit);
        let deposit_utxos = deposit_requests.clone().map(DepositRequest::as_tx_out);
        // All the transaction's inputs are used to construct the sighash
        // That is eventually signed
        let input_utxos: Vec<TxOut> = std::iter::once(self.signer_utxo.utxo.as_tx_output())
            .chain(deposit_utxos)
            .collect();

        let prevouts = Prevouts::All(input_utxos.as_slice());
        let sighash_type = TapSighashType::All;
        let mut sighasher = SighashCache::new(&self.tx);
        // The signers' UTXO is always the first input in the transaction.
        // Moreover, the signers can only spend this UTXO using the taproot
        // key-spend path of UTXO.
        let signer_sighash =
            sighasher.taproot_key_spend_signature_hash(0, &prevouts, sighash_type)?;
        // Each deposit UTXO is spendable by using the script path spend
        // of the taproot address. These UTXO inputs are after the sole
        // signer UTXO input.
        let deposit_sighashes = deposit_requests
            .enumerate()
            .map(|(input_index, deposit)| {
                let index = input_index + 1;
                let script = deposit.deposit_script.as_script();
                let leaf_hash = TapLeafHash::from_script(script, LeafVersion::TapScript);

                sighasher
                    .taproot_script_spend_signature_hash(index, &prevouts, leaf_hash, sighash_type)
                    .map(|sighash| (deposit, sighash))
                    .map_err(Error::from)
            })
            .collect::<Result<_, _>>()?;

        // Combine them all together to get an ordered list of taproot
        // signature hashes.
        Ok(SignatureHashes {
            txid: self.tx.compute_txid(),
            signer_outpoint: self.signer_utxo.utxo.outpoint,
            signers_aggregate_key: self.signer_utxo.utxo.public_key,
            signers: signer_sighash,
            deposits: deposit_sighashes,
        })
    }

    /// Compute the sum of the input amounts of the transaction
    pub fn input_amounts(&self) -> u64 {
        self.requests
            .iter()
            .filter_map(RequestRef::as_deposit)
            .map(|dep| dep.amount)
            .chain([self.signer_utxo.utxo.amount])
            .sum()
    }

    /// Compute the sum of the output amounts of the transaction.
    pub fn output_amounts(&self) -> u64 {
        self.tx.output.iter().map(|out| out.value.to_sat()).sum()
    }

    /// Construct a "stub" BTC transaction from the given requests.
    ///
    /// The returned BTC transaction is signed with dummy signatures, so it
    /// has the same virtual size as a proper transaction. Note that the
    /// output amounts haven't been adjusted for fees.
    ///
    /// An Err is returned if the amounts withdrawn is greater than the sum
    /// of all the input amounts.
    fn new_transaction(reqs: &Requests, state: &SignerBtcState) -> Result<Transaction, Error> {
        let signature = *DUMMY_SIGNATURE;

        let signer_input = state.utxo.as_tx_input(&signature);
        let signer_output_sats = Self::compute_signer_amount(reqs, state)?;
        let signer_output = SignerUtxo::new_tx_output(state.public_key, signer_output_sats);

        Ok(Transaction {
            version: Version::TWO,
            lock_time: LockTime::ZERO,
            input: std::iter::once(signer_input).chain(reqs.tx_ins()).collect(),
            output: std::iter::once(signer_output)
                .chain(Some(Self::new_op_return_output(reqs, state)?))
                .chain(reqs.tx_outs())
                .collect(),
        })
    }

    /// Create the new SignerUtxo for this transaction.
    pub fn new_signer_utxo(&self) -> SignerUtxo {
        SignerUtxo {
            outpoint: OutPoint {
                txid: self.tx.compute_txid(),
                vout: 0,
            },
            amount: self.tx.output[0].value.to_sat(),
            public_key: self.signer_public_key,
        }
    }

<<<<<<< HEAD
    /// TODO(1512): replace with final version, this is just a working stub
    fn new_op_return_output(reqs: &Requests, state: &SignerBtcState) -> Result<TxOut, Error> {
        let mut data: Vec<u8> = Vec::new();
        data.extend_from_slice(&state.magic_bytes);
        data.extend_from_slice(&[OP_RETURN_VERSION]);

        let withdrawals: Vec<_> = reqs
            .iter()
            .filter_map(|req| req.as_withdrawal().map(|w| w.request_id))
            .collect();

        if !withdrawals.is_empty() {
            let segments = BitmapSegmenter
                .package(&withdrawals)
                .map_err(Error::IdPackSegmenterError)?;
            data.extend_from_slice(&segments.encode().map_err(Error::IdPackEncodeError)?);
        }

        let mut push_bytes_buf = PushBytesBuf::new();
        push_bytes_buf
            .extend_from_slice(&data)
            .map_err(Error::BitcoinScriptPushBytesError)?;

        let script_pubkey = ScriptBuf::new_op_return(push_bytes_buf.as_push_bytes());
        let value = Amount::ZERO;
        Ok(TxOut { value, script_pubkey })
=======
    /// An OP_RETURN output with (conditionally) encoded withdrawal request IDs.
    ///
    /// The `OP_RETURN` output has a generally-accepted 80 bytes available for
    /// data (it is not constrained by the Bitcoin protocol itself but rather by
    /// the miners' policy). We use this space to encode the withdrawal request
    /// IDs.
    ///
    /// ## Wire Format
    /// The layout of the OP_RETURN output is as follows:
    ///
    /// ```text
    ///  0       2    3                                           X<80
    ///  |-------|----|--------------------------------------------|
    ///    magic   op   [encoded withdrawal IDs (variable-length)]
    /// ```
    ///
    /// In the above layout:
    /// - magic: UTF-8 encoded string indicator (2 bytes)
    /// - op: version byte (1 byte)
    /// - encoded IDs: withdrawal request IDs encoded using idpack (variable
    ///   length, if there are withdrawals serviced by the transaction)
    ///
    /// ## Returns
    /// - `Some(TxOut)`: the resulting OP_RETURN output
    fn new_op_return_output(reqs: &Requests, state: &SignerBtcState) -> Result<TxOut, Error> {
        // Create OP_RETURN data
        let mut data = PushBytesBuf::with_capacity(OP_RETURN_MAX_SIZE);
        data.extend_from_slice(&state.magic_bytes)?;
        data.push(OP_RETURN_VERSION)?;

        // Extract all withdrawal request IDs
        let withdrawal_ids: Vec<u64> = reqs
            .iter()
            .filter_map(|req| req.as_withdrawal().map(|w| w.request_id))
            .collect();

        // If there are any withdrawal ID's, encode them and add them to the
        // OP_RETURN data.
        if !withdrawal_ids.is_empty() {
            let encoded = BitmapSegmenter.package(&withdrawal_ids)?.encode();
            data.extend_from_slice(&encoded)?;
        }

        // Create OP_RETURN script and output
        let script_pubkey = ScriptBuf::new_op_return(data);
        let txout = TxOut {
            value: Amount::ZERO,
            script_pubkey,
        };

        Ok(txout)
>>>>>>> a8d5f6c3
    }

    /// Compute the final amount for the signers' UTXO given the current
    /// UTXO amount and the incoming requests.
    ///
    /// This amount does not take into account fees.
    fn compute_signer_amount(reqs: &Requests, state: &SignerBtcState) -> Result<u64, Error> {
        let amount = reqs
            .iter()
            .fold(state.utxo.amount as i64, |amount, req| match req {
                RequestRef::Deposit(req) => amount + req.amount as i64,
                RequestRef::Withdrawal(req) => amount - req.amount as i64,
            });

        // This should never happen
        if amount < 0 {
            tracing::error!("Transaction deposits greater than the inputs!");
            return Err(Error::InvalidAmount(amount));
        }

        Ok(amount as u64)
    }

    /// Adjust the amounts for each output given the transaction fee.
    ///
    /// The bitcoin mining fees are ultimately paid for by the users during
    /// deposit and withdrawal sweep transactions. These fees are captured
    /// on the sBTC side of things:
    /// * for deposits the minted amount is the deposited amount less any
    ///   fees.
    /// * for withdrawals the user locks the amount spent to the desired
    ///   recipient on plus their max fee.
    ///
    /// Since mining fees come out of the new UTXOs, that means the signers
    /// UTXO appears to pay the fee on chain. Thus, to adjust the output
    /// amounts, for fees we only need to change the amount associated with
    /// the signers' UTXO.
    fn adjust_amounts(tx: &mut Transaction, tx_fee: u64) {
        // The first output is the signer's UTXO and this UTXO pays for all
        // on-chain fees.
        if let Some(utxo_out) = tx.output.first_mut() {
            let signers_amount = utxo_out.value.to_sat().saturating_sub(tx_fee);
            utxo_out.value = Amount::from_sat(signers_amount);
        }
    }

    /// We originally populated the witness with dummy data to get an
    /// accurate estimate of the "virtual size" of the transaction. This
    /// function resets the witness data to be empty.
    pub fn reset_witness_data(&mut self) {
        self.tx
            .input
            .iter_mut()
            .for_each(|tx_in| tx_in.witness = Witness::new());
    }
}

/// A trait where we return all inputs and outputs for a bitcoin
/// transaction.
pub trait BitcoinInputsOutputs {
    /// Return a reference to the transaction
    fn tx_ref(&self) -> &Transaction;

    /// Returns all transaction inputs as a slice.
    fn inputs(&self) -> &[TxIn] {
        &self.tx_ref().input
    }

    /// Returns all transaction outputs as a slice.
    fn outputs(&self) -> &[TxOut] {
        &self.tx_ref().output
    }
}

/// A trait for figuring out the fees assessed to deposit prevouts and
/// withdrawal outputs in a bitcoin transaction.
///
/// This trait and the default implementations includes functions for
/// apportioning fees to a bitcoin transaction that has already been
/// confirmed. This implementation is located in this module because the
/// assumptions it makes for how the transaction is organized follows the
/// logic in [`UnsignedTransaction::new`].
pub trait FeeAssessment: BitcoinInputsOutputs {
    /// Assess how much of the bitcoin miner fee should be apportioned to
    /// the input associated with the given `outpoint`.
    ///
    /// # Notes
    ///
    /// Each input and output is assessed a fee that is proportional to
    /// their weight amount all the requests serviced by this transaction.
    ///
    /// This function assumes that this transaction is an sBTC transaction,
    /// which implies that the first input and the first two outputs are
    /// always the signers'. So `None` is returned if there is no input,
    /// after the first input, with the given `outpoint`.
    ///
    /// The logic for the fee assessment is from
    /// <https://github.com/stacks-network/sbtc/issues/182>.
    fn assess_input_fee(&self, outpoint: &OutPoint, tx_fee: Amount) -> Option<Amount> {
        // The Weight::to_wu function just returns the inner weight units
        // as an u64, so this is really just the weight.
        let request_weight = self.request_weight().to_wu();
        // We skip the first input because that is always the signers'
        // input UTXO.
        let input_weight = self
            .inputs()
            .iter()
            .skip(1)
            .find(|tx_in| &tx_in.previous_output == outpoint)?
            .segwit_weight()
            .to_wu();

        // This computation follows the logic laid out in
        // <https://github.com/stacks-network/sbtc/issues/182>.
        let fee_sats = (input_weight * tx_fee.to_sat()).div_ceil(request_weight);
        Some(Amount::from_sat(fee_sats))
    }

    /// Assess how much of the bitcoin miner fee should be apportioned to
    /// the output at the given output index `vout`.
    ///
    /// # Notes
    ///
    /// Each input and output is assessed a fee that is proportional to
    /// their weight amount all the requests serviced by this transaction.
    ///
    /// This function assumes that this transaction is an sBTC transaction,
    /// which implies that the first input and the first two outputs are
    /// always the signers'. So `None` is returned if the given `vout` is 0
    /// or 1 or if there is no output in the transaction at `vout`.
    ///
    /// The logic for the fee assessment is from
    /// <https://github.com/stacks-network/sbtc/issues/182>.
    fn assess_output_fee(&self, vout: usize, tx_fee: Amount) -> Option<Amount> {
        // We skip the first input because that is always the signers'
        // input UTXO.
        if vout < 2 {
            return None;
        }
        let request_weight = self.request_weight().to_wu();
        let output_weight = self.outputs().get(vout)?.weight().to_wu();

        // This computation follows the logic laid out in
        // <https://github.com/stacks-network/sbtc/issues/182>.
        let fee_sats = (output_weight * tx_fee.to_sat()).div_ceil(request_weight);
        Some(Amount::from_sat(fee_sats))
    }

    /// Computes the total weight of the inputs and the outputs, excluding
    /// the ones related to the signers.
    fn request_weight(&self) -> Weight {
        // We skip the first input and first two outputs because those are
        // always the signers' UTXO input and outputs.
        self.inputs()
            .iter()
            .skip(1)
            .map(|x| x.segwit_weight())
            .chain(self.outputs().iter().skip(2).map(TxOut::weight))
            .sum()
    }
}

impl<T: BitcoinInputsOutputs> FeeAssessment for T {}

impl BitcoinInputsOutputs for Transaction {
    fn tx_ref(&self) -> &Transaction {
        self
    }
}

impl BitcoinInputsOutputs for UnsignedTransaction<'_> {
    fn tx_ref(&self) -> &Transaction {
        &self.tx
    }
}

impl BitcoinInputsOutputs for BitcoinTx {
    fn tx_ref(&self) -> &Transaction {
        self.deref()
    }
}

impl BitcoinInputsOutputs for BitcoinTxInfo {
    fn tx_ref(&self) -> &Transaction {
        &self.tx
    }
}

impl BitcoinTxInfo {
    /// Assess how much of the bitcoin miner fee should be apportioned to
    /// the input associated with the given `outpoint`.
    pub fn assess_input_fee(&self, outpoint: &OutPoint) -> Option<Amount> {
        FeeAssessment::assess_input_fee(self, outpoint, self.fee)
    }
    /// Assess how much of the bitcoin miner fee should be apportioned to
    /// the output at the given output index `vout`.
    pub fn assess_output_fee(&self, vout: usize) -> Option<Amount> {
        FeeAssessment::assess_output_fee(self, vout, self.fee)
    }
}

/// An output used as an input into a transaction, a previous output.
#[derive(Copy, Clone, Debug)]
pub struct PrevoutRef<'a> {
    /// The amount locked but the output
    pub amount: Amount,
    /// The `scriptPubKey` locking the output
    pub script_pubkey: &'a ScriptBuf,
    /// The ID of the transaction that created the output.
    pub txid: &'a Txid,
    /// The index of the output in the transactions outputs.
    pub output_index: u32,
}

/// A trait for deconstructing a bitcoin transaction related to the signers
/// into its inputs and outputs.
pub trait TxDeconstructor: BitcoinInputsOutputs {
    /// Returns a prevout given the input index.
    ///
    /// This function must return `Some(_)` for each `index` where
    /// `self.inputs().get(index)` returns `Some(_)`, and must be `None`
    /// otherwise.
    fn prevout(&self, index: usize) -> Option<PrevoutRef>;

    /// Return all inputs in this transaction if it is an sBTC transaction.
    ///
    /// This function returns an empty vector if it was not generated by
    /// the signers, where the signers are identified by their
    /// `signer_script_pubkeys`.
    fn to_inputs(&self, signer_script_pubkeys: &HashSet<ScriptBuf>) -> Vec<TxPrevout> {
        // If someone else created this transaction then we are not a party
        // to any of the inputs, so we can exit early.
        if !self.is_signer_created(signer_script_pubkeys) {
            return Vec::new();
        };

        // This is a transaction that the signers have created. It follows
        // a layout described in the description of `UnsignedTransaction`.
        self.inputs()
            .iter()
            .enumerate()
            .filter_map(|(index, _)| match index {
                0 => self.vin_to_prevout(index, TxPrevoutType::SignersInput),
                _ => self.vin_to_prevout(index, TxPrevoutType::Deposit),
            })
            .collect()
    }

    /// Return all outputs in this transaction that are related to the signers
    /// and any relevant withdrawal output.
    fn to_outputs(
        &self,
        signer_script_pubkeys: &HashSet<ScriptBuf>,
    ) -> Result<(Vec<TxOutput>, Vec<WithdrawalTxOutput>), Error> {
        let tx_outputs = self.to_tx_outputs(signer_script_pubkeys);
        let withdrawal_outputs = self.to_withdrawal_outputs(&tx_outputs)?;
        Ok((tx_outputs, withdrawal_outputs))
    }

    /// Return all outputs in this transaction that are related to the
    /// signers.
    ///
    /// This function returns all outputs if the transaction is an
    /// sBTC transaction, and only outputs that the signers can sign for
    /// otherwise.
    fn to_tx_outputs(&self, signer_script_pubkeys: &HashSet<ScriptBuf>) -> Vec<TxOutput> {
        // This transaction might not be related to the signers at all. If
        // not then we can exit early.
        let mut outputs = self.outputs().iter();
        if !outputs.any(|tx_out| signer_script_pubkeys.contains(&tx_out.script_pubkey)) {
            return Vec::new();
        }

        // If the signers did not create this transaction, but the signers
        // control at least one output then the outputs that the signers
        // control are donations. So we scan the outputs and exit early.
        //
        // Note that these cannot be deposits because deposits aren't
        // key-path spendable by the signers.
        if !self.is_signer_created(signer_script_pubkeys) {
            return self
                .outputs()
                .iter()
                .enumerate()
                .filter(|(_, tx_out)| signer_script_pubkeys.contains(&tx_out.script_pubkey))
                .filter_map(|(index, _)| self.vout_to_output(index, TxOutputType::Donation))
                .collect();
        }

        self.outputs()
            .iter()
            .enumerate()
            .filter_map(|(index, _)| match index {
                0 => self.vout_to_output(index, TxOutputType::SignersOutput),
                1 => self.vout_to_output(index, TxOutputType::SignersOpReturn),
                _ => self.vout_to_output(index, TxOutputType::Withdrawal),
            })
            .collect()
    }

    /// Return the withdrawal outputs, matching the tx outputs to the decoded
    /// withdrawal IDs
    fn to_withdrawal_outputs(
        &self,
        tx_outputs: &[TxOutput],
    ) -> Result<Vec<WithdrawalTxOutput>, Error> {
        // If the first output is not a SignersOutput, nothing to do
        match tx_outputs.first() {
            Some(TxOutput {
                output_type: TxOutputType::SignersOutput,
                ..
            }) => (),
            _ => return Ok(Vec::new()),
        }

        // If the second output is not a SignersOpReturn, nothing to do
        let op_return_output = match tx_outputs.get(1) {
            Some(
                op_return_output @ TxOutput {
                    output_type: TxOutputType::SignersOpReturn,
                    ..
                },
            ) => op_return_output,
            _ => return Ok(Vec::new()),
        };

        // If there are no withdrawals, nothing to do
        if tx_outputs.len() == 2 {
            return Ok(Vec::new());
        }

        // Sanity check: all the other outputs must be withdrawals
        if !tx_outputs[2..]
            .iter()
            .all(|out| out.output_type == TxOutputType::Withdrawal)
        {
            return Err(Error::SbtcTxMalformed);
        }

        let op_return_instructions: Vec<_> = op_return_output
            .script_pubkey
            .as_script()
            .instructions()
            .collect();

        // The op return must be a OP_RETURN and a push bytes
        let [Ok(Instruction::Op(OP_RETURN)), Ok(Instruction::PushBytes(push_bytes))] =
            op_return_instructions[..]
        else {
            return Err(Error::SbtcTxOpReturnFormatError);
        };

        let raw_bytes = push_bytes.as_bytes();
        if raw_bytes.len() < OP_RETURN_HEADER_SIZE {
            return Err(Error::SbtcTxOpReturnFormatError);
        }

        // First two bytes are magic bytes, we don't care about them.
        // The third one is the version byte.
        let version = raw_bytes[2];
        if version == 0 {
            // In version 0 we didn't store withdrawal ids
            return Ok(Vec::new());
        } else if version != OP_RETURN_VERSION {
            // Unknown version byte
            return Err(Error::SbtcTxOpReturnFormatError);
        }

        let encoded_withdrawal_ids = &raw_bytes[3..];
        let withdrawal_ids = Segments::decode(encoded_withdrawal_ids)
            .map_err(Error::IdPackDecodeError)?
            .get_values();

        // We checked that the first two are signers output and op return, and
        // that the rest are withdrawals
        if withdrawal_ids.len() != tx_outputs.len() - 2 {
            return Err(Error::SbtcTxMalformed);
        }

        Ok(tx_outputs[2..]
            .iter()
            .zip(withdrawal_ids)
            .map(|(out, request_id)| WithdrawalTxOutput {
                txid: out.txid,
                output_index: out.output_index,
                request_id,
            })
            .collect())
    }

    /// Take an output index and the known output type and return the
    /// output.
    fn vout_to_output(&self, index: usize, output_type: TxOutputType) -> Option<TxOutput> {
        let tx_out = self.outputs().get(index)?;
        Some(TxOutput {
            txid: self.tx_ref().compute_txid().into(),
            output_index: index as u32,
            script_pubkey: tx_out.script_pubkey.clone().into(),
            amount: tx_out.value.to_sat(),
            output_type,
        })
    }

    /// Take an input index and the known output type and return a prevout.
    fn vin_to_prevout(&self, index: usize, input_type: TxPrevoutType) -> Option<TxPrevout> {
        let prevout = self.prevout(index)?;
        Some(TxPrevout {
            txid: self.tx_ref().compute_txid().into(),
            prevout_txid: BitcoinTxId::from(*prevout.txid),
            prevout_output_index: prevout.output_index,
            script_pubkey: prevout.script_pubkey.clone().into(),
            amount: prevout.amount.to_sat(),
            prevout_type: input_type,
        })
    }

    /// Whether this transaction was created by the signers given the
    /// possible scriptPubKeys.
    ///
    /// If the first input in the transaction is one that the signers
    /// control then we know that the signers created this transaction.
    fn is_signer_created(&self, signer_script_pubkeys: &HashSet<ScriptBuf>) -> bool {
        let Some(signer_input) = self.prevout(0) else {
            return false;
        };

        signer_script_pubkeys.contains(signer_input.script_pubkey)
    }
}

impl TxDeconstructor for BitcoinTxInfo {
    fn prevout(&self, index: usize) -> Option<PrevoutRef> {
        let vin = self.vin.get(index)?;
        Some(PrevoutRef {
            amount: vin.prevout.value,
            script_pubkey: &vin.prevout.script_pub_key.script,
            txid: vin.details.txid.as_ref()?,
            output_index: vin.details.vout?,
        })
    }
}

bitcoin::hashes::hash_newtype! {
    /// For some reason, the rust-bitcoin folks do not implement both
    /// [`bitcoin::consensus::Encodable`] and [`bitcoin::hashes::Hash`] for
    /// their [`bitcoin::hashes::hash160::Hash`] type. So we create a
    /// newtype that implements both of those traits so that we can use
    /// [`bitcoin::merkle_tree::calculate_root`].
    struct Hash160(pub bitcoin::hashes::hash160::Hash);
}

impl bitcoin::consensus::Encodable for Hash160 {
    fn consensus_encode<W: bitcoin::io::Write + ?Sized>(
        &self,
        writer: &mut W,
    ) -> Result<usize, bitcoin::io::Error> {
        use bitcoin::consensus::WriteExt as _;
        // All types that implement bitcoin::io::Write implement the
        // extension type. And this implementation follows the
        // implementation of their other types.
        writer.emit_slice(&self.0[..])?;
        Ok(Self::LEN)
    }
}

#[cfg(test)]
mod tests {
    use std::collections::BTreeSet;
    use std::str::FromStr;
    use std::sync::atomic::AtomicU64;

    use super::*;
    use bitcoin::key::TapTweak;
    use bitcoin::opcodes::all::OP_RETURN;
    use bitcoin::script::Instruction;
    use bitcoin::BlockHash;
    use bitcoin::CompressedPublicKey;
    use bitcoin::Txid;
    use clarity::vm::types::PrincipalData;
    use fake::Fake as _;
    use model::SignerVote;
    use more_asserts::assert_ge;
    use rand::distributions::Distribution;
    use rand::distributions::Uniform;
    use rand::rngs::OsRng;
    use sbtc::deposits::DepositScriptInputs;
    use secp256k1::Keypair;
    use secp256k1::SecretKey;
    use stacks_common::types::chainstate::StacksAddress;
    use test_case::test_case;

    use crate::context::RollingWithdrawalLimits;
    use crate::testing;
    use crate::testing::btc::base_signer_transaction;
    use crate::DEFAULT_MAX_DEPOSITS_PER_BITCOIN_TX;
    use crate::MAX_MEMPOOL_PACKAGE_TX_COUNT;

    /// The maximum virtual size of a transaction package in v-bytes.
    const MEMPOOL_MAX_PACKAGE_SIZE: u32 = 101000;

    const X_ONLY_PUBLIC_KEY1: &'static str =
        "2e58afe51f9ed8ad3cc7897f634d881fdbe49a81564629ded8156bebd2ffd1af";

    static NEXT_REQUEST_ID: AtomicU64 = AtomicU64::new(0);

    fn generate_x_only_public_key() -> XOnlyPublicKey {
        let secret_key = SecretKey::new(&mut OsRng);
        secret_key.x_only_public_key(SECP256K1).0
    }

    // The is the least non dust amount for withdrawal outputs locked by
    // the generate_address() script, which generates P2WPKH outputs
    const MINMAL_NON_DUST_AMOUNT_P2WPKH: LazyLock<u64> =
        LazyLock::new(|| generate_address().minimal_non_dust().to_sat());

    fn generate_address() -> ScriptPubKey {
        let secret_key = SecretKey::new(&mut OsRng);
        let pk = CompressedPublicKey(secret_key.public_key(SECP256K1));

        ScriptBuf::new_p2wpkh(&pk.wpubkey_hash()).into()
    }

    fn generate_outpoint(amount: u64, vout: u32) -> OutPoint {
        let sats: u64 = Uniform::new(1, 500_000_000).sample(&mut OsRng);

        let tx = Transaction {
            version: Version::TWO,
            lock_time: LockTime::ZERO,
            input: Vec::new(),
            output: vec![
                TxOut {
                    value: Amount::from_sat(sats),
                    script_pubkey: ScriptBuf::new(),
                },
                TxOut {
                    value: Amount::from_sat(amount),
                    script_pubkey: ScriptBuf::new(),
                },
            ],
        };

        OutPoint { txid: tx.compute_txid(), vout }
    }

    fn create_limits_for_deposits_and_max_mintable(
        per_deposit_minimum: u64,
        per_deposit_cap: u64,
        max_mintable_cap: u64,
    ) -> SbtcLimits {
        SbtcLimits::new(
            None,
            Some(Amount::from_sat(per_deposit_minimum)),
            Some(Amount::from_sat(per_deposit_cap)),
            None,
            None,
            None,
            None,
            Some(Amount::from_sat(max_mintable_cap)),
        )
    }

    /// Create a new deposit request depositing from a random public key.
    fn create_deposit(amount: u64, max_fee: u64, signer_bitmap: u128) -> DepositRequest {
        let signers_public_key = generate_x_only_public_key();

        let contract_name = std::iter::repeat('a').take(128).collect::<String>();
        let principal_str = format!("{}.{contract_name}", StacksAddress::burn_address(false));

        let deposit_inputs = DepositScriptInputs {
            signers_public_key,
            max_fee: 10000,
            recipient: PrincipalData::parse(&principal_str).unwrap(),
        };

        DepositRequest {
            outpoint: generate_outpoint(amount, 1),
            max_fee,
            signer_bitmap: BitArray::new(signer_bitmap.to_le_bytes()),
            amount,
            deposit_script: deposit_inputs.deposit_script(),
            reclaim_script: ScriptBuf::new(),
            signers_public_key,
        }
    }

    /// Create a new withdrawal request withdrawing to a random address.
    fn create_withdrawal(amount: u64, max_fee: u64, signer_bitmap: u128) -> WithdrawalRequest {
        WithdrawalRequest {
            max_fee,
            signer_bitmap: BitArray::new(signer_bitmap.to_le_bytes()),
            amount,
            script_pubkey: generate_address(),
            txid: fake::Faker.fake_with_rng(&mut OsRng),
            request_id: NEXT_REQUEST_ID.fetch_add(1, std::sync::atomic::Ordering::Relaxed),
            block_hash: fake::Faker.fake_with_rng(&mut OsRng),
        }
    }

    impl BitcoinTxInfo {
        fn from_tx(tx: Transaction, fee: Amount) -> BitcoinTxInfo {
            BitcoinTxInfo {
                in_active_chain: true,
                fee,
                txid: tx.compute_txid(),
                hash: tx.compute_wtxid(),
                size: tx.base_size() as u64,
                vsize: tx.vsize() as u64,
                tx,
                vin: Vec::new(),
                vout: Vec::new(),
                block_hash: BlockHash::from_byte_array([0; 32]),
                confirmations: 1,
                block_time: 0,
            }
        }
    }

    impl WithdrawalRequest {
        /// Sets the withdrawal id for this request.
        pub fn wid(mut self, id: u64) -> Self {
            self.request_id = id;
            self
        }
    }

    /// This test verifies that our implementation of Bitcoin script
    /// verification using [`bitcoinconsensus`] works as expected. This
    /// functionality is used in the verification of WSTS signing after a new
    /// DKG round has completed.
    #[test]
    fn mock_signer_utxo_signing_and_spending_verification() {
        let secp = secp256k1::Secp256k1::new();

        // Generate a key pair which will serve as the signers' aggregate key.
        let secret_key = SecretKey::new(&mut OsRng);
        let keypair = secp256k1::Keypair::from_secret_key(&secp, &secret_key);
        let tweaked = keypair.tap_tweak(&secp, None);
        let (aggregate_key, _) = keypair.x_only_public_key();

        // Create a new transaction using the aggregate key.
        let unsigned = UnsignedMockTransaction::new(aggregate_key);

        let tapsig = unsigned
            .compute_sighash()
            .expect("failed to compute taproot sighash");

        // Sign the taproot sighash.
        let message = secp256k1::Message::from_digest_slice(tapsig.as_byte_array())
            .expect("Failed to create message");

        // [1] Verify the correct signature, which should succeed.
        let schnorr_sig = secp.sign_schnorr(&message, &tweaked.to_inner());
        let taproot_sig = bitcoin::taproot::Signature {
            signature: schnorr_sig,
            sighash_type: TapSighashType::All,
        };
        unsigned
            .verify_signature(&taproot_sig)
            .expect("signature verification failed");

        // [2] Verify the correct signature, but with a different sighash type,
        // which should fail.
        let taproot_sig = bitcoin::taproot::Signature {
            signature: schnorr_sig,
            sighash_type: TapSighashType::None,
        };
        unsigned
            .verify_signature(&taproot_sig)
            .expect_err("signature verification should have failed");

        // [3] Verify an incorrect signature with the correct sighash type,
        // which should fail. In this case we've created the signature using
        // the untweaked keypair.
        let schnorr_sig = secp.sign_schnorr(&message, &keypair);
        let taproot_sig = bitcoin::taproot::Signature {
            signature: schnorr_sig,
            sighash_type: TapSighashType::All,
        };
        unsigned
            .verify_signature(&taproot_sig)
            .expect_err("signature verification should have failed");

        // [4] Verify an incorrect signature with the correct sighash type, which
        // should fail. In this case we use a completely newly generated keypair.
        let secret_key = SecretKey::new(&mut OsRng);
        let keypair = secp256k1::Keypair::from_secret_key(&secp, &secret_key);
        let schnorr_sig = secp.sign_schnorr(&message, &keypair);
        let taproot_sig = bitcoin::taproot::Signature {
            signature: schnorr_sig,
            sighash_type: TapSighashType::All,
        };
        unsigned
            .verify_signature(&taproot_sig)
            .expect_err("signature verification should have failed");

        // [5] Same as [4], but using its tweaked key.
        let tweaked = keypair.tap_tweak(&secp, None);
        let schnorr_sig = secp.sign_schnorr(&message, &tweaked.to_inner());
        let taproot_sig = bitcoin::taproot::Signature {
            signature: schnorr_sig,
            sighash_type: TapSighashType::All,
        };
        unsigned
            .verify_signature(&taproot_sig)
            .expect_err("signature verification should have failed");
    }

    #[ignore = "For generating the SOLO_(DEPOSIT|WITHDRAWAL)_SIZE constants"]
    #[test]
    fn create_deposit_only_tx() {
        // For solo deposits
        let mut requests = SbtcRequests {
            deposits: vec![create_deposit(123456, 30_000, 0)],
            withdrawals: Vec::new(),
            signer_state: SignerBtcState {
                utxo: SignerUtxo {
                    outpoint: generate_outpoint(550_000_000, 0),
                    amount: 550_000_000,
                    public_key: generate_x_only_public_key(),
                },
                fee_rate: 5.0,
                public_key: generate_x_only_public_key(),
                last_fees: None,
                magic_bytes: [0; 2],
            },
            num_signers: 10,
            accept_threshold: 2,
            sbtc_limits: SbtcLimits::unlimited(),
            max_deposits_per_bitcoin_tx: DEFAULT_MAX_DEPOSITS_PER_BITCOIN_TX,
        };
        let keypair = Keypair::new_global(&mut OsRng);

        let mut transactions = requests.construct_transactions().unwrap();
        assert_eq!(transactions.len(), 1);

        let mut unsigned = transactions.pop().unwrap();
        testing::set_witness_data(&mut unsigned, keypair);

        println!("Solo deposit vsize: {}", unsigned.tx.vsize());

        // For solo withdrawals
        requests.deposits = Vec::new();
        requests.withdrawals = vec![create_withdrawal(154_321, 40_000, 0)];

        let mut transactions = requests.construct_transactions().unwrap();
        assert_eq!(transactions.len(), 1);

        let mut unsigned = transactions.pop().unwrap();
        assert_eq!(unsigned.tx.input.len(), 1);
        assert_eq!(unsigned.tx.output.len(), 3);

        // We need to zero out the withdrawal script since this value
        // changes depending on the user.
        unsigned.tx.output.pop();
        testing::set_witness_data(&mut unsigned, keypair);

        println!("Solo withdrawal vsize: {}", unsigned.tx.vsize());
    }

    #[ignore = "this is for generating the MIN_BITCOIN_INPUT_VSIZE constant"]
    #[test]
    fn create_taproot_utxo_min_size() {
        // This generates a UTXO with the same vsize as the signers input
        // or donation. This is smaller than the min deposit vsize.
        let utxo = TxIn {
            previous_output: OutPoint::null(),
            sequence: Sequence::ZERO,
            witness: Witness::p2tr_key_spend(&DUMMY_SIGNATURE),
            script_sig: ScriptBuf::new(),
        };
        println!("Min input vsize: {}", utxo.segwit_weight().to_vbytes_ceil());
    }

    #[test_case(&[true, true, false, true, false, false, false], 3; "case 1")]
    #[test_case(&[true, true, false, false, false, false, false], 2; "case 2")]
    #[test_case(&[false, false, false, false, false, false, false], 0; "case 3")]
    fn test_deposit_votes_against(signer_bitmap: &[bool], expected: u32) {
        let mut bitmap: BitArray<[u8; 16]> = BitArray::ZERO;
        for (index, value) in signer_bitmap.iter().enumerate() {
            bitmap.set(index, *value);
        }

        let deposit = DepositRequest {
            outpoint: OutPoint::null(),
            max_fee: 0,
            signer_bitmap: bitmap,
            amount: 100_000,
            deposit_script: ScriptBuf::new(),
            reclaim_script: ScriptBuf::new(),
            signers_public_key: XOnlyPublicKey::from_str(X_ONLY_PUBLIC_KEY1).unwrap(),
        };

        assert_eq!(deposit.votes().count_ones(), expected);
    }

    /// Some functions call functions that "could" panic. Check that they
    /// don't.
    #[test]
    fn deposit_witness_data_no_error() {
        let deposit = DepositRequest {
            outpoint: OutPoint::null(),
            max_fee: 0,
            signer_bitmap: BitArray::ZERO,
            amount: 100_000,
            deposit_script: ScriptBuf::from_bytes(vec![1, 2, 3]),
            reclaim_script: ScriptBuf::new(),
            signers_public_key: XOnlyPublicKey::from_str(X_ONLY_PUBLIC_KEY1).unwrap(),
        };

        let sig = Signature::from_slice(&[0u8; 64]).unwrap();
        let witness = deposit.construct_witness_data(sig);
        assert!(witness.tapscript().is_some());

        let sig = *DUMMY_SIGNATURE;
        let tx_in = deposit.as_tx_input(sig);

        // The deposits are taproot spend and do not have a script. The
        // actual spend script and input data gets put in the witness data
        assert!(tx_in.script_sig.is_empty());
    }

    /// The first input and output are related to the signers' UTXO. The
    /// second output is a data output.
    #[test]
    fn the_first_input_and_output_is_signers_second_output_data() {
        let requests = SbtcRequests {
            deposits: vec![create_deposit(123456, 0, 0)],
            withdrawals: vec![create_withdrawal(1000, 0, 0), create_withdrawal(2000, 0, 0)],
            signer_state: SignerBtcState {
                utxo: SignerUtxo {
                    outpoint: generate_outpoint(5500, 0),
                    amount: 5500,
                    public_key: generate_x_only_public_key(),
                },
                fee_rate: 0.0,
                public_key: generate_x_only_public_key(),
                last_fees: None,
                magic_bytes: [0; 2],
            },
            num_signers: 10,
            accept_threshold: 0,
            sbtc_limits: SbtcLimits::unlimited(),
            max_deposits_per_bitcoin_tx: DEFAULT_MAX_DEPOSITS_PER_BITCOIN_TX,
        };

        // This should all be in one transaction since there are no votes
        // against any of the requests.
        let mut transactions = requests.construct_transactions().unwrap();
        assert_eq!(transactions.len(), 1);

        let unsigned_tx = transactions.pop().unwrap();
        assert_eq!(unsigned_tx.tx.input.len(), 2);

        // Let's make sure the first input references the UTXO from the
        // signer_state variable.
        let signers_utxo_input = unsigned_tx.tx.input.first().unwrap();
        let old_outpoint = requests.signer_state.utxo.outpoint;
        assert_eq!(signers_utxo_input.previous_output.txid, old_outpoint.txid);
        assert_eq!(signers_utxo_input.previous_output.vout, old_outpoint.vout);

        // There are always two outputs whenever there are requests to
        // service, and we had two withdrawal requests so there should be 4
        // outputs.
        assert_eq!(unsigned_tx.tx.output.len(), 4);

        // The signers' UTXO, the first one, contains the balance of all
        // deposits and withdrawals. It's also a P2TR script.
        let signers_utxo_output = unsigned_tx.tx.output.first().unwrap();
        assert_eq!(
            signers_utxo_output.value.to_sat(),
            5500 + 123456 - 1000 - 2000
        );
        assert!(signers_utxo_output.script_pubkey.is_p2tr());

        // The second output is an OP_RETURN output.
        assert!(unsigned_tx.tx.output[1].script_pubkey.is_op_return());
        // All the other UTXOs are P2WPKH outputs.
        unsigned_tx.tx.output.iter().skip(2).for_each(|output| {
            assert!(output.script_pubkey.is_p2wpkh());
        });

        // The new UTXO should be using the signer public key from the
        // signer state.
        let new_utxo = unsigned_tx.new_signer_utxo();
        assert_eq!(new_utxo.public_key, requests.signer_state.public_key);
    }

    /// You cannot create sweep transactions that do not service requests.
    #[test]
    fn no_requests_no_sweep() {
        let public_key = XOnlyPublicKey::from_str(X_ONLY_PUBLIC_KEY1).unwrap();
        let signer_state = SignerBtcState {
            utxo: SignerUtxo {
                outpoint: OutPoint::null(),
                amount: 55,
                public_key,
            },
            fee_rate: 0.0,
            public_key,
            last_fees: None,
            magic_bytes: [0; 2],
        };

        let requests = Requests::new(Vec::new());
        let sweep = UnsignedTransaction::new(requests, &signer_state);
        assert!(sweep.is_err());
    }

<<<<<<< HEAD
=======
    #[test_case(&[]; "no_withdrawal_ids")]
    #[test_case(&[42]; "single_withdrawal_id")]
    #[test_case(&[1, 2, 3, 4, 5]; "multiple_sequential_withdrawal_ids")]
    #[test_case(&[1000, 2000, 3000]; "sparse_withdrawal_ids")]
    #[test_case(&(1..100).map(|i| i * 23).collect::<Vec<u64>>(); "ids_causing_multiple_transactions")]
    fn test_withdrawal_id_packaging(withdrawal_ids: &[u64]) {
        // Setup test environment
        let public_key = XOnlyPublicKey::from_str(X_ONLY_PUBLIC_KEY1).unwrap();
        let withdrawals = withdrawal_ids
            .iter()
            .map(|&id| create_withdrawal(10000, 10000, 0).wid(id))
            .collect::<Vec<_>>();

        let requests = SbtcRequests {
            deposits: vec![create_deposit(100_000, 5_000, 0)],
            withdrawals,
            signer_state: SignerBtcState {
                utxo: SignerUtxo {
                    outpoint: generate_outpoint(500_000_000, 0),
                    amount: 500_000_000,
                    public_key,
                },
                fee_rate: 1.0,
                public_key,
                last_fees: None,
                magic_bytes: [b'S', b'T'],
            },
            num_signers: 10,
            accept_threshold: 8,
            sbtc_limits: SbtcLimits::unlimited(),
            max_deposits_per_bitcoin_tx: DEFAULT_MAX_DEPOSITS_PER_BITCOIN_TX,
        };

        // Generate transactions
        let transactions = requests
            .construct_transactions()
            .expect("failed to construct transactions");

        if BitmapSegmenter.estimate_size(withdrawal_ids).unwrap() > OP_RETURN_AVAILABLE_SIZE {
            // Verify multiple transactions were created
            more_asserts::assert_gt!(
                transactions.len(),
                1,
                "should create multiple transactions for large withdrawal ID set"
            );
        } else {
            // Verify only one transaction was created
            assert_eq!(
                transactions.len(),
                1,
                "should create a single transaction for small withdrawal ID set"
            );
        }

        // Extract all withdrawal IDs that were included across all transactions
        let included_ids: Vec<u64> = transactions
            .iter()
            .flat_map(|tx| {
                tx.requests
                    .iter()
                    .filter_map(|req| req.as_withdrawal())
                    .map(|w| w.request_id)
            })
            .collect();

        // Sort both lists to compare
        let mut expected_ids = withdrawal_ids.to_vec();
        let mut actual_ids = included_ids;
        expected_ids.sort();
        actual_ids.sort();

        // Verify all withdrawal IDs are included exactly once
        assert_eq!(
            actual_ids, expected_ids,
            "all withdrawal IDs should be included exactly once across transactions"
        );

        // Verify each transaction has an OP_RETURN output with correct format
        for tx in &transactions {
            let mut expected_ids = tx
                .requests
                .iter()
                .filter_map(|req| req.as_withdrawal())
                .map(|w| w.request_id)
                .collect::<Vec<u64>>();
            expected_ids.sort();
            let expected_segments = BitmapSegmenter.package(&expected_ids).unwrap();
            let expected_data = expected_segments.encode();

            let instructions = tx.tx.output[1]
                .script_pubkey
                .as_script()
                .instructions()
                .collect::<Result<Vec<_>, _>>()
                .expect("failed to extract OP_RETURN data");

            let [Instruction::Op(OP_RETURN), Instruction::PushBytes(data)] =
                instructions.as_slice()
            else {
                panic!("second output should be OP_RETURN with data");
            };

            let data = data.as_bytes();

            // Verify the data meets minimum size requirements
            assert_ge!(
                data.len(),
                OP_RETURN_HEADER_SIZE,
                "data should contain at least the header bytes"
            );

            assert_eq!(&data[0..2], &[b'S', b'T'], "magic bytes should be 'ST'");
            assert_eq!(
                data[2], OP_RETURN_VERSION,
                "version should match OP_RETURN_VERSION"
            );

            assert_eq!(
                &data[3..],
                expected_data,
                "decoded withdrawal IDs don't match expected values"
            );
        }
    }

>>>>>>> a8d5f6c3
    /// Deposit requests add to the signers' UTXO.
    #[test]
    fn deposits_with_low_amount_and_high_max_fee() {
        // The bad deposit
        let deposit_amount = 100;
        let max_fee = 123456;

        let public_key = XOnlyPublicKey::from_str(X_ONLY_PUBLIC_KEY1).unwrap();
        let requests = SbtcRequests {
            deposits: vec![
                create_deposit(deposit_amount, max_fee, 0),
                create_deposit(345678, 345678, 0),
            ],
            withdrawals: Vec::new(),
            signer_state: SignerBtcState {
                utxo: SignerUtxo {
                    outpoint: OutPoint::null(),
                    amount: 55,
                    public_key,
                },
                fee_rate: 1.0,
                public_key,
                last_fees: None,
                magic_bytes: [0; 2],
            },
            num_signers: 10,
            accept_threshold: 0,
            sbtc_limits: SbtcLimits::unlimited(),
            max_deposits_per_bitcoin_tx: DEFAULT_MAX_DEPOSITS_PER_BITCOIN_TX,
        };

        // This should all be in one transaction since there are no votes
        // against any of the requests.
        let mut transactions = requests.construct_transactions().unwrap();
        assert_eq!(transactions.len(), 1);

        // There should be two outputs, one for the signer and another for
        // the one of the deposits.
        let unsigned_tx = transactions.pop().unwrap();
        assert_eq!(unsigned_tx.tx.output.len(), 2);

        // The input amounts should be the sum of the signer amount and the
        // one deposit amount.
        let signer_amount = requests.signer_state.utxo.amount;
        let input_amount = unsigned_tx.input_amounts();
        assert_eq!(input_amount, signer_amount + 345678)
    }

    /// Deposit requests add to the signers' UTXO.
    #[test]
    fn deposits_increase_signers_utxo_amount() {
        let public_key = XOnlyPublicKey::from_str(X_ONLY_PUBLIC_KEY1).unwrap();
        let requests = SbtcRequests {
            deposits: vec![
                create_deposit(123456, 0, 0),
                create_deposit(789012, 0, 0),
                create_deposit(345678, 0, 0),
            ],
            withdrawals: Vec::new(),
            signer_state: SignerBtcState {
                utxo: SignerUtxo {
                    outpoint: OutPoint::null(),
                    amount: 55,
                    public_key,
                },
                fee_rate: 0.0,
                public_key,
                last_fees: None,
                magic_bytes: [0; 2],
            },
            num_signers: 10,
            accept_threshold: 0,
            sbtc_limits: SbtcLimits::unlimited(),
            max_deposits_per_bitcoin_tx: DEFAULT_MAX_DEPOSITS_PER_BITCOIN_TX,
        };

        // This should all be in one transaction since there are no votes
        // against any of the requests.
        let mut transactions = requests.construct_transactions().unwrap();
        assert_eq!(transactions.len(), 1);

        // The transaction should have two output corresponding to the
        // signers' UTXO and the OP_RETURN output.
        let unsigned_tx = transactions.pop().unwrap();
        assert_eq!(unsigned_tx.tx.output.len(), 2);

        assert!(unsigned_tx.tx.output[0].script_pubkey.is_p2tr());
        assert!(unsigned_tx.tx.output[1].script_pubkey.is_op_return());

        // The new amount should be the sum of the old amount plus the deposits.
        let new_amount: u64 = unsigned_tx
            .tx
            .output
            .iter()
            .map(|out| out.value.to_sat())
            .sum();
        assert_eq!(new_amount, 55 + 123456 + 789012 + 345678)
    }

    /// Withdrawal requests remove funds from the signers' UTXO.
    #[test]
    fn withdrawals_decrease_signers_utxo_amount() {
        let public_key = XOnlyPublicKey::from_str(X_ONLY_PUBLIC_KEY1).unwrap();
        let requests = SbtcRequests {
            deposits: Vec::new(),
            withdrawals: vec![
                create_withdrawal(1000, 0, 0),
                create_withdrawal(2000, 0, 0),
                create_withdrawal(3000, 0, 0),
            ],
            signer_state: SignerBtcState {
                utxo: SignerUtxo {
                    outpoint: OutPoint::null(),
                    amount: 9500,
                    public_key,
                },
                fee_rate: 0.0,
                public_key,
                last_fees: None,
                magic_bytes: [0; 2],
            },
            num_signers: 10,
            accept_threshold: 0,
            sbtc_limits: SbtcLimits::unlimited(),
            max_deposits_per_bitcoin_tx: DEFAULT_MAX_DEPOSITS_PER_BITCOIN_TX,
        };

        let mut transactions = requests.construct_transactions().unwrap();
        assert_eq!(transactions.len(), 1);

        let unsigned_tx = transactions.pop().unwrap();
        // We have 3 withdrawals so with the signers output and the
        // OP_RETURN output we have a total of 5 outputs.
        assert_eq!(unsigned_tx.tx.output.len(), 5);

        assert!(unsigned_tx.tx.output[0].script_pubkey.is_p2tr());
        assert!(unsigned_tx.tx.output[1].script_pubkey.is_op_return());

        let signer_utxo = unsigned_tx.tx.output.first().unwrap();
        assert_eq!(signer_utxo.value.to_sat(), 9500 - 1000 - 2000 - 3000);
    }

    /// We chain transactions so that we have a single signer UTXO at the end.
    #[test]
    fn returned_txs_form_a_tx_chain() {
        let public_key = XOnlyPublicKey::from_str(X_ONLY_PUBLIC_KEY1).unwrap();
        let requests = SbtcRequests {
            deposits: vec![
                create_deposit(1234, 0, 1 << 1),
                create_deposit(5678, 0, 1 << 2),
                create_deposit(9012, 0, 1 << 3 | 1 << 4),
            ],
            withdrawals: vec![
                create_withdrawal(1000, 0, 1 << 5),
                create_withdrawal(2000, 0, 1 << 6),
                create_withdrawal(3000, 0, 1 << 7),
                create_withdrawal(4000, 0, 1 << 8 | 1 << 9),
            ],
            signer_state: SignerBtcState {
                utxo: SignerUtxo {
                    outpoint: generate_outpoint(300_000, 0),
                    amount: 300_000,
                    public_key,
                },
                fee_rate: 0.0,
                public_key,
                last_fees: None,
                magic_bytes: [0; 2],
            },
            num_signers: 10,
            accept_threshold: 8,
            sbtc_limits: SbtcLimits::unlimited(),
            max_deposits_per_bitcoin_tx: DEFAULT_MAX_DEPOSITS_PER_BITCOIN_TX,
        };

        let transactions = requests.construct_transactions().unwrap();
        more_asserts::assert_gt!(transactions.len(), 1);

        transactions.windows(2).for_each(|unsigned| {
            let utx0 = &unsigned[0];
            let utx1 = &unsigned[1];

            let previous_output1 = utx1.tx.input[0].previous_output;
            assert_eq!(utx0.tx.compute_txid(), previous_output1.txid);
            assert_eq!(previous_output1.vout, 0);

            assert!(utx0.tx.output[0].script_pubkey.is_p2tr());
            assert!(utx0.tx.output[1].script_pubkey.is_op_return());

            assert!(utx1.tx.output[0].script_pubkey.is_p2tr());
            assert!(utx1.tx.output[1].script_pubkey.is_op_return());
        })
    }

    /// Check that each deposit and withdrawal is included as an input or
    /// deposit in the transaction package.
    #[test]
    fn requests_in_unsigned_transaction_are_in_btc_tx() {
        // The requests in the UnsignedTransaction correspond to
        // inputs and outputs in the transaction
        let public_key = XOnlyPublicKey::from_str(X_ONLY_PUBLIC_KEY1).unwrap();
        let requests = SbtcRequests {
            deposits: vec![
                create_deposit(1234, 0, 1 << 1),
                create_deposit(5678, 0, 1 << 2),
                create_deposit(9012, 0, 1 << 3 | 1 << 4),
                create_deposit(3456, 0, 1 << 5),
                create_deposit(7890, 0, 0),
            ],
            withdrawals: vec![
                create_withdrawal(1000, 0, 1 << 6),
                create_withdrawal(2000, 0, 1 << 7),
                create_withdrawal(3000, 0, 1 << 8),
                create_withdrawal(4000, 0, 1 << 9 | 1 << 10),
                create_withdrawal(5000, 0, 0),
                create_withdrawal(6000, 0, 0),
                create_withdrawal(7000, 0, 0),
            ],
            signer_state: SignerBtcState {
                utxo: SignerUtxo {
                    outpoint: generate_outpoint(300_000, 0),
                    amount: 300_000,
                    public_key,
                },
                fee_rate: 0.0,
                public_key,
                last_fees: None,
                magic_bytes: [0; 2],
            },
            num_signers: 10,
            accept_threshold: 8,
            sbtc_limits: SbtcLimits::unlimited(),
            max_deposits_per_bitcoin_tx: DEFAULT_MAX_DEPOSITS_PER_BITCOIN_TX,
        };

        let transactions = requests.construct_transactions().unwrap();
        more_asserts::assert_gt!(transactions.len(), 1);

        // Create collections of identifiers for each deposit and withdrawal
        // request.
        let mut input_txs: BTreeSet<Txid> =
            requests.deposits.iter().map(|x| x.outpoint.txid).collect();
        let mut output_scripts: BTreeSet<String> = requests
            .withdrawals
            .iter()
            .map(|req| req.script_pubkey.to_hex_string())
            .collect();

        // Now we check that the counts of the withdrawals and deposits
        // line up.
        transactions.iter().for_each(|utx| {
            let num_inputs = utx.tx.input.len();
            let num_outputs = utx.tx.output.len();
            assert_eq!(utx.requests.len() + 3, num_inputs + num_outputs);

            let num_deposits = utx.requests.iter().filter_map(|x| x.as_deposit()).count();
            assert_eq!(utx.tx.input.len(), num_deposits + 1);

            let num_withdrawals = utx
                .requests
                .iter()
                .filter_map(|x| x.as_withdrawal())
                .count();
            assert_eq!(utx.tx.output.len(), num_withdrawals + 2);

            assert!(utx.tx.output[0].script_pubkey.is_p2tr());
            assert!(utx.tx.output[1].script_pubkey.is_op_return());

            // Check that each deposit is referenced exactly once
            // We ship the first one since that is the signers' UTXO
            for tx_in in utx.tx.input.iter().skip(1) {
                assert!(input_txs.remove(&tx_in.previous_output.txid));
            }
            // We skip the first two outputs because they are the signers'
            // new UTXO and the OP_RETURN output.
            for tx_out in utx.tx.output.iter().skip(2) {
                assert!(output_scripts.remove(&tx_out.script_pubkey.to_hex_string()));
            }
        });

        assert!(input_txs.is_empty());
        assert!(output_scripts.is_empty());
    }

    /// Check the following:
    /// * The fees for each transaction is at least as large as the
    ///   fee_rate in the signers' state.
    /// * Each deposit and withdrawal request pays a fee proportional to
    ///   their weight in the transaction.
    /// * The total fees are equal to the number of request times the fee
    ///   per request amount.
    /// * Deposit requests pay fees too, but implicitly by the amounts
    ///   deducted from the signers.
    #[test]
    fn returned_txs_match_fee_rate() {
        // Each deposit and withdrawal has a max fee greater than the current market fee rate
        let public_key = XOnlyPublicKey::from_str(X_ONLY_PUBLIC_KEY1).unwrap();
        // Any old keypair will do here, we need it to construct the
        // witness data of the right size.
        let keypair = Keypair::new_global(&mut OsRng);

        let requests = SbtcRequests {
            deposits: vec![
                create_deposit(12340, 100_000, 1 << 1),
                create_deposit(56780, 100_000, 1 << 2),
                create_deposit(90120, 100_000, 1 << 3 | 1 << 4),
                create_deposit(34560, 100_000, 1 << 5),
                create_deposit(78900, 100_000, 0),
            ],
            withdrawals: vec![
                create_withdrawal(10000, 100_000, 1 << 6),
                create_withdrawal(20000, 100_000, 1 << 7),
                create_withdrawal(30000, 100_000, 1 << 8),
                create_withdrawal(40000, 100_000, 1 << 9 | 1 << 10),
                create_withdrawal(50000, 100_000, 0),
                create_withdrawal(60000, 100_000, 0),
                create_withdrawal(70000, 100_000, 0),
            ],
            signer_state: SignerBtcState {
                utxo: SignerUtxo {
                    outpoint: generate_outpoint(300_000, 0),
                    amount: 300_000_000,
                    public_key,
                },
                fee_rate: 25.0,
                public_key,
                last_fees: None,
                magic_bytes: [0; 2],
            },
            num_signers: 10,
            accept_threshold: 8,
            sbtc_limits: SbtcLimits::unlimited(),
            max_deposits_per_bitcoin_tx: DEFAULT_MAX_DEPOSITS_PER_BITCOIN_TX,
        };

        let mut transactions = requests.construct_transactions().unwrap();
        more_asserts::assert_gt!(transactions.len(), 1);

        transactions.iter_mut().for_each(|utx| {
            // The unsigned transaction has all witness data removed,
            // so it should have a much smaller size than the "signed"
            // version returned from UnsignedTransaction::new_transaction.
            let unsigned_size = utx.tx.vsize();
            testing::set_witness_data(utx, keypair);
            let signed_vsize = utx.tx.vsize();

            more_asserts::assert_lt!(unsigned_size, signed_vsize);

            let output_amounts: u64 = utx.output_amounts();
            let input_amounts: u64 = utx.input_amounts();

            let reqs = utx.requests.iter().filter_map(RequestRef::as_withdrawal);
            for (output, req) in utx.tx.output.iter().skip(2).zip(reqs) {
                // One of the invariants is that the amount spent to the
                // withdrawal recipient is the amount in the withdrawal
                // request. The fees are already paid for separately.
                assert_eq!(req.amount, output.value.to_sat());
            }

            more_asserts::assert_gt!(input_amounts, output_amounts);
            more_asserts::assert_gt!(utx.requests.len(), 0);

            // The final fee rate should still be greater than the market fee rate
            let fee_rate = (input_amounts - output_amounts) as f64 / signed_vsize as f64;
            more_asserts::assert_le!(requests.signer_state.fee_rate, fee_rate);
        });
    }

    #[test]
    fn rbf_txs_have_greater_total_fee() {
        // Each deposit and withdrawal has a max fee greater than the current market fee rate
        let public_key = XOnlyPublicKey::from_str(X_ONLY_PUBLIC_KEY1).unwrap();
        let mut requests = SbtcRequests {
            deposits: vec![
                create_deposit(12340, 100_000, 0),
                create_deposit(56780, 100_000, 0),
                create_deposit(90120, 100_000, 0),
                create_deposit(34560, 100_000, 0),
                create_deposit(78900, 100_000, 0),
            ],
            withdrawals: vec![
                create_withdrawal(10000, 100_000, 0).wid(1),
                create_withdrawal(20000, 100_000, 0).wid(1000),
            ],
            signer_state: SignerBtcState {
                utxo: SignerUtxo {
                    outpoint: generate_outpoint(300_000, 0),
                    amount: 300_000_000,
                    public_key,
                },
                fee_rate: 25.0,
                public_key,
                last_fees: None,
                magic_bytes: [0; 2],
            },
            num_signers: 10,
            accept_threshold: 8,
            sbtc_limits: SbtcLimits::unlimited(),
            max_deposits_per_bitcoin_tx: DEFAULT_MAX_DEPOSITS_PER_BITCOIN_TX,
        };

        // In the below code, we need to make sure that we take the _first_
        // transaction in each package as that is the one that will be RBF'd.

        let (old_fee_total, old_fee_rate) = {
            let transactions = requests.construct_transactions().unwrap();
            let utx = transactions.first().unwrap();

            let output_amounts: u64 = utx.output_amounts();
            let input_amounts: u64 = utx.input_amounts();

            more_asserts::assert_gt!(input_amounts, output_amounts);
            let fee_total = input_amounts - output_amounts;
            let fee_rate = fee_total as f64 / utx.tx.vsize() as f64;
            (fee_total, fee_rate)
        };

        requests.signer_state.last_fees = Some(Fees {
            total: old_fee_total,
            rate: old_fee_rate,
        });

        let transactions = requests.construct_transactions().unwrap();
        let utx = transactions.first().unwrap();

        let output_amounts: u64 = utx.output_amounts();
        let input_amounts: u64 = utx.input_amounts();

        more_asserts::assert_gt!(input_amounts, output_amounts);
        more_asserts::assert_gt!(input_amounts - output_amounts, old_fee_total);
        more_asserts::assert_gt!(utx.requests.len(), 0);

        // Since there are often both deposits and withdrawal, the
        // following assertion checks that we capture the fees that
        // depositors must pay.
        assert_eq!(input_amounts, output_amounts + utx.tx_fee);

        let state = &requests.signer_state;
        let signed_vsize = UnsignedTransaction::new_transaction(&utx.requests, state)
            .unwrap()
            .vsize();

        // The unsigned transaction has all witness data removed,
        // so it should have a much smaller size than the "signed"
        // version returned from UnsignedTransaction::new_transaction.
        more_asserts::assert_lt!(utx.tx.vsize(), signed_vsize);
        // The final fee rate should still be greater than the market fee rate
        let fee_rate = (input_amounts - output_amounts) as f64 / signed_vsize as f64;
        more_asserts::assert_le!(requests.signer_state.fee_rate, fee_rate);
    }

    #[test_case(2, false; "some deposits, single tx")]
    #[test_case(2, true; "some deposits, multiple txs")]
    #[test_case(0, false; "no deposits, single tx")]
    fn unsigned_tx_digests(num_deposits: usize, multiple_txs: bool) {
        // Each deposit and withdrawal has a max fee greater than the current market fee rate
        let public_key = XOnlyPublicKey::from_str(X_ONLY_PUBLIC_KEY1).unwrap();
        let mut requests = SbtcRequests {
            deposits: std::iter::repeat_with(|| create_deposit(123456, 100_000, 0))
                .take(num_deposits)
                .collect(),
            withdrawals: (0..600)
                .step_by(10)
                .map(|id| create_withdrawal(10_000, 100_000, 0).wid(id))
                .collect(),
            signer_state: SignerBtcState {
                utxo: SignerUtxo {
                    outpoint: generate_outpoint(300_000, 0),
                    amount: 300_000_000,
                    public_key,
                },
                fee_rate: 25.0,
                public_key,
                last_fees: None,
                magic_bytes: [0; 2],
            },
            num_signers: 10,
            accept_threshold: 8,
            sbtc_limits: SbtcLimits::unlimited(),
            max_deposits_per_bitcoin_tx: DEFAULT_MAX_DEPOSITS_PER_BITCOIN_TX,
        };
        // If multiple_txs is specified, we add a withdrawal that will
        // cause the transaction to be split into two.
        if multiple_txs {
            requests
                .withdrawals
                .push(create_withdrawal(70000, 100_000, 0).wid(650));
        }
        let transactions = requests.construct_transactions().unwrap();
        let expected_tx_count = if multiple_txs { 2 } else { 1 };
        assert_eq!(transactions.len(), expected_tx_count);

        let unsigned = transactions.first().unwrap();
        let sighashes = unsigned.construct_digests().unwrap();

        assert_eq!(sighashes.deposits.len(), num_deposits)
    }

    /// If the signer's UTXO does not have enough to cover the requests
    /// then we return an error.
    #[test]
    fn negative_amounts_give_error() {
        let public_key = XOnlyPublicKey::from_str(X_ONLY_PUBLIC_KEY1).unwrap();
        let requests = SbtcRequests {
            deposits: Vec::new(),
            withdrawals: vec![
                create_withdrawal(1000, 0, 0),
                create_withdrawal(2000, 0, 0),
                create_withdrawal(3000, 0, 0),
            ],
            signer_state: SignerBtcState {
                utxo: SignerUtxo {
                    outpoint: OutPoint::null(),
                    amount: 3000,
                    public_key,
                },
                fee_rate: 0.0,
                public_key,
                last_fees: None,
                magic_bytes: [0; 2],
            },
            num_signers: 10,
            accept_threshold: 0,
            sbtc_limits: SbtcLimits::unlimited(),
            max_deposits_per_bitcoin_tx: DEFAULT_MAX_DEPOSITS_PER_BITCOIN_TX,
        };

        let transactions = requests.construct_transactions();
        assert!(transactions.is_err());
    }

    #[test_case(3, 2, 2, 1; "Low fee deposits and withdrawals")]
    #[test_case(2, 5, 3, 0; "Low fee deposits and all good withdrawals")]
    #[test_case(2, 0, 3, 2; "All good deposits and low fee withdrawals")]
    #[test_case(6, 0, 3, 0; "All good deposits and withdrawals")]
    fn respecting_withdrawal_request_max_fee(
        good_deposit_count: usize,
        low_fee_deposit_count: usize,
        good_withdrawal_count: usize,
        low_fee_withdrawal_count: usize,
    ) {
        // Each deposit and withdrawal has a max fee greater than the current market fee rate
        let public_key = XOnlyPublicKey::from_str(X_ONLY_PUBLIC_KEY1).unwrap();
        let fee_rate = 10.0;
        let uniform = Uniform::new(200_000, 500_000);

        // Create deposit and withdrawal requests, some with too low of a
        // max fees and some with a good max fee.
        let deposit_low_fee = ((SOLO_DEPOSIT_TX_VSIZE - 1.0) * fee_rate) as u64;
        let low_fee_deposits = std::iter::repeat_with(|| uniform.sample(&mut OsRng))
            .take(low_fee_deposit_count)
            .map(|amount| create_deposit(amount, deposit_low_fee, 0));
        let good_fee_deposits = std::iter::repeat_with(|| uniform.sample(&mut OsRng))
            .take(good_deposit_count)
            .map(|amount| create_deposit(amount, 100_000, 0));

        let withdrawal_low_fee = ((BASE_WITHDRAWAL_TX_VSIZE - 1.0) * fee_rate) as u64;
        let low_fee_withdrawals = std::iter::repeat_with(|| uniform.sample(&mut OsRng))
            .take(low_fee_withdrawal_count)
            .map(|amount| create_withdrawal(amount, withdrawal_low_fee, 0));
        let good_fee_withdrawals = std::iter::repeat_with(|| uniform.sample(&mut OsRng))
            .take(good_withdrawal_count)
            .map(|amount| create_withdrawal(amount, 100_000, 0));

        // Okay now generate the (unsigned) transaction that we will submit.
        let requests = SbtcRequests {
            deposits: good_fee_deposits.chain(low_fee_deposits).collect(),
            withdrawals: good_fee_withdrawals.chain(low_fee_withdrawals).collect(),
            signer_state: SignerBtcState {
                utxo: SignerUtxo {
                    outpoint: generate_outpoint(300_000_000, 0),
                    amount: 300_000_000,
                    public_key,
                },
                fee_rate,
                public_key,
                last_fees: None,
                magic_bytes: [0; 2],
            },
            num_signers: 10,
            accept_threshold: 8,
            sbtc_limits: SbtcLimits::unlimited(),
            max_deposits_per_bitcoin_tx: DEFAULT_MAX_DEPOSITS_PER_BITCOIN_TX,
        };

        let mut transactions = requests.construct_transactions().unwrap();
        assert_eq!(transactions.len(), 1);

        let unsigned = transactions.pop().unwrap();

        // Okay now how many of the requests were actual used
        let used_deposits = unsigned
            .requests
            .iter()
            .filter_map(RequestRef::as_deposit)
            .count();
        let used_withdrawals = unsigned
            .requests
            .iter()
            .filter_map(RequestRef::as_withdrawal)
            .count();

        assert_eq!(used_deposits, good_deposit_count);
        assert_eq!(used_withdrawals, good_withdrawal_count);

        // The additional 1 is for the signers' UTXO
        assert_eq!(unsigned.tx.input.len(), 1 + good_deposit_count);
        assert_eq!(unsigned.tx.output.len(), 2 + good_withdrawal_count);
    }

    /// Check that the signer bitmap is recoded correctly when going from
    /// the model type to the required type here.
    #[test]
    fn creating_deposit_request_from_model_bitmap_is_right() {
        let signer_votes = [
            SignerVote {
                signer_public_key: fake::Faker.fake_with_rng(&mut OsRng),
                is_accepted: Some(true),
            },
            SignerVote {
                signer_public_key: fake::Faker.fake_with_rng(&mut OsRng),
                is_accepted: Some(false),
            },
            SignerVote {
                signer_public_key: fake::Faker.fake_with_rng(&mut OsRng),
                is_accepted: Some(true),
            },
            SignerVote {
                signer_public_key: fake::Faker.fake_with_rng(&mut OsRng),
                is_accepted: Some(true),
            },
            SignerVote {
                signer_public_key: fake::Faker.fake_with_rng(&mut OsRng),
                is_accepted: None,
            },
        ];
        let votes = SignerVotes::from(signer_votes.to_vec());
        let request: model::DepositRequest = fake::Faker.fake_with_rng(&mut OsRng);
        let deposit_request = DepositRequest::from_model(request, votes.clone());

        // One explicit vote against and one implicit vote against.
        assert_eq!(deposit_request.votes().count_ones(), 2);
        // An appropriately named function ...
        votes.iter().enumerate().for_each(|(index, vote)| {
            let vote_against = *deposit_request.signer_bitmap.get(index).unwrap();
            assert_eq!(vote_against, !vote.is_accepted.unwrap_or(false));
        })
    }

    /// Check that the signer bitmap is recoded correctly when going from
    /// the model type to the required type here.
    #[test]
    fn creating_withdrawal_request_from_model_bitmap_is_right() {
        let signer_votes = [
            SignerVote {
                signer_public_key: fake::Faker.fake_with_rng(&mut OsRng),
                is_accepted: Some(true),
            },
            SignerVote {
                signer_public_key: fake::Faker.fake_with_rng(&mut OsRng),
                is_accepted: None,
            },
            SignerVote {
                signer_public_key: fake::Faker.fake_with_rng(&mut OsRng),
                is_accepted: Some(false),
            },
            SignerVote {
                signer_public_key: fake::Faker.fake_with_rng(&mut OsRng),
                is_accepted: Some(true),
            },
            SignerVote {
                signer_public_key: fake::Faker.fake_with_rng(&mut OsRng),
                is_accepted: Some(true),
            },
            SignerVote {
                signer_public_key: fake::Faker.fake_with_rng(&mut OsRng),
                is_accepted: None,
            },
        ];
        let votes = SignerVotes::from(signer_votes.to_vec());
        let request: model::WithdrawalRequest = fake::Faker.fake_with_rng(&mut OsRng);
        let withdrawal_request = WithdrawalRequest::from_model(request, votes.clone());

        // One explicit vote against and one implicit vote against.
        assert_eq!(withdrawal_request.votes().count_ones(), 3);
        // An appropriately named function ...
        votes.iter().enumerate().for_each(|(index, vote)| {
            let vote_against = *withdrawal_request.signer_bitmap.get(index).unwrap();
            assert_eq!(vote_against, !vote.is_accepted.unwrap_or(false));
        })
    }

    #[test]
    fn sole_deposit_gets_entire_fee() {
        let deposit_outpoint = OutPoint::new(Txid::from_byte_array([1; 32]), 0);
        let mut tx = base_signer_transaction();
        let deposit = bitcoin::TxIn {
            previous_output: deposit_outpoint,
            script_sig: ScriptBuf::new(),
            sequence: bitcoin::Sequence::ZERO,
            witness: bitcoin::Witness::new(),
        };
        tx.input.push(deposit);

        let fee = Amount::from_sat(500_000);

        let tx_info = BitcoinTxInfo::from_tx(tx, fee);
        let assessed_fee = tx_info.assess_input_fee(&deposit_outpoint).unwrap();
        assert_eq!(assessed_fee, fee);
    }

    #[test]
    fn sole_withdrawal_gets_entire_fee() {
        let mut tx = base_signer_transaction();
        let locking_script = ScriptBuf::new_op_return([0; 10]);
        // This represents the signers' new UTXO.
        let withdrawal = bitcoin::TxOut {
            value: Amount::from_sat(250_000),
            script_pubkey: ScriptBuf::new_p2sh(&locking_script.script_hash()),
        };
        tx.output.push(withdrawal);
        let fee = Amount::from_sat(500_000);

        let tx_info = BitcoinTxInfo::from_tx(tx, fee);
        let assessed_fee = tx_info.assess_output_fee(2).unwrap();
        assert_eq!(assessed_fee, fee);
    }

    #[test]
    fn first_input_and_first_two_outputs_return_none() {
        let tx = base_signer_transaction();
        let fee = Amount::from_sat(500_000);

        let tx_info = BitcoinTxInfo::from_tx(tx, fee);
        assert!(tx_info.assess_output_fee(0).is_none());
        assert!(tx_info.assess_output_fee(1).is_none());
        // Since we always skip the first input, and
        // `base_signer_transaction()` only adds one input, the search for
        // the given input when `assess_input_fee` executes will always
        // fail, simulating that the specified outpoint wasn't found.
        assert!(tx_info.assess_input_fee(&OutPoint::null()).is_none());
    }

    #[test]
    fn two_deposits_same_weight_split_the_fee() {
        // These deposit inputs are essentially identical by weight. Since
        // they are the only requests serviced by this transaction, they
        // will have equal weight.
        let deposit_outpoint1 = OutPoint::new(Txid::from_byte_array([1; 32]), 0);
        let deposit_outpoint2 = OutPoint::new(Txid::from_byte_array([2; 32]), 0);

        let mut tx = base_signer_transaction();
        let deposit1 = bitcoin::TxIn {
            previous_output: deposit_outpoint1,
            script_sig: ScriptBuf::new(),
            sequence: bitcoin::Sequence::ZERO,
            witness: bitcoin::Witness::new(),
        };
        let deposit2 = bitcoin::TxIn {
            previous_output: deposit_outpoint2,
            script_sig: ScriptBuf::new(),
            sequence: bitcoin::Sequence::ZERO,
            witness: bitcoin::Witness::new(),
        };
        tx.input.push(deposit1);
        tx.input.push(deposit2);

        let fee = Amount::from_sat(500_000);

        let tx_info = BitcoinTxInfo::from_tx(tx, fee);
        let assessed_fee1 = tx_info.assess_input_fee(&deposit_outpoint1).unwrap();
        assert_eq!(assessed_fee1, fee / 2);

        let assessed_fee2 = tx_info.assess_input_fee(&deposit_outpoint2).unwrap();
        assert_eq!(assessed_fee2, fee / 2);
    }

    #[test]
    fn two_withdrawals_same_weight_split_the_fee() {
        let mut tx = base_signer_transaction();
        let locking_script = ScriptBuf::new_op_return([0; 10]);
        let withdrawal = bitcoin::TxOut {
            value: Amount::from_sat(250_000),
            script_pubkey: ScriptBuf::new_p2sh(&locking_script.script_hash()),
        };
        tx.output.push(withdrawal.clone());
        tx.output.push(withdrawal);
        let fee = Amount::from_sat(500_000);

        let tx_info = BitcoinTxInfo::from_tx(tx, fee);
        let assessed_fee1 = tx_info.assess_output_fee(2).unwrap();
        assert_eq!(assessed_fee1, fee / 2);

        let assessed_fee2 = tx_info.assess_output_fee(3).unwrap();
        assert_eq!(assessed_fee2, fee / 2);
    }

    #[test_case(500_000; "fee 500_000")]
    #[test_case(123_456; "fee 123_456")]
    #[test_case(1_234_567; "fee 1_234_567")]
    #[test_case(10_007; "fee 10_007")]
    fn one_deposit_two_withdrawals_fees_add(fee_sats: u64) {
        // We're just testing that a "regular" bitcoin transaction,
        // servicing a deposit and two withdrawals, will assess the fees in
        // a normal way. Here we test that the fee is
        let deposit_outpoint = OutPoint::new(Txid::from_byte_array([1; 32]), 0);

        let mut tx = base_signer_transaction();
        let deposit = bitcoin::TxIn {
            previous_output: deposit_outpoint,
            script_sig: ScriptBuf::new(),
            sequence: bitcoin::Sequence::ZERO,
            witness: bitcoin::Witness::new(),
        };
        tx.input.push(deposit);

        let locking_script = ScriptBuf::new_op_return([0; 10]);
        let withdrawal = bitcoin::TxOut {
            value: Amount::from_sat(250_000),
            script_pubkey: ScriptBuf::new_p2sh(&locking_script.script_hash()),
        };
        tx.output.push(withdrawal.clone());
        tx.output.push(withdrawal);

        let fee = Amount::from_sat(fee_sats);

        let tx_info = BitcoinTxInfo::from_tx(tx, fee);
        let input_assessed_fee = tx_info.assess_input_fee(&deposit_outpoint).unwrap();
        let output1_assessed_fee = tx_info.assess_output_fee(2).unwrap();
        let output2_assessed_fee = tx_info.assess_output_fee(3).unwrap();

        assert!(input_assessed_fee > Amount::ZERO);
        assert!(output1_assessed_fee > Amount::ZERO);
        assert!(output2_assessed_fee > Amount::ZERO);

        let combined_fee = input_assessed_fee + output1_assessed_fee + output2_assessed_fee;

        assert!(combined_fee >= fee);
        // Their fees, in sats, should not add up to more than `fee +
        // number-of-requests`.
        assert!(combined_fee <= (fee + Amount::from_sat(3u64)));
    }

    #[test_case(
        create_deposit(
            DEPOSIT_DUST_LIMIT + SOLO_DEPOSIT_TX_VSIZE as u64,
            10_000,
            0
        ),
        true; "deposit amounts over the dust limit accepted")]
    #[test_case(
        create_deposit(
            DEPOSIT_DUST_LIMIT + SOLO_DEPOSIT_TX_VSIZE as u64 - 1,
            10_000,
            0
        ),
        false; "deposit amounts under the dust limit rejected")]
    fn deposit_requests_respect_dust_limits(req: DepositRequest, is_included: bool) {
        let outpoint = req.outpoint;
        let public_key = XOnlyPublicKey::from_str(X_ONLY_PUBLIC_KEY1).unwrap();

        // We use a fee rate of 1 to simplify the computation. The
        // filtering done here uses a heuristic where we take the maximum
        // fee that the user could pay, and subtract that amount from the
        // deposit amount. The maximum fee that a user could pay is the
        // SOLO_DEPOSIT_TX_VSIZE times the fee rate so with a fee rate of 1
        // we should filter the request if the deposit amount is less than
        // SOLO_DEPOSIT_TX_VSIZE + DEPOSIT_DUST_LIMIT.
        let requests = SbtcRequests {
            deposits: vec![create_deposit(2500000, 100000, 0), req],
            withdrawals: vec![],
            signer_state: SignerBtcState {
                utxo: SignerUtxo {
                    outpoint: generate_outpoint(300_000, 0),
                    amount: 300_000_000,
                    public_key,
                },
                fee_rate: 1.0,
                public_key,
                last_fees: None,
                magic_bytes: [0; 2],
            },
            num_signers: 11,
            accept_threshold: 6,
            sbtc_limits: SbtcLimits::unlimited(),
            max_deposits_per_bitcoin_tx: DEFAULT_MAX_DEPOSITS_PER_BITCOIN_TX,
        };

        // Let's construct the unsigned transaction and check to see if we
        // include it in the deposit requests in the transaction.
        let tx = requests.construct_transactions().unwrap().pop().unwrap();
        let request_is_included = tx
            .requests
            .iter()
            .filter_map(RequestRef::as_deposit)
            .find(|req| req.outpoint == outpoint)
            .is_some();

        assert_eq!(request_is_included, is_included);
    }

    #[test]
    fn construct_transactions_limits_transaction_count() {
        // With 30 deposits and 30 withdrawals each with one nonoverlapping
        // vote against, we should generate 60 distinct transactions since
        // each transaction can tolerate a max of one vote against. But we
        // should cap the number of transactions returned to
        // MAX_MEMPOOL_PACKAGE_TX_COUNT.
        let deposits: Vec<DepositRequest> = (0..30)
            .map(|shift| create_deposit(10_000, 10_000, 1 << shift))
            .collect();
        let withdrawals: Vec<WithdrawalRequest> = (0..30)
            .map(|shift| create_withdrawal(10_000, 10_000, 1 << shift + 30))
            .collect();

        let requests = SbtcRequests {
            deposits,
            withdrawals,
            signer_state: SignerBtcState {
                utxo: SignerUtxo {
                    outpoint: OutPoint::null(),
                    amount: 1000000,
                    public_key: generate_x_only_public_key(),
                },
                fee_rate: 1.0,
                public_key: generate_x_only_public_key(),
                last_fees: None,
                magic_bytes: [0; 2],
            },
            accept_threshold: 127,
            num_signers: 128,
            sbtc_limits: SbtcLimits::unlimited(),
            max_deposits_per_bitcoin_tx: DEFAULT_MAX_DEPOSITS_PER_BITCOIN_TX,
        };

        let transactions = requests.construct_transactions().unwrap();
        assert_eq!(transactions.len(), MAX_MEMPOOL_PACKAGE_TX_COUNT as usize);
        let total_size: u32 = transactions.iter().map(|tx| tx.tx_vsize).sum();
        more_asserts::assert_le!(total_size, MEMPOOL_MAX_PACKAGE_SIZE);
    }

    #[test]
    fn construct_transactions_limits_package_vsize() {
        const NUM_DEPOSITS: usize =
            DEFAULT_MAX_DEPOSITS_PER_BITCOIN_TX as usize * MAX_MEMPOOL_PACKAGE_TX_COUNT as usize;
        // We set the signer bitmap to 3, so that each deposit is
        // interpreted as having two votes against (two bits are one in the
        // binary representation of 3). Since the withdrawals all have one
        // vote against, the packager will place all deposits in the
        // transaction package because we use a variant of the best-fit
        // decreasing algorithm when packaging requests.
        let deposits: Vec<DepositRequest> =
            std::iter::repeat_with(|| create_deposit(10_000, 10_000, 3))
                .take(NUM_DEPOSITS)
                .collect();
        // Each withdrawal request weighs about 31 vbytes (with the first
        // adding 51 vbytes). So, this would add about 124000 vbytes to the
        // transaction size, putting it over the bitcoin limit. This means
        // many of these should be excluded from the transaction package,
        // respecting the bitcoin limit.
        //
        // The packager is supposed to make sure that the transaction
        // package vsize is under the bitcoin limit. It gets closest to
        // that limit when the transaction package comprises 25 different
        // transactions. We create a package with 25 transactions by
        // ensuring lots of votes against the set of request.
        const MAX_WITHDRAWALS: usize = 4000;
        let withdrawals: Vec<WithdrawalRequest> = (0..MAX_WITHDRAWALS)
            .map(|id| create_withdrawal(1_000, 10_000, 1 << (id % 14)).wid(id as u64))
            .collect();

        let requests = SbtcRequests {
            deposits,
            withdrawals,
            signer_state: SignerBtcState {
                utxo: SignerUtxo {
                    outpoint: OutPoint::null(),
                    amount: 100000000,
                    public_key: generate_x_only_public_key(),
                },
                fee_rate: 1.0,
                public_key: generate_x_only_public_key(),
                last_fees: None,
                magic_bytes: [0; 2],
            },
            accept_threshold: 10,
            num_signers: 14,
            sbtc_limits: SbtcLimits::unlimited(),
            max_deposits_per_bitcoin_tx: DEFAULT_MAX_DEPOSITS_PER_BITCOIN_TX,
        };

        let mut transactions = requests.construct_transactions().unwrap();
        assert_eq!(transactions.len(), MAX_MEMPOOL_PACKAGE_TX_COUNT as usize);
        // Let's check that each transaction has the maximum allowed number
        // of deposit inputs. We add one in the check because the signers
        // UTXO is always included as an input.
        let expected_input_count = DEFAULT_MAX_DEPOSITS_PER_BITCOIN_TX as usize + 1;
        transactions
            .iter()
            .for_each(|unsigned| assert_eq!(unsigned.tx.input.len(), expected_input_count));

        // Now for the actual check of this test.
        let total_vsize: u32 = transactions.iter().map(|tx| tx.tx_vsize).sum();
        more_asserts::assert_le!(total_vsize, MEMPOOL_MAX_PACKAGE_SIZE);

        // Now we double-check that some withdrawal requests were excluded,
        // while other were included.
        let num_requests = transactions
            .iter()
            .map(|tx| tx.requests.len())
            .sum::<usize>();
        more_asserts::assert_gt!(num_requests, NUM_DEPOSITS);
        more_asserts::assert_lt!(num_requests, MAX_WITHDRAWALS);

        // As a sanity check, we sign each transaction input to get "full"
        // transactions. We then make sure that we are below the limit and
        // that our earlier total_vsize value is accurate.
        let keypair = secp256k1::Keypair::new_global(&mut OsRng);
        let package_vsize = transactions
            .iter_mut()
            .map(|unsigned| {
                testing::set_witness_data(unsigned, keypair);
                unsigned.tx.vsize() as u32
            })
            .sum::<u32>();

        assert_eq!(package_vsize, total_vsize);
    }

    #[test_case(
        &vec![create_deposit(
            DEPOSIT_DUST_LIMIT + SOLO_DEPOSIT_TX_VSIZE as u64, 10_000, 0
        )],
        &create_limits_for_deposits_and_max_mintable(0, 20_000, 100_000),
        1.0,
        1, DEPOSIT_DUST_LIMIT + SOLO_DEPOSIT_TX_VSIZE as u64; "deposit_amounts_over_the_dust_limit_accepted")]
    #[test_case(
        &vec![create_deposit(
            DEPOSIT_DUST_LIMIT + SOLO_DEPOSIT_TX_VSIZE as u64 - 1, 10_000, 0
        )],
        &create_limits_for_deposits_and_max_mintable(0, 20_000, 100_000),
        1.0,
        0, 0; "should_reject_deposits_under_dust_limit")]
    #[test_case(
        &vec![
            create_deposit(10_000, 1_000, 0),
            create_deposit(11_000, 100, 0),
            create_deposit(12_000, 2_000, 0),
            create_deposit(13_000, 0, 0),
        ],
        &create_limits_for_deposits_and_max_mintable(0, 20_000, 100_000),
        1.0,
        2, 22_000; "should_accept_all_deposits_above_or_equal_min_fee")]
    #[test_case(
        &vec![
            create_deposit(10_000, 10_000, 0),
            create_deposit(10_000, 10_000, 0),
            create_deposit(10_000, 10_000, 0),
            create_deposit(10_000, 10_000, 0),
            create_deposit(10_000, 10_000, 0),
        ],
        &create_limits_for_deposits_and_max_mintable(0, 10_000, 30_000),
        1.0,
        3, 30_000; "should_accept_deposits_until_max_mintable_reached")]
    #[test_case(
        &vec![
            create_deposit(10_000, 10_000, 0),
            create_deposit(10_000, 10_000, 0),
        ],
        &create_limits_for_deposits_and_max_mintable(0, 10_000, 15_000),
        1.0,
        1, 10_000; "should_accept_all_deposits_when_under_max_mintable")]
    #[test_case(
        &vec![create_deposit(10_000, 10_000, 0),],
        &create_limits_for_deposits_and_max_mintable(0, 0, 0),
        1.0,
        0, 0; "should_handle_empty_deposit_list")]
    #[test_case(
        &vec![
            create_deposit(10_000, 0, 0),
            create_deposit(11_000, 10_000, 0),
            create_deposit(9_000, 10_000, 0),
        ],
        &create_limits_for_deposits_and_max_mintable(0, 10_000, 10_000),
        1.0,
        1, 9_000; "should_skip_invalid_fee_and_accept_valid_deposits")]
    #[test_case(
        &vec![
            create_deposit(10_001, 10_000, 0),
        ],
        &create_limits_for_deposits_and_max_mintable(0, 10_001, 10_000),
        1.0,
        0, 0; "should_reject_single_deposit_exceeding_max_mintable")]
    #[test_case(
        &vec![
            create_deposit(10_000, 10_000, 0),
        ],
        &create_limits_for_deposits_and_max_mintable(0, 8_000, 10_000),
        1.0,
        0, 0; "should_reject_single_deposit_exceeding_per_deposit_cap")]
    #[test_case(
        &vec![
            create_deposit(5_000, 2_000, 0),
            create_deposit(15_000, 2_000, 0),
        ],
        &create_limits_for_deposits_and_max_mintable(10_000, 20_000, 30_000),
        1.0,
        1, 15_000; "should_reject_deposits_below_per_deposit_minimum")]
    #[test_case(
        &vec![
            create_deposit(10_000, 10_000, 0), // accepted
            create_deposit(DEPOSIT_DUST_LIMIT + 999, 10_000, 0), // rejected (1 below dust limit) min_fee is 1_000
            create_deposit(9_000, 10_000, 0),  // rejected (below per_deposit_minimum)
            create_deposit(21_000, 10_000, 0), // rejected (above per_deposit_cap)
            create_deposit(20_000, 10_000, 0), // accepted
            create_deposit(20_000, 10_000, 0), // rejected (above max_mintable)
            create_deposit(5_000, 500, 0),     // rejected (below minimum_fee)
        ],
        &create_limits_for_deposits_and_max_mintable(10_000, 20_000, 40_000),
        1.0,
        2, 30_000; "should_respect_all_limits")]
    fn test_deposit_filter_filters_deposits_over_limits(
        deposits: &Vec<DepositRequest>,
        sbtc_limits: &SbtcLimits,
        fee_rate: f64,
        num_accepted_deposits: usize,
        accepted_amount: u64,
    ) {
        let filter = RequestPreprocessor::new(sbtc_limits, fee_rate, None);

        let deposits = filter.filter_deposits(deposits);
        // Each deposit and withdrawal has a max fee greater than the current market fee rate
        // let txs = requests.construct_transactions().unwrap();
        let total_amount: u64 = deposits
            .iter()
            .map(|req| req.as_deposit().unwrap().amount)
            .sum();

        assert_eq!(deposits.len(), num_accepted_deposits);
        assert_eq!(total_amount, accepted_amount);
    }

    struct WithdrawalLimitTestCase {
        /// The withdrawal requests under consideration.
        withdrawals: Vec<WithdrawalRequest>,
        /// The maximum amount that can be withdrawn in a single withdrawal
        /// request.
        per_withdrawal_cap: u64,
        /// The rolling withdrawal limits that are being applied to withdrawals.
        rolling_limits: RollingWithdrawalLimits,
        /// The prevailing fee-rate.
        fee_rate: f64,
        /// The expected number of non-filtered withdrawal requests.
        num_accepted_withdrawals: usize,
        /// The expected sum of the withdrawal amounts after filtering.
        accepted_amount: u64,
    }

    #[test_case(WithdrawalLimitTestCase {
        withdrawals: vec![
            create_withdrawal(10_000, 10_000, 0), // accepted
            create_withdrawal(20_001, 10_000, 0), // rejected (above per_withdrawal_cap)
            create_withdrawal(20_000, 10_000, 0), // accepted
            create_withdrawal(5_000, 500, 0),     // rejected (max-fee is too low)
            create_withdrawal(8_000, 10_000, 0),  // accepted
            create_withdrawal(10_000, 10_000, 0), // rejected (above rolling cap)
            create_withdrawal(1_000, 10_000, 0),  // accepted
        ],
        per_withdrawal_cap: 20_000,
        rolling_limits: RollingWithdrawalLimits { blocks: 0, cap: 40_000, withdrawn_total: 0 },
        fee_rate: 10.0,
        num_accepted_withdrawals: 4,
        accepted_amount: 39_000,
    }; "should respect all limits")]
    #[test_case(WithdrawalLimitTestCase {
        withdrawals: vec![create_withdrawal(10_000, 10_000, 0)],
        per_withdrawal_cap: 10_000,
        rolling_limits: RollingWithdrawalLimits { blocks: 0, cap: 10_000, withdrawn_total: 0 },
        fee_rate: 10.0,
        num_accepted_withdrawals: 1,
        accepted_amount: 10_000,
    }; "regular withdrawal within limits v1")]
    #[test_case(WithdrawalLimitTestCase {
        withdrawals: vec![create_withdrawal(9_999, 10_000, 0)],
        per_withdrawal_cap: 10_000,
        rolling_limits: RollingWithdrawalLimits { blocks: 0, cap: 10_000, withdrawn_total: 1 },
        fee_rate: 10.0,
        num_accepted_withdrawals: 1,
        accepted_amount: 9_999,
    }; "regular withdrawal within limits v2")]
    #[test_case(WithdrawalLimitTestCase {
        withdrawals: vec![create_withdrawal(10_000, 10_000, 0)],
        per_withdrawal_cap: 10_000,
        rolling_limits: RollingWithdrawalLimits { blocks: 0, cap: 10_000, withdrawn_total: 1 },
        fee_rate: 10.0,
        num_accepted_withdrawals: 0,
        accepted_amount: 0,
    }; "regular withdrawal just outside of limits")]
    #[test_case(WithdrawalLimitTestCase {
        withdrawals: vec![create_withdrawal(10_000, 10_000, 0)],
        per_withdrawal_cap: 9_999,
        rolling_limits: RollingWithdrawalLimits { blocks: 0, cap: 10_000, withdrawn_total: 0 },
        fee_rate: 10.0,
        num_accepted_withdrawals: 0,
        accepted_amount: 0,
    }; "over the per withdrawal cap gets filtered")]
    #[test_case(WithdrawalLimitTestCase {
        withdrawals: vec![
            create_withdrawal(10_000, 10_000, 0), // rejected
            create_withdrawal(20_001, 10_000, 0), // rejected
            create_withdrawal(20_000, 10_000, 0), // rejected
            create_withdrawal(5_000, 500, 0),     // rejected
            create_withdrawal(8_000, 10_000, 0),  // rejected
            create_withdrawal(10_000, 10_000, 0), // rejected
            create_withdrawal(1_000, 10_000, 0),  // rejected
        ],
        per_withdrawal_cap: Amount::MAX_MONEY.to_sat(),
        rolling_limits: RollingWithdrawalLimits::fully_constrained(0),
        fee_rate: 1.0,
        num_accepted_withdrawals: 0,
        accepted_amount: 0,
    }; "zero for rolling withdrawals filters everything")]
    #[test_case(WithdrawalLimitTestCase {
        withdrawals: vec![
            create_withdrawal(10_000, 10_000, 0), // rejected
            create_withdrawal(20_001, 10_000, 0), // rejected
            create_withdrawal(20_000, 10_000, 0), // rejected
            create_withdrawal(5_000, 10_000, 0),  // rejected
            create_withdrawal(8_000, 10_000, 0),  // rejected
            create_withdrawal(10_000, 10_000, 0), // rejected
            create_withdrawal(1_000, 10_000, 0),  // rejected
            create_withdrawal(*MINMAL_NON_DUST_AMOUNT_P2WPKH, 10_000, 0), // rejected
        ],
        per_withdrawal_cap: 0,
        rolling_limits: RollingWithdrawalLimits::unlimited(0),
        fee_rate: 1.0,
        num_accepted_withdrawals: 0,
        accepted_amount: 0,
    }; "zero per withdrawal cap rolling withdrawals filters everything")]
    #[test_case(WithdrawalLimitTestCase {
        withdrawals: vec![create_withdrawal(*MINMAL_NON_DUST_AMOUNT_P2WPKH - 1, 10_000, 0)],
        per_withdrawal_cap: u64::MAX,
        rolling_limits: RollingWithdrawalLimits::unlimited(0),
        fee_rate: 1.0,
        num_accepted_withdrawals: 0,
        accepted_amount: 0,
    }; "amounts below the dust limit are filtered")]
    #[test_case(WithdrawalLimitTestCase {
        withdrawals: vec![
            create_withdrawal(10_000, 10_000, 0), // accepted
            create_withdrawal(20_001, 10_000, 0), // accepted
            create_withdrawal(20_000, 10_000, 0), // accepted
            create_withdrawal(5_000, 500, 0),     // rejected (max-fee is too low)
            create_withdrawal(8_000, 10_000, 0),  // accepted
            create_withdrawal(10_000, 10_000, 0), // accepted
            create_withdrawal(1_000, 10_000, 0),  // accepted
            create_withdrawal(*MINMAL_NON_DUST_AMOUNT_P2WPKH, 10_000, 0), // accepted
        ],
        per_withdrawal_cap: u64::MAX,
        rolling_limits: RollingWithdrawalLimits::unlimited(0),
        fee_rate: 10.0,
        num_accepted_withdrawals: 7,
        accepted_amount: 69_001 + *MINMAL_NON_DUST_AMOUNT_P2WPKH,
    }; "unlimited withdrawal caps only applies max-fee filtering")]
    fn test_withdrawal_request_filtering(case: WithdrawalLimitTestCase) {
        let limits =
            SbtcLimits::from_withdrawal_limits(case.per_withdrawal_cap, case.rolling_limits);
        let preprocessor = RequestPreprocessor::new(&limits, case.fee_rate, None);

        let withdrawals = preprocessor.preprocess_withdrawals(&case.withdrawals);
        let total_amount: u64 = withdrawals
            .iter()
            .map(|req| req.as_withdrawal().unwrap().amount)
            .sum();

        assert_eq!(withdrawals.len(), case.num_accepted_withdrawals);
        assert_eq!(total_amount, case.accepted_amount);
        assert!(withdrawals.is_sorted())
    }
}<|MERGE_RESOLUTION|>--- conflicted
+++ resolved
@@ -7,11 +7,8 @@
 use bitcoin::absolute::LockTime;
 use bitcoin::consensus::Encodable as _;
 use bitcoin::hashes::Hash as _;
-<<<<<<< HEAD
 use bitcoin::opcodes::all::OP_RETURN;
 use bitcoin::script::Instruction;
-=======
->>>>>>> a8d5f6c3
 use bitcoin::script::PushBytesBuf;
 use bitcoin::sighash::Prevouts;
 use bitcoin::sighash::SighashCache;
@@ -36,15 +33,10 @@
 use bitvec::array::BitArray;
 use bitvec::field::BitField;
 use sbtc::idpack::BitmapSegmenter;
-<<<<<<< HEAD
 use sbtc::idpack::Decodable as _;
 use sbtc::idpack::Encodable as _;
 use sbtc::idpack::Segmenter;
 use sbtc::idpack::Segments;
-=======
-use sbtc::idpack::Encodable as _;
-use sbtc::idpack::Segmenter;
->>>>>>> a8d5f6c3
 use secp256k1::XOnlyPublicKey;
 use secp256k1::SECP256K1;
 use serde::Deserialize;
@@ -107,15 +99,12 @@
 
 /// The OP_RETURN header size (magic bytes + version)
 const OP_RETURN_HEADER_SIZE: usize = 3;
-<<<<<<< HEAD
-=======
 
 /// The maximum total size of an OP_RETURN output
 const OP_RETURN_MAX_SIZE: usize = 80;
 
 /// The available size for encoded withdrawal IDs in OP_RETURN
 pub(super) const OP_RETURN_AVAILABLE_SIZE: usize = OP_RETURN_MAX_SIZE - OP_RETURN_HEADER_SIZE;
->>>>>>> a8d5f6c3
 
 /// A dummy Schnorr signature.
 static DUMMY_SIGNATURE: LazyLock<Signature> = LazyLock::new(|| Signature {
@@ -1142,34 +1131,6 @@
         }
     }
 
-<<<<<<< HEAD
-    /// TODO(1512): replace with final version, this is just a working stub
-    fn new_op_return_output(reqs: &Requests, state: &SignerBtcState) -> Result<TxOut, Error> {
-        let mut data: Vec<u8> = Vec::new();
-        data.extend_from_slice(&state.magic_bytes);
-        data.extend_from_slice(&[OP_RETURN_VERSION]);
-
-        let withdrawals: Vec<_> = reqs
-            .iter()
-            .filter_map(|req| req.as_withdrawal().map(|w| w.request_id))
-            .collect();
-
-        if !withdrawals.is_empty() {
-            let segments = BitmapSegmenter
-                .package(&withdrawals)
-                .map_err(Error::IdPackSegmenterError)?;
-            data.extend_from_slice(&segments.encode().map_err(Error::IdPackEncodeError)?);
-        }
-
-        let mut push_bytes_buf = PushBytesBuf::new();
-        push_bytes_buf
-            .extend_from_slice(&data)
-            .map_err(Error::BitcoinScriptPushBytesError)?;
-
-        let script_pubkey = ScriptBuf::new_op_return(push_bytes_buf.as_push_bytes());
-        let value = Amount::ZERO;
-        Ok(TxOut { value, script_pubkey })
-=======
     /// An OP_RETURN output with (conditionally) encoded withdrawal request IDs.
     ///
     /// The `OP_RETURN` output has a generally-accepted 80 bytes available for
@@ -1221,7 +1182,6 @@
         };
 
         Ok(txout)
->>>>>>> a8d5f6c3
     }
 
     /// Compute the final amount for the signers' UTXO given the current
@@ -2130,8 +2090,6 @@
         assert!(sweep.is_err());
     }
 
-<<<<<<< HEAD
-=======
     #[test_case(&[]; "no_withdrawal_ids")]
     #[test_case(&[42]; "single_withdrawal_id")]
     #[test_case(&[1, 2, 3, 4, 5]; "multiple_sequential_withdrawal_ids")]
@@ -2257,7 +2215,6 @@
         }
     }
 
->>>>>>> a8d5f6c3
     /// Deposit requests add to the signers' UTXO.
     #[test]
     fn deposits_with_low_amount_and_high_max_fee() {
