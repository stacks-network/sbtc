//! Signer message definition for network communication

use rand::rngs::OsRng;
use rand::Rng;
use secp256k1::ecdsa::RecoverableSignature;

use crate::bitcoin::utxo::Fees;
use crate::bitcoin::validation::TxRequestIds;
use crate::keys::PrivateKey;
use crate::keys::PublicKey;
use crate::stacks::contracts::ContractCall;
use crate::stacks::contracts::StacksTx;
use crate::storage::model;
use crate::storage::model::BitcoinBlockHash;
use crate::storage::model::BitcoinTxId;
use crate::storage::model::StacksTxId;

/// Messages exchanged between signers
#[derive(Debug, Clone, PartialEq)]
pub struct SignerMessage {
    /// The bitcoin chain tip defining the signers view of the blockchain at the time the message was created
    pub bitcoin_chain_tip: BitcoinBlockHash,
    /// The message payload
    pub payload: Payload,
}

/// The different variants of signer messages
#[derive(Debug, Clone, PartialEq)]
pub enum Payload {
    /// A decision related to signer deposit
    SignerDepositDecision(SignerDepositDecision),
    /// A decision related to signer withdrawal
    SignerWithdrawalDecision(SignerWithdrawalDecision),
    /// A request to sign a Stacks transaction
    StacksTransactionSignRequest(StacksTransactionSignRequest),
    /// A signature of a Stacks transaction
    StacksTransactionSignature(StacksTransactionSignature),
    /// Contains all variants for DKG and WSTS signing rounds
    WstsMessage(WstsMessage),
    /// Information about a new Bitcoin block sign request
    BitcoinPreSignRequest(BitcoinPreSignRequest),
    /// An acknowledgment of a BitconPreSignRequest
    BitcoinPreSignAck(BitcoinPreSignAck),
}

impl std::fmt::Display for Payload {
    fn fmt(&self, f: &mut std::fmt::Formatter<'_>) -> std::fmt::Result {
        match self {
            Self::SignerDepositDecision(_) => write!(f, "SignerDepositDecision(..)"),
            Self::SignerWithdrawalDecision(_) => write!(f, "SignerWithdrawDecision(..)"),
            Self::StacksTransactionSignRequest(_) => write!(f, "StacksTransactionSignRequest(..)"),
            Self::StacksTransactionSignature(_) => write!(f, "StacksTransactionSignature(..)"),
            Self::WstsMessage(msg) => {
                write!(f, "WstsMessage(")?;
                match msg.inner {
                    wsts::net::Message::DkgBegin(_) => write!(f, "DkgBegin(..)")?,
                    wsts::net::Message::DkgEnd(_) => write!(f, "DkgEnd(..)")?,
                    wsts::net::Message::DkgEndBegin(_) => write!(f, "DkgEndBegin(..)")?,
                    wsts::net::Message::DkgPrivateBegin(_) => write!(f, "DkgPrivateBegin(..)")?,
                    wsts::net::Message::DkgPrivateShares(_) => write!(f, "DkgPrivateShares(..)")?,
                    wsts::net::Message::DkgPublicShares(_) => write!(f, "DkgPublicShares(..)")?,
                    wsts::net::Message::NonceRequest(_) => write!(f, "NonceRequest(..)")?,
                    wsts::net::Message::NonceResponse(_) => write!(f, "NonceResponse(..)")?,
                    wsts::net::Message::SignatureShareRequest(_) => {
                        write!(f, "SignatureShareRequest(..)")?
                    }
                    wsts::net::Message::SignatureShareResponse(_) => {
                        write!(f, "SignatureShareResponse(..)")?
                    }
                }
                write!(f, ")")
            }
            Self::BitcoinPreSignRequest(_) => write!(f, "BitcoinPreSignRequest(..)"),
            Self::BitcoinPreSignAck(_) => write!(f, "BitcoinPreSignAck(..)"),
        }
    }
}

impl Payload {
    /// Converts the payload into a signer message with the given Bitcoin chain tip
    pub fn to_message(self, bitcoin_chain_tip: BitcoinBlockHash) -> SignerMessage {
        SignerMessage {
            bitcoin_chain_tip,
            payload: self,
        }
    }
}

impl From<SignerDepositDecision> for Payload {
    fn from(value: SignerDepositDecision) -> Self {
        Self::SignerDepositDecision(value)
    }
}

impl From<SignerWithdrawalDecision> for Payload {
    fn from(value: SignerWithdrawalDecision) -> Self {
        Self::SignerWithdrawalDecision(value)
    }
}

impl From<StacksTransactionSignRequest> for Payload {
    fn from(value: StacksTransactionSignRequest) -> Self {
        Self::StacksTransactionSignRequest(value)
    }
}

impl From<StacksTransactionSignature> for Payload {
    fn from(value: StacksTransactionSignature) -> Self {
        Self::StacksTransactionSignature(value)
    }
}

impl From<WstsMessage> for Payload {
    fn from(value: WstsMessage) -> Self {
        Self::WstsMessage(value)
    }
}

impl From<BitcoinPreSignRequest> for Payload {
    fn from(value: BitcoinPreSignRequest) -> Self {
        Self::BitcoinPreSignRequest(value)
    }
}

impl From<BitcoinPreSignAck> for Payload {
    fn from(value: BitcoinPreSignAck) -> Self {
        Self::BitcoinPreSignAck(value)
    }
}

/// Represents a decision related to signer deposit
#[derive(Debug, Clone, PartialEq)]
pub struct SignerDepositDecision {
    /// ID of the transaction containing the deposit request.
    pub txid: bitcoin::Txid,
    /// Index of the deposit request UTXO.
    pub output_index: u32,
    /// This specifies whether the sending signer's blocklist client
    /// blocked the deposit request. `true` here means the blocklist client
    /// did not block the request.
    pub can_accept: bool,
    /// This specifies whether the sending signer can provide signature
    /// shares for the associated deposit request.
    pub can_sign: bool,
}

impl From<model::DepositSigner> for SignerDepositDecision {
    fn from(signer: model::DepositSigner) -> Self {
        Self {
            txid: signer.txid.into(),
            output_index: signer.output_index,
            can_accept: signer.can_accept,
            can_sign: signer.can_sign,
        }
    }
}

/// Represents a decision related to signer withdrawal.
#[derive(Debug, Clone, PartialEq)]
#[cfg_attr(feature = "testing", derive(fake::Dummy))]
pub struct SignerWithdrawalDecision {
    /// ID of the withdrawal request.
    pub request_id: u64,
    /// ID of the Stacks block containing the request.
    pub block_hash: StacksBlockHash,
    /// The stacks transaction ID that lead to the creation of the
    /// withdrawal request.
    pub txid: StacksTxId,
    /// Whether the signer has accepted the deposit request.
    pub accepted: bool,
}

/// Represents a request to sign a Stacks transaction.
#[derive(Debug, Clone, PartialEq)]
pub struct StacksTransactionSignRequest {
    /// This is the bitcoin aggregate key that was output from DKG. It is used
    /// to identify the signing set for the transaction.
    pub aggregate_key: PublicKey,
    /// The contract call transaction to sign.
    pub contract_tx: StacksTx,
    /// The nonce to use for the transaction.
    pub nonce: u64,
    /// The transaction fee in microSTX.
    pub tx_fee: u64,
    /// The transaction ID of the associated contract call transaction.
    pub txid: blockstack_lib::burnchains::Txid,
}

impl StacksTransactionSignRequest {
    /// Return the kind of transaction that that is being asked to be
    /// signed.
    pub fn tx_kind(&self) -> &'static str {
        match &self.contract_tx {
            StacksTx::ContractCall(ContractCall::CompleteDepositV1(_)) => "complete-deposit",
            StacksTx::ContractCall(ContractCall::AcceptWithdrawalV1(_)) => "accept-withdrawal",
            StacksTx::ContractCall(ContractCall::RejectWithdrawalV1(_)) => "reject-withdrawal",
            StacksTx::ContractCall(ContractCall::RotateKeysV1(_)) => "rotate-keys",
            StacksTx::SmartContract(_) => "smart-contract-deployment",
        }
    }
}

/// Represents a signature of a Stacks transaction.
#[derive(Debug, Clone, PartialEq)]
pub struct StacksTransactionSignature {
    /// Id of the signed transaction.
    pub txid: blockstack_lib::burnchains::Txid,
    /// A recoverable ECDSA signature over the transaction.
    pub signature: RecoverableSignature,
}

/// The transaction context needed by the signers to reconstruct the transaction.
#[derive(Debug, Clone, PartialEq)]
pub struct BitcoinPreSignRequest {
    /// The set of sBTC request identifiers. This contains each of the
    /// requests for the entire transaction package. Each element in the
    /// vector corresponds to the requests that will be included in a
    /// single bitcoin transaction.
    pub request_package: Vec<TxRequestIds>,
    /// The current market fee rate in sat/vByte.
    pub fee_rate: f64,
    /// The total fee amount and the fee rate for the last transaction that
    /// used this UTXO as an input.
    pub last_fees: Option<Fees>,
}

/// An acknowledgment of a [`BitcoinPreSignRequest`].
#[derive(Debug, Clone, PartialEq, serde::Serialize, serde::Deserialize)]
pub struct BitcoinPreSignAck;

/// The identifier for a WSTS message.
#[derive(Debug, Clone, Copy, PartialEq)]
pub enum WstsMessageId {
<<<<<<< HEAD
    /// The WSTS message is related to a Bitcoin transaction.
    BitcoinTxid(bitcoin::Txid),
    /// The WSTS message is related to a rotate key operation.
    RotateKey(PublicKey),
    /// The WSTS message isn't specifically related to anything.
    Arbitrary([u8; 32]),
=======
    /// The WSTS message is related to a Bitcoin transaction signing round.
    BitcoinTxid(bitcoin::Txid),
    /// The WSTS message is related to a rotate key verification operation.
    RotateKey(PublicKey),
    /// The WSTS message is related to a DKG round.
    Dkg([u8; 32]),
>>>>>>> df5111fd
}

impl From<bitcoin::Txid> for WstsMessageId {
    fn from(txid: bitcoin::Txid) -> Self {
        Self::BitcoinTxid(txid)
    }
}

<<<<<<< HEAD
impl WstsMessageId {
    /// Generate a random [`WstsMessageId::Arbitrary`] WSTS message ID
    pub fn random_arbitrary() -> Self {
        Self::Arbitrary(OsRng.gen())
    }

    /// Generate a random [`WstsMessageId::BitcoinTxid`] WSTS message ID
    pub fn random_bitcoin_txid() -> Self {
        let random_bytes: [u8; 32] = OsRng.gen();
        let txid = BitcoinTxId::from(random_bytes).into();
        Self::BitcoinTxid(txid)
    }

    /// Generate a random [`WstsMessageId::AggregateKey`] WSTS message ID
    pub fn random_rotate_key() -> Self {
        let private = PrivateKey::new(&mut OsRng);
        let public = PublicKey::from_private_key(&private);
        Self::RotateKey(public)
=======
impl From<crate::storage::model::BitcoinTxId> for WstsMessageId {
    fn from(txid: crate::storage::model::BitcoinTxId) -> Self {
        Self::BitcoinTxid(txid.into())
>>>>>>> df5111fd
    }
}

impl std::fmt::Display for WstsMessageId {
    fn fmt(&self, f: &mut std::fmt::Formatter<'_>) -> std::fmt::Result {
        match self {
            WstsMessageId::BitcoinTxid(txid) => write!(f, "bitcoin-txid({})", txid),
            WstsMessageId::RotateKey(aggregate_key) => {
                write!(f, "rotate-key({})", aggregate_key)
            }
<<<<<<< HEAD
            WstsMessageId::Arbitrary(bytes) => write!(f, "arbitrary({})", hex::encode(bytes)),
=======
            WstsMessageId::Dkg(id) => {
                write!(f, "dkg({})", hex::encode(id))
            }
>>>>>>> df5111fd
        }
    }
}

/// A wsts message.
#[derive(Debug, Clone, PartialEq)]
pub struct WstsMessage {
    /// The id of the wsts message.
    pub id: WstsMessageId,
    /// The wsts message
    pub inner: wsts::net::Message,
}

impl WstsMessage {
    /// Returns the type of the message as a &str.
    pub fn type_id(&self) -> &'static str {
        match self.inner {
            wsts::net::Message::DkgBegin(_) => "dkg-begin",
            wsts::net::Message::DkgEndBegin(_) => "dkg-end-begin",
            wsts::net::Message::DkgEnd(_) => "dkg-end",
            wsts::net::Message::DkgPrivateBegin(_) => "dkg-private-begin",
            wsts::net::Message::DkgPrivateShares(_) => "dkg-private-shares",
            wsts::net::Message::DkgPublicShares(_) => "dkg-public-shares",
            wsts::net::Message::NonceRequest(_) => "nonce-request",
            wsts::net::Message::NonceResponse(_) => "nonce-response",
            wsts::net::Message::SignatureShareRequest(_) => "signature-share-request",
            wsts::net::Message::SignatureShareResponse(_) => "signature-share-response",
        }
    }
}

/// Convenient type aliases
type StacksBlockHash = [u8; 32];

#[cfg(test)]
mod tests {
    use std::marker::PhantomData;

    use super::*;
    use crate::codec::{Decode, Encode};
    use crate::ecdsa::{SignEcdsa, Signed};
    use crate::keys::PrivateKey;

    use rand::SeedableRng;
    use test_case::test_case;

    #[test_case(PhantomData::<SignerDepositDecision> ; "SignerDepositDecision")]
    #[test_case(PhantomData::<SignerWithdrawalDecision> ; "SignerWithdrawalDecision")]
    #[test_case(PhantomData::<StacksTransactionSignRequest> ; "StacksTransactionSignRequest")]
    #[test_case(PhantomData::<StacksTransactionSignature> ; "StacksTransactionSignature")]
    #[test_case(PhantomData::<WstsMessage> ; "WstsMessage")]
    #[test_case(PhantomData::<BitcoinPreSignRequest> ; "BitcoinPreSignRequest")]
    fn signer_messages_should_be_signable_with_type<P>(_: PhantomData<P>)
    where
        P: fake::Dummy<fake::Faker> + Into<Payload>,
    {
        let rng = &mut rand::rngs::StdRng::seed_from_u64(1337);
        let private_key = PrivateKey::new(rng);

        let signed_message =
            SignerMessage::random_with_payload_type::<P, _>(rng).sign_ecdsa(&private_key);

        assert!(signed_message.verify());
    }

    #[test_case(PhantomData::<SignerDepositDecision> ; "SignerDepositDecision")]
    #[test_case(PhantomData::<SignerWithdrawalDecision> ; "SignerWithdrawalDecision")]
    #[test_case(PhantomData::<StacksTransactionSignRequest> ; "StacksTransactionSignRequest")]
    #[test_case(PhantomData::<StacksTransactionSignature> ; "StacksTransactionSignature")]
    #[test_case(PhantomData::<WstsMessage> ; "WstsMessage")]
    #[test_case(PhantomData::<BitcoinPreSignRequest> ; "BitcoinPreSignRequest")]
    fn signer_messages_should_be_encodable_with_type<P>(_: PhantomData<P>)
    where
        P: fake::Dummy<fake::Faker> + Into<Payload>,
    {
        let rng = &mut rand::rngs::StdRng::seed_from_u64(42);
        let private_key = PrivateKey::new(rng);

        let signed_message =
            SignerMessage::random_with_payload_type::<P, _>(rng).sign_ecdsa(&private_key);

        let encoded = signed_message.clone().encode_to_vec();

        let decoded =
            Signed::<SignerMessage>::decode(encoded.as_slice()).expect("Failed to decode");

        assert_eq!(decoded, signed_message);
    }
}<|MERGE_RESOLUTION|>--- conflicted
+++ resolved
@@ -1,18 +1,14 @@
 //! Signer message definition for network communication
 
-use rand::rngs::OsRng;
-use rand::Rng;
 use secp256k1::ecdsa::RecoverableSignature;
 
 use crate::bitcoin::utxo::Fees;
 use crate::bitcoin::validation::TxRequestIds;
-use crate::keys::PrivateKey;
 use crate::keys::PublicKey;
 use crate::stacks::contracts::ContractCall;
 use crate::stacks::contracts::StacksTx;
 use crate::storage::model;
 use crate::storage::model::BitcoinBlockHash;
-use crate::storage::model::BitcoinTxId;
 use crate::storage::model::StacksTxId;
 
 /// Messages exchanged between signers
@@ -231,21 +227,12 @@
 /// The identifier for a WSTS message.
 #[derive(Debug, Clone, Copy, PartialEq)]
 pub enum WstsMessageId {
-<<<<<<< HEAD
-    /// The WSTS message is related to a Bitcoin transaction.
-    BitcoinTxid(bitcoin::Txid),
-    /// The WSTS message is related to a rotate key operation.
-    RotateKey(PublicKey),
-    /// The WSTS message isn't specifically related to anything.
-    Arbitrary([u8; 32]),
-=======
     /// The WSTS message is related to a Bitcoin transaction signing round.
     BitcoinTxid(bitcoin::Txid),
     /// The WSTS message is related to a rotate key verification operation.
     RotateKey(PublicKey),
     /// The WSTS message is related to a DKG round.
     Dkg([u8; 32]),
->>>>>>> df5111fd
 }
 
 impl From<bitcoin::Txid> for WstsMessageId {
@@ -254,30 +241,9 @@
     }
 }
 
-<<<<<<< HEAD
-impl WstsMessageId {
-    /// Generate a random [`WstsMessageId::Arbitrary`] WSTS message ID
-    pub fn random_arbitrary() -> Self {
-        Self::Arbitrary(OsRng.gen())
-    }
-
-    /// Generate a random [`WstsMessageId::BitcoinTxid`] WSTS message ID
-    pub fn random_bitcoin_txid() -> Self {
-        let random_bytes: [u8; 32] = OsRng.gen();
-        let txid = BitcoinTxId::from(random_bytes).into();
-        Self::BitcoinTxid(txid)
-    }
-
-    /// Generate a random [`WstsMessageId::AggregateKey`] WSTS message ID
-    pub fn random_rotate_key() -> Self {
-        let private = PrivateKey::new(&mut OsRng);
-        let public = PublicKey::from_private_key(&private);
-        Self::RotateKey(public)
-=======
 impl From<crate::storage::model::BitcoinTxId> for WstsMessageId {
     fn from(txid: crate::storage::model::BitcoinTxId) -> Self {
         Self::BitcoinTxid(txid.into())
->>>>>>> df5111fd
     }
 }
 
@@ -288,13 +254,9 @@
             WstsMessageId::RotateKey(aggregate_key) => {
                 write!(f, "rotate-key({})", aggregate_key)
             }
-<<<<<<< HEAD
-            WstsMessageId::Arbitrary(bytes) => write!(f, "arbitrary({})", hex::encode(bytes)),
-=======
             WstsMessageId::Dkg(id) => {
                 write!(f, "dkg({})", hex::encode(id))
             }
->>>>>>> df5111fd
         }
     }
 }
