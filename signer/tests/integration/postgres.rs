use std::collections::BTreeMap;
use std::collections::HashSet;
use std::io::Read as _;
use std::ops::Deref;
use std::time::Duration;

use bitcoin::hashes::Hash as _;
use blockstack_lib::chainstate::nakamoto::NakamotoBlock;
use blockstack_lib::clarity::vm::Value as ClarityValue;
use blockstack_lib::clarity::vm::types::PrincipalData;
use blockstack_lib::codec::StacksMessageCodec;
use blockstack_lib::types::chainstate::StacksAddress;
use fake::Faker;
use futures::StreamExt as _;
use futures::future::join_all;
use more_asserts::assert_gt;
use more_asserts::assert_le;
use rand::seq::IteratorRandom as _;
use rand::seq::SliceRandom as _;
use signer::WITHDRAWAL_BLOCKS_EXPIRY;
use signer::bitcoin::validation::WithdrawalRequestStatus;
use signer::bitcoin::validation::WithdrawalValidationResult;
use signer::storage::model::DkgSharesStatus;
use signer::storage::model::SweptWithdrawalRequest;
use signer::storage::model::WithdrawalRequest;
use signer::testing::storage::DbReadTestExt;
use signer::testing::IterTestExt as _;
use signer::testing::storage::DbReadTestExt;
use time::OffsetDateTime;

use signer::bitcoin::MockBitcoinInteract;
use signer::bitcoin::validation::DepositConfirmationStatus;
use signer::config::Settings;
use signer::context::Context;
use signer::emily_client::MockEmilyInteract;
use signer::error::Error;
use signer::keys::PublicKey;
use signer::keys::SignerScriptPubKey as _;
use signer::network;
use signer::stacks::api::MockStacksInteract;
use signer::stacks::contracts::AcceptWithdrawalV1;
use signer::stacks::contracts::AsContractCall;
use signer::stacks::contracts::AsTxPayload as _;
use signer::stacks::contracts::CompleteDepositV1;
use signer::stacks::contracts::RejectWithdrawalV1;
use signer::stacks::contracts::ReqContext;
use signer::stacks::contracts::RotateKeysV1;
use signer::storage;
use signer::storage::DbRead;
use signer::storage::DbWrite;
use signer::storage::model;
use signer::storage::model::BitcoinBlock;
use signer::storage::model::BitcoinBlockHash;
use signer::storage::model::BitcoinTxId;
use signer::storage::model::BitcoinTxSigHash;
use signer::storage::model::BitcoinWithdrawalOutput;
use signer::storage::model::CompletedDepositEvent;
use signer::storage::model::EncryptedDkgShares;
use signer::storage::model::QualifiedRequestId;
use signer::storage::model::ScriptPubKey;
use signer::storage::model::StacksBlock;
use signer::storage::model::StacksBlockHash;
use signer::storage::model::StacksTxId;
use signer::storage::model::WithdrawalAcceptEvent;
use signer::storage::model::WithdrawalRejectEvent;
use signer::storage::model::WithdrawalSigner;
use signer::storage::postgres::PgStore;
use signer::testing;
use signer::testing::dummy::SignerSetConfig;
use signer::testing::storage::model::TestData;
use signer::testing::wallet::ContractCallWrapper;

use fake::Fake;
use rand::SeedableRng;
use signer::DEPOSIT_LOCKTIME_BLOCK_BUFFER;
use signer::testing::context::*;
use test_case::test_case;
use test_log::test;

use crate::setup::SweepAmounts;
use crate::setup::TestSignerSet;
use crate::setup::TestSweepSetup;
use crate::setup::TestSweepSetup2;
use crate::setup::backfill_bitcoin_blocks;
use crate::setup::fetch_canonical_bitcoin_blockchain;

#[tokio::test]
async fn should_be_able_to_query_bitcoin_blocks() {
    let mut store = testing::storage::new_test_database().await;
    let mut rng = rand::rngs::StdRng::seed_from_u64(42);

    let test_model_params = testing::storage::model::Params {
        num_bitcoin_blocks: 20,
        num_stacks_blocks_per_bitcoin_block: 3,
        num_deposit_requests_per_block: 5,
        num_withdraw_requests_per_block: 5,
        num_signers_per_request: 0,
        consecutive_blocks: false,
    };

    let signer_set = testing::wsts::generate_signer_set_public_keys(&mut rng, 7);

    let persisted_model = TestData::generate(&mut rng, &signer_set, &test_model_params);
    let not_persisted_model = TestData::generate(&mut rng, &signer_set, &test_model_params);

    // Write all blocks for the persisted model to the database
    persisted_model.write_to(&mut store).await;

    // Assert that we can query each of the persisted blocks
    for block in &persisted_model.bitcoin_blocks {
        let persisted_block = store
            .get_bitcoin_block(&block.block_hash)
            .await
            .expect("failed to execute query")
            .expect("block doesn't exist in database");

        assert_eq!(&persisted_block, block)
    }

    // Assert that we can't find any blocks that haven't been persisted
    for block in &not_persisted_model.bitcoin_blocks {
        let result = store
            .get_bitcoin_block(&block.block_hash)
            .await
            .expect("failed_to_execute_query");
        assert!(result.is_none());
    }
    signer::testing::storage::drop_db(store).await;
}

struct InitiateWithdrawalRequest {
    deployer: StacksAddress,
}

impl AsContractCall for InitiateWithdrawalRequest {
    const CONTRACT_NAME: &'static str = "sbtc-withdrawal";
    const FUNCTION_NAME: &'static str = "initiate-withdrawal-request";
    /// The stacks address that deployed the contract.
    fn deployer_address(&self) -> StacksAddress {
        self.deployer
    }
    /// The arguments to the clarity function.
    fn as_contract_args(&self) -> Vec<ClarityValue> {
        Vec::new()
    }
    async fn validate<C>(&self, _db: &C, _ctx: &ReqContext) -> Result<(), Error>
    where
        C: Context + Send + Sync,
    {
        Ok(())
    }
}

/// Test that the write_stacks_blocks function does what it is supposed to
/// do, which is store all stacks blocks and store the transactions that we
/// care about, which, naturally, are sBTC related transactions.
#[test_case(ContractCallWrapper(InitiateWithdrawalRequest {
    deployer: *testing::wallet::WALLET.0.address(),
}); "initiate-withdrawal")]
#[test_case(ContractCallWrapper(CompleteDepositV1 {
    outpoint: bitcoin::OutPoint::null(),
    amount: 123654,
    recipient: PrincipalData::parse("ST1RQHF4VE5CZ6EK3MZPZVQBA0JVSMM9H5PMHMS1Y").unwrap(),
    deployer: *testing::wallet::WALLET.0.address(),
    sweep_txid: BitcoinTxId::from([0; 32]),
    sweep_block_hash: BitcoinBlockHash::from([0; 32]),
    sweep_block_height: 7,
}); "complete-deposit standard recipient")]
#[test_case(ContractCallWrapper(CompleteDepositV1 {
    outpoint: bitcoin::OutPoint::null(),
    amount: 123654,
    recipient: PrincipalData::parse("ST1RQHF4VE5CZ6EK3MZPZVQBA0JVSMM9H5PMHMS1Y.my-contract-name").unwrap(),
    deployer: *testing::wallet::WALLET.0.address(),
    sweep_txid: BitcoinTxId::from([0; 32]),
    sweep_block_hash: BitcoinBlockHash::from([0; 32]),
    sweep_block_height: 7,
}); "complete-deposit contract recipient")]
#[test_case(ContractCallWrapper(AcceptWithdrawalV1 {
    id: QualifiedRequestId {
	    request_id: 0,
	    txid: StacksTxId::from([0; 32]),
	    block_hash: StacksBlockHash::from([0; 32]),
    },
    outpoint: bitcoin::OutPoint::null(),
    tx_fee: 3500,
    signer_bitmap: 0,
    deployer: *testing::wallet::WALLET.0.address(),
    sweep_block_hash: BitcoinBlockHash::from([0; 32]),
    sweep_block_height: 7,
}); "accept-withdrawal")]
#[test_case(ContractCallWrapper(RejectWithdrawalV1 {
    id: QualifiedRequestId {
	request_id: 0,
	txid: StacksTxId::from([0; 32]),
	block_hash: StacksBlockHash::from([0; 32]),
    },
    signer_bitmap: 0,
    deployer: *testing::wallet::WALLET.0.address(),
}); "reject-withdrawal")]
#[test_case(ContractCallWrapper(RotateKeysV1::new(
    &testing::wallet::WALLET.0,
    *testing::wallet::WALLET.0.address(),
    &signer::keys::PublicKey::from_slice(&[0x02; 33]).unwrap()
)); "rotate-keys")]
#[tokio::test]
async fn writing_stacks_blocks_works<T: AsContractCall>(contract: ContractCallWrapper<T>) {
    let store = testing::storage::new_test_database().await;

    let path = "tests/fixtures/tenure-blocks-0-e5fdeb1a51ba6eb297797a1c473e715c27dc81a58ba82c698f6a32eeccee9a5b.bin";
    let mut file = std::fs::File::open(path).unwrap();
    let mut buf = Vec::new();
    file.read_to_end(&mut buf).unwrap();

    let bytes: &mut &[u8] = &mut buf.as_ref();
    let mut blocks = Vec::new();

    while !bytes.is_empty() {
        blocks.push(NakamotoBlock::consensus_deserialize(bytes).unwrap());
    }

    // Now we add a transaction of a type that we care about into one of
    // the blocks. The other transactions in this block are tenure changes,
    // coinbase transactions, or regular transfer transactions.
    let last_block = blocks.last_mut().unwrap();
    let mut tx = last_block.txs.last().unwrap().clone();

    tx.payload = contract.tx_payload();
    last_block.txs.push(tx);

    // Okay now to save these blocks. We check that all of these blocks are
    // saved and that the transaction that we care about is saved as well.
    let settings = Settings::new_from_default_config().unwrap();
    let txs = storage::postgres::extract_relevant_transactions(&blocks, &settings.signer.deployer);
    let headers = blocks
        .iter()
        .map(|block| StacksBlock::from_nakamoto_block(block, &[0; 32].into()))
        .collect::<Vec<_>>();
    store.write_stacks_block_headers(headers).await.unwrap();
    store.write_stacks_transactions(txs).await.unwrap();

    // First check that all blocks are saved
    let sql = "SELECT COUNT(*) FROM sbtc_signer.stacks_blocks";
    let stored_block_count = sqlx::query_scalar::<_, i64>(sql)
        .fetch_one(store.pool())
        .await
        .unwrap();

    assert_eq!(stored_block_count, blocks.len() as i64);

    // Next we check that the one transaction that we care about, the one
    // we just created above, was saved.
    let sql = "SELECT COUNT(*) FROM sbtc_signer.stacks_transactions";
    let stored_transaction_count = sqlx::query_scalar::<_, i64>(sql)
        .fetch_one(store.pool())
        .await
        .unwrap();

    assert_eq!(stored_transaction_count, 1);

    // We have a sanity check that there are more transactions that we
    // could have saved if we saved all transactions.
    let num_transactions = blocks.iter().map(|blk| blk.txs.len()).sum::<usize>();
    more_asserts::assert_gt!(num_transactions, 1);

    // Last let, we check that attempting to store identical blocks is an
    // idempotent operation.
    let headers = blocks
        .iter()
        .map(|block| StacksBlock::from_nakamoto_block(block, &[0; 32].into()))
        .collect::<Vec<_>>();
    store.write_stacks_block_headers(headers).await.unwrap();

    let sql = "SELECT COUNT(*) FROM sbtc_signer.stacks_blocks";
    let stored_block_count_again = sqlx::query_scalar::<_, i64>(sql)
        .fetch_one(store.pool())
        .await
        .unwrap();

    // No more blocks were written
    assert_eq!(stored_block_count_again, blocks.len() as i64);
    assert_eq!(stored_block_count_again, stored_block_count);

    let sql = "SELECT COUNT(*) FROM sbtc_signer.stacks_transactions";
    let stored_transaction_count_again = sqlx::query_scalar::<_, i64>(sql)
        .fetch_one(store.pool())
        .await
        .unwrap();

    // No more transactions were written
    assert_eq!(stored_transaction_count_again, 1);
    signer::testing::storage::drop_db(store).await;
}

/// Here we test that the DbRead::stacks_block_exists function works, while
/// implicitly testing the DbWrite::write_stacks_blocks function for the
/// PgStore type
#[tokio::test]
async fn checking_stacks_blocks_exists_works() {
    let store = testing::storage::new_test_database().await;

    let path = "tests/fixtures/tenure-blocks-0-e5fdeb1a51ba6eb297797a1c473e715c27dc81a58ba82c698f6a32eeccee9a5b.bin";
    let mut file = std::fs::File::open(path).unwrap();
    let mut buf = Vec::new();
    file.read_to_end(&mut buf).unwrap();

    let bytes: &mut &[u8] = &mut buf.as_ref();
    let mut blocks = Vec::new();

    while !bytes.is_empty() {
        blocks.push(NakamotoBlock::consensus_deserialize(bytes).unwrap());
    }

    // Okay, this table is empty and so none of the blocks have
    // been saved yet.
    let any_exist = futures::stream::iter(blocks.iter())
        .any(|block| async { store.stacks_block_exists(block.block_id()).await.unwrap() })
        .await;
    assert!(!any_exist);

    // Okay now to save these blocks.
    let headers = blocks
        .iter()
        .map(|block| StacksBlock::from_nakamoto_block(block, &[0; 32].into()))
        .collect::<Vec<_>>();
    store.write_stacks_block_headers(headers).await.unwrap();

    // Now each of them should exist.
    let all_exist = futures::stream::iter(blocks.iter())
        .all(|block| async { store.stacks_block_exists(block.block_id()).await.unwrap() })
        .await;
    assert!(all_exist);
    signer::testing::storage::drop_db(store).await;
}

/// This ensures that the postgres store and the in memory stores returns equivalent results
/// when fetching pending deposit requests
#[tokio::test]
async fn should_return_the_same_pending_deposit_requests_as_in_memory_store() {
    let mut pg_store = testing::storage::new_test_database().await;
    let mut in_memory_store = storage::in_memory::Store::new_shared();

    let mut rng = rand::rngs::StdRng::seed_from_u64(42);

    let num_signers = 7;
    let context_window = 9;
    let test_model_params = testing::storage::model::Params {
        num_bitcoin_blocks: 20,
        num_stacks_blocks_per_bitcoin_block: 3,
        num_deposit_requests_per_block: 5,
        num_withdraw_requests_per_block: 5,
        num_signers_per_request: 0,
        consecutive_blocks: false,
    };
    let signer_set = testing::wsts::generate_signer_set_public_keys(&mut rng, num_signers);
    let test_data = TestData::generate(&mut rng, &signer_set, &test_model_params);

    test_data.write_to(&mut in_memory_store).await;
    test_data.write_to(&mut pg_store).await;

    let chain_tip = in_memory_store
        .get_bitcoin_canonical_chain_tip()
        .await
        .expect("failed to get canonical chain tip")
        .expect("no chain tip");

    assert_eq!(
        pg_store
            .get_bitcoin_canonical_chain_tip()
            .await
            .expect("failed to get canonical chain tip")
            .expect("no chain tip"),
        chain_tip
    );

    for signer_public_key in signer_set.iter() {
        let mut pending_deposit_requests = in_memory_store
            .get_pending_deposit_requests(&chain_tip, context_window, signer_public_key)
            .await
            .expect("failed to get pending deposit requests");

        pending_deposit_requests.sort();
        assert!(!pending_deposit_requests.is_empty());

        let mut pg_pending_deposit_requests = pg_store
            .get_pending_deposit_requests(&chain_tip, context_window, signer_public_key)
            .await
            .expect("failed to get pending deposit requests");

        pg_pending_deposit_requests.sort();

        assert_eq!(pending_deposit_requests, pg_pending_deposit_requests);
    }

    signer::testing::storage::drop_db(pg_store).await;
}

/// Test that [`DbRead::get_pending_deposit_requests`] returns deposit
/// requests that do not have a vote on them yet.
#[tokio::test]
async fn get_pending_deposit_requests_only_pending() {
    let db = testing::storage::new_test_database().await;

    let (rpc, faucet) = sbtc::testing::regtest::initialize_blockchain();

    let mut rng = rand::rngs::StdRng::seed_from_u64(43);

    let amounts = SweepAmounts {
        amount: 123456,
        max_fee: 12345,
        is_deposit: true,
    };
    let signers = TestSignerSet::new(&mut rng);
    let setup = TestSweepSetup2::new_setup(signers, faucet, &[amounts]);

    backfill_bitcoin_blocks(&db, rpc, &setup.deposit_block_hash).await;
    let chain_tip = db.get_bitcoin_canonical_chain_tip().await.unwrap().unwrap();

    // There aren't any deposit requests in the database.
    let signer_public_key = setup.signers.signer_keys()[0];
    let pending_requests = db
        .get_pending_deposit_requests(&chain_tip, 1000, &signer_public_key)
        .await
        .unwrap();

    assert!(pending_requests.is_empty());

    // Now let's store a deposit request with no votes.
    // `get_pending_deposit_requests` should return it now.
    setup.store_deposit_txs(&db).await;
    setup.store_deposit_request(&db).await;

    let pending_requests = db
        .get_pending_deposit_requests(&chain_tip, 1000, &signer_public_key)
        .await
        .unwrap();

    assert_eq!(pending_requests.len(), 1);

    // Okay now lets suppose we have a decision on it.
    // `get_pending_deposit_requests` should not return it now.
    setup.store_deposit_decisions(&db).await;

    let pending_requests = db
        .get_pending_deposit_requests(&chain_tip, 1000, &signer_public_key)
        .await
        .unwrap();

    assert!(pending_requests.is_empty());

    signer::testing::storage::drop_db(db).await;
}

/// Test that [`DbRead::get_pending_withdrawal_requests`] returns
/// withdrawal requests that do not have a vote on them yet.
#[tokio::test]
async fn get_pending_withdrawal_requests_only_pending() {
    let db = testing::storage::new_test_database().await;

    let (rpc, faucet) = sbtc::testing::regtest::initialize_blockchain();

    let mut rng = rand::rngs::StdRng::seed_from_u64(43);

    let amounts = SweepAmounts {
        amount: 123456,
        max_fee: 12345,
        is_deposit: false,
    };
    let signers = TestSignerSet::new(&mut rng);
    let setup = TestSweepSetup2::new_setup(signers, faucet, &[amounts]);

    backfill_bitcoin_blocks(&db, rpc, &setup.deposit_block_hash).await;
    let chain_tip = db.get_bitcoin_canonical_chain_tip().await.unwrap().unwrap();

    // There aren't any withdrawal requests in the database.
    let signer_public_key = setup.signers.signer_keys()[0];
    let pending_requests = db
        .get_pending_withdrawal_requests(&chain_tip, 1000, &signer_public_key)
        .await
        .unwrap();

    assert!(pending_requests.is_empty());

    // Now let's store a withdrawal request with no votes.
    // `get_pending_withdrawal_requests` should return it now.
    setup.store_withdrawal_requests(&db).await;

    let pending_requests = db
        .get_pending_withdrawal_requests(&chain_tip, 1000, &signer_public_key)
        .await
        .unwrap();

    assert_eq!(pending_requests.len(), 1);

    // Okay now lets suppose we have a decision on it.
    // `get_pending_withdrawal_requests` should not return it now.
    setup.store_withdrawal_decisions(&db).await;

    let pending_requests = db
        .get_pending_withdrawal_requests(&chain_tip, 1000, &signer_public_key)
        .await
        .unwrap();

    assert!(pending_requests.is_empty());

    signer::testing::storage::drop_db(db).await;
}

/// This ensures that the postgres store and the in memory stores returns equivalent results
/// when fetching pending withdraw requests
#[tokio::test]
async fn should_return_the_same_pending_withdraw_requests_as_in_memory_store() {
    let mut pg_store = testing::storage::new_test_database().await;
    let mut in_memory_store = storage::in_memory::Store::new_shared();

    let mut rng = rand::rngs::StdRng::seed_from_u64(42);

    let num_signers = 7;
    let context_window = 7;
    let test_model_params = testing::storage::model::Params {
        num_bitcoin_blocks: 20,
        num_stacks_blocks_per_bitcoin_block: 3,
        num_deposit_requests_per_block: 5,
        num_withdraw_requests_per_block: 1,
        num_signers_per_request: 0,
        consecutive_blocks: false,
    };

    let signer_set = testing::wsts::generate_signer_set_public_keys(&mut rng, num_signers);
    let test_data = TestData::generate(&mut rng, &signer_set, &test_model_params);

    test_data.write_to(&mut in_memory_store).await;
    test_data.write_to(&mut pg_store).await;

    let chain_tip = in_memory_store
        .get_bitcoin_canonical_chain_tip()
        .await
        .expect("failed to get canonical chain tip")
        .expect("no chain tip");

    assert_eq!(
        pg_store
            .get_bitcoin_canonical_chain_tip()
            .await
            .expect("failed to get canonical chain tip")
            .expect("no chain tip"),
        chain_tip
    );

    assert_eq!(
        in_memory_store
            .get_stacks_chain_tip(&chain_tip)
            .await
            .expect("failed to get stacks chain tip")
            .expect("no chain tip"),
        pg_store
            .get_stacks_chain_tip(&chain_tip)
            .await
            .expect("failed to get stacks chain tip")
            .expect("no chain tip"),
    );

    for signer_public_key in signer_set.iter() {
        let mut pending_withdraw_requests = in_memory_store
            .get_pending_withdrawal_requests(&chain_tip, context_window, signer_public_key)
            .await
            .expect("failed to get pending deposit requests");

        pending_withdraw_requests.sort();

        assert!(!pending_withdraw_requests.is_empty());

        let mut pg_pending_withdraw_requests = pg_store
            .get_pending_withdrawal_requests(&chain_tip, context_window, signer_public_key)
            .await
            .expect("failed to get pending deposit requests");

        pg_pending_withdraw_requests.sort();

        assert_eq!(pending_withdraw_requests, pg_pending_withdraw_requests);
    }

    signer::testing::storage::drop_db(pg_store).await;
}

/// This ensures that the postgres store and the in memory stores returns equivalent results
/// when fetching pending accepted deposit requests
#[tokio::test]
async fn should_return_the_same_pending_accepted_deposit_requests_as_in_memory_store() {
    let mut pg_store = testing::storage::new_test_database().await;
    let mut in_memory_store = storage::in_memory::Store::new_shared();

    let mut rng = rand::rngs::StdRng::seed_from_u64(42);

    let num_signers = 7;
    let context_window = 9;
    let test_model_params = testing::storage::model::Params {
        num_bitcoin_blocks: 20,
        num_stacks_blocks_per_bitcoin_block: 3,
        num_deposit_requests_per_block: 5,
        num_withdraw_requests_per_block: 5,
        num_signers_per_request: num_signers,
        consecutive_blocks: false,
    };
    let threshold = 4;

    let signer_set = testing::wsts::generate_signer_set_public_keys(&mut rng, num_signers);
    let test_data = TestData::generate(&mut rng, &signer_set, &test_model_params);

    test_data.write_to(&mut in_memory_store).await;
    test_data.write_to(&mut pg_store).await;

    let chain_tip = in_memory_store
        .get_bitcoin_canonical_chain_tip()
        .await
        .expect("failed to get canonical chain tip")
        .expect("no chain tip");

    assert_eq!(
        pg_store
            .get_bitcoin_canonical_chain_tip()
            .await
            .expect("failed to get canonical chain tip")
            .expect("no chain tip"),
        chain_tip
    );

    let mut pending_accepted_deposit_requests = in_memory_store
        .get_pending_accepted_deposit_requests(&chain_tip, context_window, threshold)
        .await
        .expect("failed to get pending deposit requests");

    pending_accepted_deposit_requests.sort();

    assert!(!pending_accepted_deposit_requests.is_empty());

    let mut pg_pending_accepted_deposit_requests = pg_store
        .get_pending_accepted_deposit_requests(&chain_tip, context_window, threshold)
        .await
        .expect("failed to get pending deposit requests");

    pg_pending_accepted_deposit_requests.sort();

    assert_eq!(
        pending_accepted_deposit_requests,
        pg_pending_accepted_deposit_requests
    );
    signer::testing::storage::drop_db(pg_store).await;
}

/// This tests that when fetching pending accepted deposits we ignore swept ones.
#[tokio::test]
async fn should_not_return_swept_deposits_as_pending_accepted() {
    let db = testing::storage::new_test_database().await;
    let mut rng = rand::rngs::StdRng::seed_from_u64(51);

    // This query doesn't *need* bitcoind (it's just a query), we just need
    // the transaction data in the database. We use the [`TestSweepSetup`]
    // structure because it has helper functions for generating and storing
    // sweep transactions, and the [`TestSweepSetup`] structure correctly
    // sets up the database.
    let (rpc, faucet) = sbtc::testing::regtest::initialize_blockchain();
    let setup = TestSweepSetup::new_setup(&rpc, &faucet, 1_000_000, &mut rng);

    let chain_tip = setup.sweep_block_hash.into();
    let context_window = 20;
    let threshold = 4;

    // We need to manually update the database with new bitcoin block
    // headers.
    crate::setup::backfill_bitcoin_blocks(&db, rpc, &setup.sweep_block_hash).await;
    setup.store_stacks_genesis_block(&db).await;

    // This isn't technically required right now, but the deposit
    // transaction is supposed to be there, so future versions of our query
    // can rely on that fact.
    setup.store_deposit_tx(&db).await;

    // The request needs to be added to the database. This stores
    // `setup.deposit_request` into the database.
    setup.store_deposit_request(&db).await;

    // Store decisions to make it "accepted"
    setup.store_deposit_decisions(&db).await;

    let requests = db
        .get_pending_accepted_deposit_requests(&chain_tip, context_window, threshold)
        .await
        .unwrap();

    assert_eq!(requests.len(), 1);

    // We take the sweep transaction as is from the test setup and
    // store it in the database.
    setup.store_sweep_tx(&db).await;

    let requests = db
        .get_pending_accepted_deposit_requests(&chain_tip, context_window, threshold)
        .await
        .unwrap();

    assert!(requests.is_empty());

    // Ensure that we only consider sweep tx in the canonical chain
    let requests = db
        .get_pending_accepted_deposit_requests(
            // this excludes the sweep tx block
            &setup.deposit_block_hash.into(),
            context_window,
            threshold,
        )
        .await
        .unwrap();

    assert_eq!(requests.len(), 1);

    signer::testing::storage::drop_db(db).await;
}

/// This test ensures that the postgres store will only return the pending accepted deposit requests
/// if they are within the reclaim bounds. If they can be reclaimed too close to the current chain tip
/// they should not appear in the accepted pending deposit requests list.
///
///
/// TODO(#751): Add a test to ensure that the locktime buffer is interpreted the same way during
/// DepositRequestReport validation and the get pending accepted deposits database accessor function.
#[tokio::test]
async fn should_return_only_accepted_pending_deposits_that_are_within_reclaim_bounds() {
    let mut pg_store = testing::storage::new_test_database().await;
    let mut in_memory_store = storage::in_memory::Store::new_shared();

    let mut rng = rand::rngs::StdRng::seed_from_u64(42);

    let num_signers = 7;
    let context_window = 9;
    let test_model_params = testing::storage::model::Params {
        num_bitcoin_blocks: 10,
        num_stacks_blocks_per_bitcoin_block: 3,
        num_deposit_requests_per_block: 5,
        num_withdraw_requests_per_block: 5,
        num_signers_per_request: num_signers,
        consecutive_blocks: false,
    };
    let threshold = 4;

    let signer_set = testing::wsts::generate_signer_set_public_keys(&mut rng, num_signers);
    let mut test_data = TestData::generate(&mut rng, &signer_set, &test_model_params);

    // Modify the lock times of the deposit requests to be definitely okay to accept because
    // it's the largest possible lock time.
    for deposit in test_data.deposit_requests.iter_mut() {
        deposit.lock_time = u16::MAX as u32;
    }

    // Take 1 ------------------------------------------------------------------
    test_data.write_to(&mut pg_store).await;
    test_data.write_to(&mut in_memory_store).await;

    let chain_tip = in_memory_store
        .get_bitcoin_canonical_chain_tip()
        .await
        .expect("failed to get canonical chain tip")
        .expect("no chain tip");

    assert_eq!(
        chain_tip,
        pg_store
            .get_bitcoin_canonical_chain_tip()
            .await
            .expect("failed to get canonical chain tip")
            .expect("no chain tip")
    );

    // First ensure that we didn't break the main pending accepted deposit requests functionality
    // since all the lock times are the maximum possible value and thus should be accepted.
    let mut pending_accepted_deposit_requests = pg_store
        .get_pending_accepted_deposit_requests(&chain_tip, context_window, threshold)
        .await
        .expect("failed to get pending deposit requests from pg store.");

    let mut in_memory_pending_accepted_deposit_requests = in_memory_store
        .get_pending_accepted_deposit_requests(&chain_tip, context_window, threshold)
        .await
        .expect("failed to get pending deposit requests from in memory store.");

    pending_accepted_deposit_requests.sort();
    in_memory_pending_accepted_deposit_requests.sort();
    assert_eq!(
        pending_accepted_deposit_requests, in_memory_pending_accepted_deposit_requests,
        "Basic pending accepted deposit requests functionality is broken."
    );

    // Every single accepted deposit request that is valid should be returned. If any of these aren't
    // returned after we modify the lock times then we know that the reclaim bounds are what kicked
    // them out.

    // Now get the height of the Bitcoin chain tip, we're going to use this to put some of the
    // accepted deposit requests outside of the reclaim bounds.
    let bitcoin_chain_tip_height = pg_store
        .get_bitcoin_block(&chain_tip)
        .await
        .expect("failed to get bitcoin block")
        .expect("no chain tip block")
        .block_height;

    // Add one to the acceptable unlock height because the chain tip is at height one less
    // than the height of the next block, which is the block for which we are assessing
    // the threshold.
    let minimum_acceptable_unlock_height =
        bitcoin_chain_tip_height as u32 + DEPOSIT_LOCKTIME_BLOCK_BUFFER as u32 + 1;

    // Okay, mess with the test data and make sure that some of the pending accepted deposit requests
    // are outside of the reclaim bounds.
    let percent_of_original_requests_expected_to_be_in_bounds = 0.42;
    let num_deposits_in_bounds = (pending_accepted_deposit_requests.len() as f64
        * percent_of_original_requests_expected_to_be_in_bounds)
        .floor() as usize;

    // Prepare some data structures to filter the deposit requests that we're going to put out of bounds
    // and to check against later.
    pending_accepted_deposit_requests.shuffle(&mut rng);
    let mut unique_deposit_ids = pending_accepted_deposit_requests
        .into_iter()
        .map(|deposit_request| (deposit_request.txid, deposit_request.output_index));

    // Take the first several deposit requests to be in bounds and the rest to be out of bounds.
    let in_bounds_requests: HashSet<(BitcoinTxId, u32)> = unique_deposit_ids
        .by_ref()
        .take(num_deposits_in_bounds)
        .collect();
    let out_of_bounds_requests: HashSet<(BitcoinTxId, u32)> = unique_deposit_ids.collect();

    // Alter all the deposit test data to make sure that the lock times are JUST BARELY in bounds.
    let mut expected_pending_deposit_requests: Vec<model::DepositRequest> = Vec::new();
    for deposit_request in test_data.deposit_requests.iter_mut() {
        // Get the associated block so that we can get the height that the deposit
        // was included in.
        let associated_blocks = pg_store
            .get_bitcoin_blocks_with_transaction(&deposit_request.txid)
            .await
            .expect("failed to get bitcoin blocks with transaction");

        assert_eq!(
            associated_blocks.len(),
            1,
            "Deposit found in multiple Bitcoin blocks - this test is not designed to handle this."
        );

        let height_included = pg_store
            .get_bitcoin_block(associated_blocks.first().unwrap())
            .await
            .expect("Failed getting block from storage")
            .expect("Block included needs to exists")
            .block_height;

        let minimum_acceptable_unlock_time_for_this_deposit =
            minimum_acceptable_unlock_height - height_included as u32;

        let unique_deposit_id: (BitcoinTxId, u32) =
            (deposit_request.txid, deposit_request.output_index);

        if out_of_bounds_requests.contains(&unique_deposit_id) {
            // Make the block the request can be reclaimed at one lower than the minimum.
            deposit_request.lock_time = minimum_acceptable_unlock_time_for_this_deposit - 1;
        } else if in_bounds_requests.contains(&unique_deposit_id) {
            // Make the block the request can be reclaimed at one lower than the minimum and
            // track that it's one of the expected acceptable deposits.
            deposit_request.lock_time = minimum_acceptable_unlock_time_for_this_deposit;
            expected_pending_deposit_requests.push(deposit_request.clone());
        }
    }

    // Take 2 ------------------------------------------------------------------
    // This time some of the deposit requests are outside of the reclaim bounds.
    // We should only get the ones that are within the reclaim bounds.
    signer::testing::storage::drop_db(pg_store).await;
    pg_store = testing::storage::new_test_database().await;
    in_memory_store = storage::in_memory::Store::new_shared();

    // Initialize the data.
    test_data.write_to(&mut pg_store).await;
    test_data.write_to(&mut in_memory_store).await;

    let mut pending_accepted_deposit_requests_in_memory = in_memory_store
        .get_pending_accepted_deposit_requests(&chain_tip, context_window, threshold)
        .await
        .expect("failed to get pending deposit requests");

    let mut pending_accepted_deposit_requests_pg_store = pg_store
        .get_pending_accepted_deposit_requests(&chain_tip, context_window, threshold)
        .await
        .expect("failed to get pending deposit requests");

    // Sort the deposit requests so that we can compare them.
    pending_accepted_deposit_requests_pg_store.sort();
    pending_accepted_deposit_requests_in_memory.sort();
    expected_pending_deposit_requests.sort();

    assert_eq!(
        expected_pending_deposit_requests, pending_accepted_deposit_requests_pg_store,
        "Pending accepted deposits from the PG store do not match the expected output."
    );
    assert_eq!(
        expected_pending_deposit_requests, pending_accepted_deposit_requests_in_memory,
        "Pending accepted deposits from the in memory store does not match the expected output."
    );

    signer::testing::storage::drop_db(pg_store).await;
}

/// This ensures that the postgres store and the in memory stores returns
/// equivalent results when fetching pending the last key rotation.
/// TODO(415): Make this robust to multiple key rotations.
#[tokio::test]
async fn should_return_the_same_last_key_rotation_as_in_memory_store() {
    let mut pg_store = testing::storage::new_test_database().await;
    let mut in_memory_store = storage::in_memory::Store::new_shared();

    let mut rng = rand::rngs::StdRng::seed_from_u64(42);

    let test_model_params = testing::storage::model::Params {
        num_bitcoin_blocks: 20,
        num_stacks_blocks_per_bitcoin_block: 3,
        num_deposit_requests_per_block: 5,
        num_withdraw_requests_per_block: 1,
        num_signers_per_request: 7,
        consecutive_blocks: false,
    };
    let num_signers = 7;
    let threshold = 4;
    let signer_set = testing::wsts::generate_signer_set_public_keys(&mut rng, num_signers);
    let test_data = TestData::generate(&mut rng, &signer_set, &test_model_params);

    test_data.write_to(&mut in_memory_store).await;
    test_data.write_to(&mut pg_store).await;

    let chain_tip = in_memory_store
        .get_bitcoin_canonical_chain_tip()
        .await
        .expect("failed to get canonical chain tip")
        .expect("no chain tip");

    let signer_info = testing::wsts::generate_signer_info(&mut rng, num_signers);

    let dummy_wsts_network = network::InMemoryNetwork::new();
    let mut testing_signer_set =
        testing::wsts::SignerSet::new(&signer_info, threshold, || dummy_wsts_network.connect());
    let dkg_txid = testing::dummy::txid(&fake::Faker, &mut rng);
    let (_, all_shares) = testing_signer_set
        .run_dkg(
            chain_tip,
            dkg_txid.into(),
            &mut rng,
            model::DkgSharesStatus::Verified,
        )
        .await;

    let shares = all_shares.first().unwrap();
    testing_signer_set
        .write_as_rotate_keys_tx(&mut in_memory_store, &chain_tip, shares, &mut rng)
        .await;

    testing_signer_set
        .write_as_rotate_keys_tx(&mut pg_store, &chain_tip, shares, &mut rng)
        .await;

    let last_key_rotation_in_memory = in_memory_store
        .get_last_key_rotation(&chain_tip)
        .await
        .expect("failed to get last key rotation from in memory store");

    let last_key_rotation_pg = pg_store
        .get_last_key_rotation(&chain_tip)
        .await
        .expect("failed to get last key rotation from postgres");

    assert!(last_key_rotation_in_memory.is_some());
    assert_eq!(
        last_key_rotation_pg.as_ref().unwrap().aggregate_key,
        last_key_rotation_in_memory.as_ref().unwrap().aggregate_key
    );
    assert_eq!(
        last_key_rotation_pg.as_ref().unwrap().signer_set,
        last_key_rotation_in_memory.as_ref().unwrap().signer_set
    );
    signer::testing::storage::drop_db(pg_store).await;
}

/// Here we test that we can store deposit request model objects. We also
/// test that if we attempt to write another deposit request then we do not
/// write it and that we do not error.
#[tokio::test]
async fn writing_deposit_requests_postgres() {
    let store = testing::storage::new_test_database().await;
    let num_rows = 15;
    let mut rng = rand::rngs::StdRng::seed_from_u64(51);
    let deposit_requests: Vec<model::DepositRequest> =
        std::iter::repeat_with(|| fake::Faker.fake_with_rng(&mut rng))
            .take(num_rows)
            .collect();

    // Let's see if we can write these rows to the database.
    store
        .write_deposit_requests(deposit_requests.clone())
        .await
        .unwrap();
    let count =
        sqlx::query_scalar::<_, i64>(r#"SELECT COUNT(*) FROM sbtc_signer.deposit_requests"#)
            .fetch_one(store.pool())
            .await
            .unwrap();
    // Were they all written?
    assert_eq!(num_rows, count as usize);

    // Okay now lets test that we do not write duplicates.
    store
        .write_deposit_requests(deposit_requests)
        .await
        .unwrap();
    let count =
        sqlx::query_scalar::<_, i64>(r#"SELECT COUNT(*) FROM sbtc_signer.deposit_requests"#)
            .fetch_one(store.pool())
            .await
            .unwrap();

    // No new records written right?
    assert_eq!(num_rows, count as usize);
    signer::testing::storage::drop_db(store).await;
}

/// This is very similar to the above test; we test that we can store
/// transaction model objects. We also test that if we attempt to write
/// duplicate transactions then we do not write it and that we do not
/// error.
#[tokio::test]
async fn writing_transactions_postgres() {
    let store = testing::storage::new_test_database().await;
    let num_rows = 12;
    let mut rng = rand::rngs::StdRng::seed_from_u64(51);
    let mut txs: Vec<model::Transaction> =
        std::iter::repeat_with(|| fake::Faker.fake_with_rng(&mut rng))
            .take(num_rows)
            .collect();

    let parent_hash = bitcoin::BlockHash::from_byte_array([0; 32]);
    let block_hash = bitcoin::BlockHash::from_byte_array([1; 32]);

    txs.iter_mut().for_each(|tx| {
        tx.block_hash = block_hash.to_byte_array();
    });

    let db_block = model::BitcoinBlock {
        block_hash: block_hash.into(),
        block_height: 15,
        parent_hash: parent_hash.into(),
    };

    // We start by writing the bitcoin block because of the foreign key
    // constraint
    store.write_bitcoin_block(&db_block).await.unwrap();

    // Let's see if we can write these transactions to the database.
    store.write_bitcoin_transactions(txs.clone()).await.unwrap();
    let count =
        sqlx::query_scalar::<_, i64>(r#"SELECT COUNT(*) FROM sbtc_signer.bitcoin_transactions"#)
            .fetch_one(store.pool())
            .await
            .unwrap();
    // Were they all written?
    assert_eq!(num_rows, count as usize);

    // what about the transactions table, the same number of rows should
    // have been written there as well.
    let count = sqlx::query_scalar::<_, i64>(r#"SELECT COUNT(*) FROM sbtc_signer.transactions"#)
        .fetch_one(store.pool())
        .await
        .unwrap();

    assert_eq!(num_rows, count as usize);
    // Okay now lets test that we do not write duplicates.
    store.write_bitcoin_transactions(txs).await.unwrap();
    let count =
        sqlx::query_scalar::<_, i64>(r#"SELECT COUNT(*) FROM sbtc_signer.bitcoin_transactions"#)
            .fetch_one(store.pool())
            .await
            .unwrap();

    // No new records written right?
    assert_eq!(num_rows, count as usize);

    // what about duplicates in the transactions table.
    let count = sqlx::query_scalar::<_, i64>(r#"SELECT COUNT(*) FROM sbtc_signer.transactions"#)
        .fetch_one(store.pool())
        .await
        .unwrap();

    // let's see, who knows what will happen!
    assert_eq!(num_rows, count as usize);
    signer::testing::storage::drop_db(store).await;
}

/// Here we test that we can store completed deposit events.
#[tokio::test]
async fn writing_completed_deposit_requests_postgres() {
    let store = testing::storage::new_test_database().await;

    let mut rng = rand::rngs::StdRng::seed_from_u64(51);
    let event: CompletedDepositEvent = fake::Faker.fake_with_rng(&mut rng);

    // Let's see if we can write these rows to the database.
    store.write_completed_deposit_event(&event).await.unwrap();
    let mut db_event = sqlx::query_as::<_, ([u8; 32], [u8; 32], i64, [u8; 32], i64)>(
        r#"
            SELECT txid
                 , block_hash
                 , amount
                 , bitcoin_txid
                 , output_index
            FROM sbtc_signer.completed_deposit_events"#,
    )
    .fetch_all(store.pool())
    .await
    .unwrap();
    // Did we only write one row
    assert_eq!(db_event.len(), 1);

    let (txid, block_id, amount, bitcoin_txid, vout) = db_event.pop().unwrap();

    assert_eq!(txid, event.txid.into_bytes());
    assert_eq!(block_id, event.block_id.into_bytes());
    assert_eq!(amount as u64, event.amount);
    assert_eq!(bitcoin_txid, event.outpoint.txid.to_byte_array());
    assert_eq!(vout as u32, event.outpoint.vout);

    signer::testing::storage::drop_db(store).await;
}

/// Here we test that we can store withdrawal-create events.
#[tokio::test]
async fn writing_withdrawal_requests_postgres() {
    let store = testing::storage::new_test_database().await;

    let mut rng = rand::rngs::StdRng::seed_from_u64(51);
    let event: WithdrawalRequest = fake::Faker.fake_with_rng(&mut rng);

    // Let's see if we can write these rows to the database.
    store
        .write_withdrawal_request(&event.clone().into())
        .await
        .unwrap();

    let mut db_event =
        sqlx::query_as::<_, (i64, [u8; 32], [u8; 32], Vec<u8>, i64, i64, String, i64)>(
            r#"
            SELECT request_id
                 , txid
                 , block_hash
                 , recipient
                 , amount
                 , max_fee
                 , sender_address
                 , bitcoin_block_height
            FROM sbtc_signer.withdrawal_requests"#,
        )
        .fetch_all(store.pool())
        .await
        .unwrap();
    // Did we only write one row
    assert_eq!(db_event.len(), 1);

    let (request_id, txid, block_hash, recipient, amount, max_fee, sender, block_height) =
        db_event.pop().unwrap();

    assert_eq!(txid, event.txid.into_bytes());
    assert_eq!(block_hash, event.block_hash.into_bytes());
    assert_eq!(request_id as u64, event.request_id);
    assert_eq!(amount as u64, event.amount);
    assert_eq!(sender, event.sender_address.to_string());
    assert_eq!(recipient, event.recipient.to_bytes());
    assert_eq!(max_fee as u64, event.max_fee);
    assert_eq!(block_height as u64, event.bitcoin_block_height);

    signer::testing::storage::drop_db(store).await;
}

/// Here we test that we can store withdrawal-accept events.
#[tokio::test]
async fn writing_withdrawal_accept_requests_postgres() {
    let store = testing::storage::new_test_database().await;

    let mut rng = rand::rngs::StdRng::seed_from_u64(51);
    let event: WithdrawalAcceptEvent = fake::Faker.fake_with_rng(&mut rng);

    // Let's see if we can write these rows to the database.
    store.write_withdrawal_accept_event(&event).await.unwrap();
    let mut db_event =
        sqlx::query_as::<_, ([u8; 32], [u8; 32], i64, [u8; 16], [u8; 32], i64, i64)>(
            r#"
            SELECT txid
                 , block_hash
                 , request_id
                 , signer_bitmap
                 , bitcoin_txid
                 , output_index
                 , fee
            FROM sbtc_signer.withdrawal_accept_events"#,
        )
        .fetch_all(store.pool())
        .await
        .unwrap();
    // Did we only write one row
    assert_eq!(db_event.len(), 1);

    let (txid, block_id, request_id, bitmap, bitcoin_txid, vout, fee) = db_event.pop().unwrap();

    assert_eq!(txid, event.txid.into_bytes());
    assert_eq!(block_id, event.block_id.into_bytes());
    assert_eq!(request_id as u64, event.request_id);
    assert_eq!(bitmap, event.signer_bitmap.into_inner());
    assert_eq!(bitcoin_txid, event.outpoint.txid.to_byte_array());
    assert_eq!(vout as u32, event.outpoint.vout);
    assert_eq!(fee as u64, event.fee);

    signer::testing::storage::drop_db(store).await;
}

/// Here we test that we can store withdrawal-reject events.
#[tokio::test]
async fn writing_withdrawal_reject_requests_postgres() {
    let store = testing::storage::new_test_database().await;

    let mut rng = rand::rngs::StdRng::seed_from_u64(51);
    let event: WithdrawalRejectEvent = fake::Faker.fake_with_rng(&mut rng);

    // Let's see if we can write these rows to the database.
    store.write_withdrawal_reject_event(&event).await.unwrap();
    let mut db_event = sqlx::query_as::<_, ([u8; 32], [u8; 32], i64, [u8; 16])>(
        r#"
            SELECT txid
                 , block_hash
                 , request_id
                 , signer_bitmap
            FROM sbtc_signer.withdrawal_reject_events"#,
    )
    .fetch_all(store.pool())
    .await
    .unwrap();
    // Did we only write one row
    assert_eq!(db_event.len(), 1);

    let (txid, block_id, request_id, bitmap) = db_event.pop().unwrap();

    assert_eq!(txid, event.txid.into_bytes());
    assert_eq!(block_id, event.block_id.into_bytes());
    assert_eq!(request_id as u64, event.request_id);
    assert_eq!(bitmap, event.signer_bitmap.into_inner());

    signer::testing::storage::drop_db(store).await;
}

/// For this test we check that when we get the votes for a deposit request
/// for a specific aggregate key, that we get a vote for all public keys
/// for the specific aggregate key. This includes "implicit" votes where we
/// got no response from a particular signer but so we assume that they
/// vote to reject the transaction.
#[tokio::test]
async fn fetching_deposit_request_votes() {
    // So we have 7 signers, but we will only receive votes from 4 of them.
    // Three of the votes will be to accept and one explicit reject. The
    // others will be counted as rejections in the query.
    let store = testing::storage::new_test_database().await;

    let mut rng = rand::rngs::StdRng::seed_from_u64(51);
    let signer_set_config = SignerSetConfig {
        num_keys: 7,
        signatures_required: 4,
    };
    let shares = EncryptedDkgShares {
        dkg_shares_status: DkgSharesStatus::Unverified,
        ..signer_set_config.fake_with_rng(&mut rng)
    };

    store.write_encrypted_dkg_shares(&shares).await.unwrap();

    let txid: BitcoinTxId = fake::Faker.fake_with_rng(&mut rng);
    let output_index = 2;

    let signer_decisions = [
        model::DepositSigner {
            txid,
            output_index,
            signer_pub_key: shares.signer_set_public_keys[0],
            can_accept: true,
            can_sign: true,
        },
        model::DepositSigner {
            txid,
            output_index,
            signer_pub_key: shares.signer_set_public_keys[1],
            can_accept: false,
            can_sign: true,
        },
        model::DepositSigner {
            txid,
            output_index,
            signer_pub_key: shares.signer_set_public_keys[2],
            can_accept: true,
            can_sign: true,
        },
        model::DepositSigner {
            txid,
            output_index,
            signer_pub_key: shares.signer_set_public_keys[3],
            can_accept: true,
            can_sign: true,
        },
    ];

    for decision in signer_decisions.clone() {
        // Before we can write the decision, we need to make sure that the
        // deposit request is in the database to satisfy the foreign key
        // constraint.
        let random_req: model::DepositRequest = fake::Faker.fake_with_rng(&mut rng);
        let req = model::DepositRequest {
            txid,
            output_index,
            ..random_req
        };
        store.write_deposit_request(&req).await.unwrap();
        store
            .write_deposit_signer_decision(&decision)
            .await
            .unwrap();
    }

    // Okay let's test the query and get the votes.
    let votes = store
        .get_deposit_request_signer_votes(&txid, output_index, &shares.aggregate_key)
        .await
        .unwrap();

    let mut actual_signer_vote_map: BTreeMap<PublicKey, Option<bool>> = votes
        .iter()
        .map(|vote| (vote.signer_public_key, vote.is_accepted))
        .collect();

    // Let's make sure that the votes are what we expected. For the votes
    // that we've received, they should match exactly.
    for decision in signer_decisions.into_iter() {
        let actual_vote = actual_signer_vote_map
            .remove(&decision.signer_pub_key)
            .unwrap();
        assert_eq!(actual_vote, Some(decision.can_accept));
    }

    // The remaining keys, the ones were we have not received a vote,
    // should be all None.
    assert!(actual_signer_vote_map.values().all(Option::is_none));

    signer::testing::storage::drop_db(store).await;
}

#[tokio::test]
async fn fetching_deposit_signer_decisions() {
    let pg_store = testing::storage::new_test_database().await;
    let mut rng = rand::rngs::StdRng::seed_from_u64(51);

    // This is just a sql test, where we use the `TestData` struct to help
    // populate the database with test data. We set all the other
    // unnecessary parameters to zero.
    let num_signers = 3;
    let test_model_params = testing::storage::model::Params {
        num_bitcoin_blocks: 5,
        num_stacks_blocks_per_bitcoin_block: 0,
        num_deposit_requests_per_block: 1,
        num_withdraw_requests_per_block: 0,
        num_signers_per_request: num_signers,
        consecutive_blocks: true,
    };

    let signer_set = testing::wsts::generate_signer_set_public_keys(&mut rng, num_signers);

    let mut test_data = TestData::generate(&mut rng, &signer_set, &test_model_params);
    test_data.write_to(&pg_store).await;

    let signer_pub_key = signer_set.first().unwrap();

    // We'll register each block with a 2 minute interval
    // i.e. times -> [-15, -13, -11, -9, -7]
    let mut new_time = OffsetDateTime::now_utc() - time::Duration::minutes(15);
    // Update Bitcoin blocks
    for block in test_data.bitcoin_blocks.iter() {
        let new_time_str = new_time
            .format(&time::format_description::well_known::Rfc3339)
            .unwrap();
        sqlx::query(
            r#"
            UPDATE sbtc_signer.bitcoin_blocks
            SET created_at = $1::timestamptz
            WHERE block_hash = $2"#,
        )
        .bind(new_time_str) // Bind as string
        .bind(block.block_hash)
        .execute(pg_store.pool())
        .await
        .unwrap();

        new_time += time::Duration::minutes(2);
    }

    // Rotate deposits to test edge case:
    // Move first deposit to be processed last (latest timestamp)
    // This tests that a deposit decision can still be returned
    // even when its associated block falls outside the context window
    test_data.deposit_requests.rotate_left(1);

    // Now we'll update the deposits decisions. Each decision will be
    // updated so that it will arrive 1 minute after its corresponding block.
    // With the exception of the first one, which will be updated to arrive last.
    // Block times:     [-15, -13, -11,  -9,  -7]
    // Decision times:       [-12, -10,  -8,  -6,  -4]
    //                         ^    ^     ^    ^    ^
    //                         |    |     |    |    first deposit (moved to last)
    //                         |    |     |    fifth deposit
    //                         |    |     forth deposit
    //                         |    third deposit
    //                         second deposit
    new_time = OffsetDateTime::now_utc() - time::Duration::minutes(12);
    for deposit in test_data.deposit_requests.iter() {
        let new_time_str = new_time
            .format(&time::format_description::well_known::Rfc3339)
            .unwrap();

        sqlx::query(
            r#"
            UPDATE sbtc_signer.deposit_signers
            SET created_at = $1::timestamptz
            WHERE txid = $2 AND output_index = $3 AND signer_pub_key = $4"#,
        )
        .bind(new_time_str) // Bind as string
        .bind(deposit.txid)
        .bind(i32::try_from(deposit.output_index).unwrap())
        .bind(signer_pub_key)
        .execute(pg_store.pool())
        .await
        .unwrap();

        new_time += time::Duration::minutes(2);
    }

    let chain_tip = pg_store
        .get_bitcoin_canonical_chain_tip()
        .await
        .unwrap()
        .unwrap();

    let deposit_decisions = pg_store
        .get_deposit_signer_decisions(&chain_tip, 3, signer_pub_key)
        .await
        .unwrap();

    assert_eq!(deposit_decisions.len(), 4);
    // Test data contains 5 deposit requests, we should get decisions for
    // the last 4.
    for deposit in test_data.deposit_requests[1..].iter() {
        assert!(deposit_decisions.iter().any(|decision| {
            decision.txid == deposit.txid
                && decision.output_index == deposit.output_index
                && decision.signer_pub_key == *signer_pub_key
        }));
    }

    signer::testing::storage::drop_db(pg_store).await;
}

#[tokio::test]
async fn fetching_withdrawal_signer_decisions() {
    let pg_store = testing::storage::new_test_database().await;
    let mut rng = rand::rngs::StdRng::seed_from_u64(51);

    // This is just a sql test, where we use the `TestData` struct to help
    // populate the database with test data. We set all the other
    // unnecessary parameters to zero.
    let num_signers = 3;
    let test_model_params = testing::storage::model::Params {
        num_bitcoin_blocks: 5,
        num_stacks_blocks_per_bitcoin_block: 0,
        num_deposit_requests_per_block: 0,
        num_withdraw_requests_per_block: 1,
        num_signers_per_request: num_signers,
        consecutive_blocks: true,
    };

    let signer_set = testing::wsts::generate_signer_set_public_keys(&mut rng, num_signers);

    let mut test_data = TestData::generate(&mut rng, &signer_set, &test_model_params);
    test_data.write_to(&pg_store).await;

    let signer_pub_key = signer_set.first().unwrap();

    // We'll register each block with a 2 minute interval
    // i.e. times -> [-15, -13, -11, -9, -7]
    let mut new_time = OffsetDateTime::now_utc() - time::Duration::minutes(15);
    // Update Bitcoin blocks
    for block in test_data.bitcoin_blocks.iter() {
        let new_time_str = new_time
            .format(&time::format_description::well_known::Rfc3339)
            .unwrap();
        sqlx::query(
            r#"
            UPDATE sbtc_signer.bitcoin_blocks
            SET created_at = $1::timestamptz
            WHERE block_hash = $2"#,
        )
        .bind(new_time_str) // Bind as string
        .bind(block.block_hash)
        .execute(pg_store.pool())
        .await
        .unwrap();

        new_time += time::Duration::minutes(2);
    }

    // Rotate withdraw to test edge case:
    // Move first withdraw to be processed last (latest timestamp)
    // This tests that a withdraw decision can still be returned
    // even when its associated block falls outside the context window
    test_data.withdraw_requests.rotate_left(1);

    // Now we'll update the withdraws decisions. Each decision will be
    // updated so that it will arrive 1 minute after its corresponding block.
    // With the exception of the first one, which will be updated to arrive last.
    // Block times:     [-15, -13, -11,  -9,  -7]
    // Decision times:       [-12, -10,  -8,  -6,  -4]
    //                         ^    ^     ^    ^    ^
    //                         |    |     |    |    first withdraw (moved to last)
    //                         |    |     |    fifth withdraw
    //                         |    |     forth withdraw
    //                         |    third withdraw
    //                         second withdraw
    new_time = OffsetDateTime::now_utc() - time::Duration::minutes(12);
    for withdrawal in test_data.withdraw_requests.iter() {
        let new_time_str = new_time
            .format(&time::format_description::well_known::Rfc3339)
            .unwrap();
        sqlx::query(
            r#"
            UPDATE sbtc_signer.withdrawal_signers
            SET created_at = $1::timestamptz
            WHERE request_id = $2 AND block_hash = $3 AND signer_pub_key = $4"#,
        )
        .bind(new_time_str) // Bind as string
        .bind(i64::try_from(withdrawal.request_id).unwrap())
        .bind(withdrawal.block_hash)
        .bind(signer_pub_key)
        .execute(pg_store.pool())
        .await
        .unwrap();

        new_time += time::Duration::minutes(2);
    }

    let chain_tip = pg_store
        .get_bitcoin_canonical_chain_tip()
        .await
        .unwrap()
        .unwrap();

    let withdrawal_decisions = pg_store
        .get_withdrawal_signer_decisions(&chain_tip, 3, signer_pub_key)
        .await
        .unwrap();

    assert_eq!(withdrawal_decisions.len(), 4);
    // Test data contains 5 withdrawal requests, we should get decisions for
    // the last 4.
    for withdrawal in test_data.withdraw_requests[1..].iter() {
        assert!(withdrawal_decisions.iter().any(|decision| {
            decision.block_hash == withdrawal.block_hash
                && decision.request_id == withdrawal.request_id
                && decision.txid == withdrawal.txid
                && decision.signer_pub_key == *signer_pub_key
        }));
    }

    signer::testing::storage::drop_db(pg_store).await;
}

/// For this test we check that when we get the votes for a withdrawal
/// request for a specific aggregate key, that we get a vote for all public
/// keys for the specific aggregate key. This includes "implicit" votes
/// where we got no response from a particular signer but so we assume that
/// they vote to reject the transaction.
#[tokio::test]
async fn fetching_withdrawal_request_votes() {
    // So we have 7 signers, but we will only receive votes from 4 of them.
    // Three of the votes will be to accept and one explicit reject. The
    // others will be counted as rejections in the query.
    let store = testing::storage::new_test_database().await;

    let mut rng = rand::rngs::StdRng::seed_from_u64(51);
    let signer_set_config = SignerSetConfig {
        num_keys: 7,
        signatures_required: 4,
    };
    let shares = EncryptedDkgShares {
        dkg_shares_status: DkgSharesStatus::Unverified,
        ..signer_set_config.fake_with_rng(&mut rng)
    };

    store.write_encrypted_dkg_shares(&shares).await.unwrap();

    let txid: StacksTxId = fake::Faker.fake_with_rng(&mut rng);
    let block_hash: StacksBlockHash = fake::Faker.fake_with_rng(&mut rng);
    let request_id = 17;

    let signer_decisions = [
        WithdrawalSigner {
            txid,
            block_hash,
            request_id,
            signer_pub_key: shares.signer_set_public_keys[0],
            is_accepted: true,
        },
        WithdrawalSigner {
            txid,
            block_hash,
            request_id,
            signer_pub_key: shares.signer_set_public_keys[1],
            is_accepted: false,
        },
        WithdrawalSigner {
            txid,
            block_hash,
            request_id,
            signer_pub_key: shares.signer_set_public_keys[2],
            is_accepted: true,
        },
        WithdrawalSigner {
            txid,
            block_hash,
            request_id,
            signer_pub_key: shares.signer_set_public_keys[3],
            is_accepted: true,
        },
    ];

    for decision in signer_decisions.clone() {
        // Before we can write the decision, we need to make sure that the
        // withdrawal request and stacks block are in the database to
        // satisfy the foreign key constraints.
        let block = StacksBlock {
            block_hash,
            ..fake::Faker.fake_with_rng::<StacksBlock, _>(&mut rng)
        };
        let req = model::WithdrawalRequest {
            txid,
            block_hash,
            request_id,
            ..fake::Faker.fake_with_rng::<model::WithdrawalRequest, _>(&mut rng)
        };

        store.write_stacks_block(&block).await.unwrap();
        store.write_withdrawal_request(&req).await.unwrap();
        store
            .write_withdrawal_signer_decision(&decision)
            .await
            .unwrap();
    }

    let id = QualifiedRequestId { txid, block_hash, request_id };
    // Let's make sure the identifiers match, doesn't hurt too.
    assert_eq!(id, signer_decisions[0].qualified_id());

    // Okay let's test the query and get the votes.
    let votes = store
        .get_withdrawal_request_signer_votes(&id, &shares.aggregate_key)
        .await
        .unwrap();

    let mut actual_signer_vote_map: BTreeMap<PublicKey, Option<bool>> = votes
        .iter()
        .map(|vote| (vote.signer_public_key, vote.is_accepted))
        .collect();

    // Let's make sure that the votes are what we expected. For the votes
    // that we've received, they should match exactly.
    for decision in signer_decisions.into_iter() {
        let actual_vote = actual_signer_vote_map
            .remove(&decision.signer_pub_key)
            .unwrap();
        assert_eq!(actual_vote, Some(decision.is_accepted));
    }

    // The remaining keys, the ones were we have not received a vote,
    // should be all None.
    assert!(actual_signer_vote_map.values().all(Option::is_none));

    signer::testing::storage::drop_db(store).await;
}

/// For this test we check that the `block_in_canonical_bitcoin_blockchain`
/// function returns false when the input block is not in the canonical
/// bitcoin blockchain.
#[tokio::test]
async fn block_in_canonical_bitcoin_blockchain_in_other_block_chain() {
    let pg_store = testing::storage::new_test_database().await;
    let mut rng = rand::rngs::StdRng::seed_from_u64(51);

    // This is just a sql test, where we use the `TestData` struct to help
    // populate the database with test data. We set all the other
    // unnecessary parameters to zero.
    let num_signers = 0;
    let test_model_params = testing::storage::model::Params {
        num_bitcoin_blocks: 50,
        num_stacks_blocks_per_bitcoin_block: 0,
        num_deposit_requests_per_block: 0,
        num_withdraw_requests_per_block: 0,
        num_signers_per_request: num_signers,
        consecutive_blocks: false,
    };

    let signer_set = testing::wsts::generate_signer_set_public_keys(&mut rng, num_signers);
    // Okay now we generate one blockchain and get its chain tip
    let test_data1 = TestData::generate(&mut rng, &signer_set, &test_model_params);
    // And we generate another blockchain and get its chain tip
    let test_data2 = TestData::generate(&mut rng, &signer_set, &test_model_params);

    test_data1.write_to(&pg_store).await;
    test_data2.write_to(&pg_store).await;

    let chain_tip1 = test_data1
        .bitcoin_blocks
        .iter()
        .max_by_key(|x| (x.block_height, x.block_hash))
        .unwrap();
    let chain_tip2 = test_data2
        .bitcoin_blocks
        .iter()
        .max_by_key(|x| (x.block_height, x.block_hash))
        .unwrap();

    // These shouldn't be equal
    assert_ne!(chain_tip1, chain_tip2);

    // Now for the moment of truth, these chains should have nothing to do
    // with one another.
    let is_in_chain = pg_store
        .in_canonical_bitcoin_blockchain(&chain_tip2.into(), &chain_tip1.into())
        .await
        .unwrap();
    assert!(!is_in_chain);
    let is_in_chain = pg_store
        .in_canonical_bitcoin_blockchain(&chain_tip1.into(), &chain_tip2.into())
        .await
        .unwrap();
    assert!(!is_in_chain);

    // Okay, now let's get a block that we know is in the blockchain.
    let block_ref = {
        let tmp = test_data1
            .get_bitcoin_block(&chain_tip1.parent_hash)
            .unwrap();
        test_data1.get_bitcoin_block(&tmp.parent_hash).unwrap()
    };

    let is_in_chain = pg_store
        .in_canonical_bitcoin_blockchain(&chain_tip1.into(), &block_ref.into())
        .await
        .unwrap();
    assert!(is_in_chain);

    signer::testing::storage::drop_db(pg_store).await;
}

/// Check that `is_signer_script_pub_key` correctly returns whether a
/// scriptPubKey value exists in the dkg_shares table.
#[tokio::test]
async fn is_signer_script_pub_key_checks_dkg_shares_for_script_pubkeys() {
    let db = testing::storage::new_test_database().await;
    let mem = storage::in_memory::Store::new_shared();

    let mut rng = rand::rngs::StdRng::seed_from_u64(51);

    // Okay let's put a row in the dkg_shares table.
    let aggregate_key: PublicKey = fake::Faker.fake_with_rng(&mut rng);
    let script_pubkey: ScriptPubKey = aggregate_key.signers_script_pubkey().into();
    let shares = EncryptedDkgShares {
        script_pubkey: script_pubkey.clone(),
        tweaked_aggregate_key: aggregate_key.signers_tweaked_pubkey().unwrap(),
        encrypted_private_shares: Vec::new(),
        public_shares: Vec::new(),
        aggregate_key,
        signer_set_public_keys: vec![fake::Faker.fake_with_rng(&mut rng)],
        signature_share_threshold: 1,
        dkg_shares_status: Faker.fake_with_rng(&mut rng),
        started_at_bitcoin_block_hash: fake::Faker.fake_with_rng(&mut rng),
        started_at_bitcoin_block_height: fake::Faker.fake_with_rng::<u32, _>(&mut rng) as u64,
    };
    db.write_encrypted_dkg_shares(&shares).await.unwrap();
    mem.write_encrypted_dkg_shares(&shares).await.unwrap();

    // Now we have a row in their with our scriptPubKey, let's make sure
    // that the query accurately reports that.
    assert!(db.is_signer_script_pub_key(&script_pubkey).await.unwrap());
    assert!(mem.is_signer_script_pub_key(&script_pubkey).await.unwrap());

    // Now we try the case where it is the script pub key is missing from
    // the database by generating a new one (well it's unlikely to be
    // there).
    let aggregate_key: PublicKey = fake::Faker.fake_with_rng(&mut rng);
    let script_pubkey: ScriptPubKey = aggregate_key.signers_script_pubkey().into();

    assert!(!db.is_signer_script_pub_key(&script_pubkey).await.unwrap());
    assert!(!mem.is_signer_script_pub_key(&script_pubkey).await.unwrap());

    signer::testing::storage::drop_db(db).await;
}

/// The [`DbRead::get_signers_script_pubkeys`] function is only supposed to
/// fetch the last 365 days worth of scriptPubKeys, but if there are no new
/// encrypted shares in the database in a year, we should still return the
/// most recent one.
#[tokio::test]
async fn get_signers_script_pubkeys_returns_non_empty_vec_old_rows() {
    let db = testing::storage::new_test_database().await;

    let mut rng = rand::rngs::StdRng::seed_from_u64(51);

    let shares: model::EncryptedDkgShares = fake::Faker.fake_with_rng(&mut rng);

    sqlx::query(
        r#"
        INSERT INTO sbtc_signer.dkg_shares (
            aggregate_key
            , tweaked_aggregate_key
            , encrypted_private_shares
            , public_shares
            , script_pubkey
            , signer_set_public_keys
            , signature_share_threshold
            , created_at
            , dkg_shares_status
            , started_at_bitcoin_block_hash
            , started_at_bitcoin_block_height
        )
        VALUES ($1, $2, $3, $4, $5, $6, $7, CURRENT_TIMESTAMP - INTERVAL '366 DAYS', $8, $9, $10)
        ON CONFLICT DO NOTHING"#,
    )
    .bind(shares.aggregate_key)
    .bind(shares.tweaked_aggregate_key)
    .bind(&shares.encrypted_private_shares)
    .bind(&shares.public_shares)
    .bind(&shares.script_pubkey)
    .bind(&shares.signer_set_public_keys)
    .bind(shares.signature_share_threshold as i32)
    .bind(shares.dkg_shares_status)
    .bind(shares.started_at_bitcoin_block_hash)
    .bind(shares.started_at_bitcoin_block_height as i64)
    .execute(db.pool())
    .await
    .unwrap();

    let keys = db.get_signers_script_pubkeys().await.unwrap();
    assert_eq!(keys.len(), 1);

    signer::testing::storage::drop_db(db).await;
}

/// The [`DbRead::get_last_encrypted_dkg_shares`] function is supposed to
/// fetch the last encrypted DKG shares stored in the database.
#[tokio::test]
async fn get_last_encrypted_dkg_shares_gets_most_recent_shares() {
    let db = testing::storage::new_test_database().await;

    let mut rng = rand::rngs::StdRng::seed_from_u64(51);

    // We have an empty database, so we don't have any DKG shares there.
    let no_shares = db.get_latest_encrypted_dkg_shares().await.unwrap();
    assert!(no_shares.is_none());

    // Let's create some random DKG shares and store them in the database.
    // When we fetch the last one, there is only one to get, so nothing
    // surprising yet.
    let shares: model::EncryptedDkgShares = fake::Faker.fake_with_rng(&mut rng);
    db.write_encrypted_dkg_shares(&shares).await.unwrap();

    let stored_shares = db.get_latest_encrypted_dkg_shares().await.unwrap();
    assert_eq!(stored_shares.as_ref(), Some(&shares));

    // Now let's pretend that we somehow insert into the database some
    // shares with a timestamp that is in the past. Manually setting the
    // timestamp to be something in the past isn't possible in our current
    // codebase (and should probably never be possible), so this is just
    // for testing purposes.
    let shares0: model::EncryptedDkgShares = fake::Faker.fake_with_rng(&mut rng);
    db.write_encrypted_dkg_shares(&shares0).await.unwrap();

    tokio::time::sleep(Duration::from_millis(5)).await;

    let shares1: model::EncryptedDkgShares = fake::Faker.fake_with_rng(&mut rng);
    db.write_encrypted_dkg_shares(&shares1).await.unwrap();

    tokio::time::sleep(Duration::from_millis(5)).await;

    let shares2: model::EncryptedDkgShares = fake::Faker.fake_with_rng(&mut rng);
    db.write_encrypted_dkg_shares(&shares2).await.unwrap();

    // So when we try to get the last DKG shares this time, we'll get the
    // same ones as last time since they are the most recent.
    let some_shares = db.get_latest_encrypted_dkg_shares().await.unwrap();
    assert_eq!(some_shares.as_ref(), Some(&shares2));

    signer::testing::storage::drop_db(db).await;
}

/// The [`DbRead::get_latest_verified_dkg_shares`] function is supposed to
/// fetch the last encrypted DKG shares with status 'verified' from in the
/// database.
#[tokio::test]
async fn get_last_verified_dkg_shares_does_whats_advertised() {
    let db = testing::storage::new_test_database().await;

    let mut rng = rand::rngs::StdRng::seed_from_u64(51);

    // We have an empty database, so we don't have any DKG shares there.
    let no_shares = db.get_latest_encrypted_dkg_shares().await.unwrap();
    assert!(no_shares.is_none());

    let no_shares = db.get_latest_verified_dkg_shares().await.unwrap();
    assert!(no_shares.is_none());

    // Let's create some random DKG shares and store them in the database.
    // When we fetch the last one, there is only one to get, so nothing
    // surprising yet.
    let mut shares: model::EncryptedDkgShares = fake::Faker.fake_with_rng(&mut rng);
    shares.dkg_shares_status = model::DkgSharesStatus::Failed;
    db.write_encrypted_dkg_shares(&shares).await.unwrap();

    let stored_shares = db.get_latest_encrypted_dkg_shares().await.unwrap();
    assert_eq!(stored_shares.as_ref(), Some(&shares));

    // But these shares are not verified so nothing still
    let no_shares = db.get_latest_verified_dkg_shares().await.unwrap();
    assert!(no_shares.is_none());

    let mut shares: model::EncryptedDkgShares = fake::Faker.fake_with_rng(&mut rng);
    shares.dkg_shares_status = model::DkgSharesStatus::Unverified;
    db.write_encrypted_dkg_shares(&shares).await.unwrap();

    let stored_shares = db.get_latest_encrypted_dkg_shares().await.unwrap();
    assert_eq!(stored_shares.as_ref(), Some(&shares));

    // None of these shares are verified so nothing still
    let no_shares = db.get_latest_verified_dkg_shares().await.unwrap();
    assert!(no_shares.is_none());

    let mut shares: model::EncryptedDkgShares = fake::Faker.fake_with_rng(&mut rng);
    shares.dkg_shares_status = model::DkgSharesStatus::Verified;
    db.write_encrypted_dkg_shares(&shares).await.unwrap();

    let stored_shares = db.get_latest_encrypted_dkg_shares().await.unwrap();
    assert_eq!(stored_shares.as_ref(), Some(&shares));

    // Finally some verified shares.
    let verified_shares = db.get_latest_verified_dkg_shares().await.unwrap();
    assert_eq!(verified_shares.as_ref(), Some(&shares));

    // Now let's add in some more verified shares to make sure that we get
    // the latest ones.
    let mut shares0: model::EncryptedDkgShares = fake::Faker.fake_with_rng(&mut rng);
    shares0.dkg_shares_status = model::DkgSharesStatus::Verified;
    db.write_encrypted_dkg_shares(&shares0).await.unwrap();

    tokio::time::sleep(Duration::from_millis(5)).await;

    let mut shares1: model::EncryptedDkgShares = fake::Faker.fake_with_rng(&mut rng);
    shares1.dkg_shares_status = model::DkgSharesStatus::Verified;
    db.write_encrypted_dkg_shares(&shares1).await.unwrap();

    tokio::time::sleep(Duration::from_millis(5)).await;

    let mut shares2: model::EncryptedDkgShares = fake::Faker.fake_with_rng(&mut rng);
    shares2.dkg_shares_status = model::DkgSharesStatus::Verified;
    db.write_encrypted_dkg_shares(&shares2).await.unwrap();

    // So when we try to get the last verified DKG shares this time, we'll
    // get the most recent ones.
    let some_shares = db.get_latest_verified_dkg_shares().await.unwrap();
    assert_eq!(some_shares.as_ref(), Some(&shares2));

    signer::testing::storage::drop_db(db).await;
}

/// The [`DbRead::deposit_request_exists`] function is return true we have
/// a record of the deposit request and false otherwise.
#[tokio::test]
async fn deposit_request_exists_works() {
    let db = testing::storage::new_test_database().await;

    let mut rng = rand::rngs::StdRng::seed_from_u64(51);

    let deposit: model::DepositRequest = fake::Faker.fake_with_rng(&mut rng);
    let exists = db
        .deposit_request_exists(&deposit.txid, deposit.output_index)
        .await
        .unwrap();
    assert!(!exists);

    db.write_deposit_request(&deposit).await.unwrap();
    let exists = db
        .deposit_request_exists(&deposit.txid, deposit.output_index)
        .await
        .unwrap();
    assert!(exists);

    signer::testing::storage::drop_db(db).await;
}

/// Check that is_known_bitcoin_block_hash correctly reports whether a
/// given block is in the database.
#[tokio::test]
async fn is_known_bitcoin_block_hash_works() {
    let db = testing::storage::new_test_database().await;
    let mut rng = rand::rngs::StdRng::seed_from_u64(71);

    // We only want the blockchain to be generated
    let num_signers = 3;
    let test_params = testing::storage::model::Params {
        num_bitcoin_blocks: 10,
        num_stacks_blocks_per_bitcoin_block: 1,
        num_deposit_requests_per_block: 0,
        num_withdraw_requests_per_block: 0,
        num_signers_per_request: num_signers,
        consecutive_blocks: false,
    };

    let signer_set = testing::wsts::generate_signer_set_public_keys(&mut rng, num_signers);
    let test_data = TestData::generate(&mut rng, &signer_set, &test_params);
    test_data.write_to(&db).await;

    // We just wrote all of this data to the database, so they are all
    // known.
    for block in test_data.bitcoin_blocks.iter() {
        let block_hash = block.block_hash;
        assert!(db.is_known_bitcoin_block_hash(&block_hash).await.unwrap());
    }

    // It's very unlikely that this random block will be known. It's also
    // that the fixed one is known as well.
    let random_block_hash: model::BitcoinBlockHash = fake::Faker.fake_with_rng(&mut rng);
    assert!(
        !db.is_known_bitcoin_block_hash(&random_block_hash)
            .await
            .unwrap()
    );

    let random_block_hash = model::BitcoinBlockHash::from([23; 32]);
    assert!(
        !db.is_known_bitcoin_block_hash(&random_block_hash)
            .await
            .unwrap()
    );

    signer::testing::storage::drop_db(db).await;
}

/// This tests that deposit requests where there is an associated sweep
/// transaction will show up in the query results from
/// [`DbRead::get_swept_deposit_requests`].
#[tokio::test]
async fn get_swept_deposit_requests_returns_swept_deposit_requests() {
    let db = testing::storage::new_test_database().await;
    let mut rng = rand::rngs::StdRng::seed_from_u64(51);

    // This query doesn't *need* bitcoind (it's just a query), we just need
    // the transaction data in the database. We use the [`TestSweepSetup`]
    // structure because it has helper functions for generating and storing
    // sweep transactions, and the [`TestSweepSetup`] structure correctly
    // sets up the database.
    let (rpc, faucet) = sbtc::testing::regtest::initialize_blockchain();
    let setup = TestSweepSetup::new_setup(&rpc, &faucet, 1_000_000, &mut rng);

    // We need to manually update the database with new bitcoin block
    // headers.
    crate::setup::backfill_bitcoin_blocks(&db, rpc, &setup.sweep_block_hash).await;
    setup.store_stacks_genesis_block(&db).await;

    // This isn't technically required right now, but the deposit
    // transaction is supposed to be there, so future versions of our query
    // can rely on that fact.
    setup.store_deposit_tx(&db).await;

    // The request needs to be added to the database. This stores
    // `setup.deposit_request` into the database.
    setup.store_deposit_request(&db).await;

    // We take the sweep transaction as is from the test setup and
    // store it in the database.
    setup.store_sweep_tx(&db).await;

    let chain_tip = setup.sweep_block_hash.into();
    let context_window = 20;

    let mut requests = db
        .get_swept_deposit_requests(&chain_tip, context_window)
        .await
        .unwrap();

    // There should only be one request in the database and it has a sweep
    // transaction so the length should be 1.
    assert_eq!(requests.len(), 1);

    // Its details should match that of the deposit request.
    let req = requests.pop().unwrap();

    assert_eq!(req.amount, setup.deposit_request.amount);
    assert_eq!(req.txid, setup.deposit_request.outpoint.txid.into());
    assert_eq!(req.output_index, setup.deposit_request.outpoint.vout);
    assert_eq!(req.recipient, setup.deposit_recipient.into());
    assert_eq!(req.sweep_block_hash, setup.sweep_block_hash.into());
    assert_eq!(req.sweep_block_height, setup.sweep_block_height);
    assert_eq!(req.sweep_txid, setup.sweep_tx_info.txid.into());

    signer::testing::storage::drop_db(db).await;
}

/// This tests that withdrawal requests where there is an associated sweep
/// transaction will show up in the query results from
/// [`DbRead::get_swept_withdrawal_requests`].
#[tokio::test]
async fn get_swept_withdrawal_requests_returns_swept_withdrawal_requests() {
    let db = testing::storage::new_test_database().await;
    let mut rng = rand::rngs::StdRng::seed_from_u64(16);

    let num_signers = 3;
    let test_params = testing::storage::model::Params {
        num_bitcoin_blocks: 10,
        num_stacks_blocks_per_bitcoin_block: 1,
        num_deposit_requests_per_block: 0,
        num_withdraw_requests_per_block: 0,
        num_signers_per_request: num_signers,
        consecutive_blocks: false,
    };

    let signer_set = testing::wsts::generate_signer_set_public_keys(&mut rng, num_signers);
    let test_data = TestData::generate(&mut rng, &signer_set, &test_params);
    test_data.write_to(&db).await;

    let bitcoin_tip_ref = db
        .get_bitcoin_canonical_chain_tip_ref()
        .await
        .unwrap()
        .unwrap();
    let bitcoin_tip = bitcoin_tip_ref.block_hash;
    let bitcoin_tip_height = bitcoin_tip_ref.block_height;

    let stacks_tip = db
        .get_stacks_chain_tip(&bitcoin_tip)
        .await
        .unwrap()
        .unwrap();

    // Prepare all data we want to insert into the database to see swept withdrawal requests in it.
    let bitcoin_block = model::BitcoinBlock {
        block_hash: fake::Faker.fake_with_rng(&mut rng),
        block_height: bitcoin_tip_height + 1,
        parent_hash: bitcoin_tip,
    };
    let stacks_block = model::StacksBlock {
        block_hash: fake::Faker.fake_with_rng(&mut rng),
        block_height: stacks_tip.block_height + 1,
        parent_hash: stacks_tip.block_hash,
        bitcoin_anchor: bitcoin_block.block_hash,
    };
    let withdrawal_request = model::WithdrawalRequest {
        request_id: 1,
        txid: fake::Faker.fake_with_rng(&mut rng),
        block_hash: stacks_block.block_hash,
        recipient: fake::Faker.fake_with_rng(&mut rng),
        amount: 1_000,
        max_fee: 1_000,
        sender_address: fake::Faker.fake_with_rng(&mut rng),
        bitcoin_block_height: bitcoin_block.block_height,
    };
    let swept_output = BitcoinWithdrawalOutput {
        request_id: withdrawal_request.request_id,
        stacks_txid: withdrawal_request.txid,
        stacks_block_hash: withdrawal_request.block_hash,
        bitcoin_chain_tip: bitcoin_block.block_hash,
        ..Faker.fake_with_rng(&mut rng)
    };
    let sweep_tx_model = model::Transaction {
        tx_type: model::TransactionType::SbtcTransaction,
        txid: swept_output.bitcoin_txid.to_byte_array(),
        block_hash: bitcoin_block.block_hash.to_byte_array(),
    };
    let sweep_tx_ref = model::BitcoinTxRef {
        txid: swept_output.bitcoin_txid,
        block_hash: bitcoin_block.block_hash,
    };

    // There should no withdrawal request in the empty database
    let context_window = 20;
    let requests = db
        .get_swept_withdrawal_requests(&bitcoin_block.block_hash, context_window)
        .await
        .unwrap();
    assert!(requests.is_empty());

    // Now write all the data to the database.
    db.write_bitcoin_block(&bitcoin_block).await.unwrap();
    db.write_stacks_block(&stacks_block).await.unwrap();
    db.write_withdrawal_request(&withdrawal_request)
        .await
        .unwrap();
    db.write_transaction(&sweep_tx_model).await.unwrap();
    db.write_bitcoin_transaction(&sweep_tx_ref).await.unwrap();
    db.write_bitcoin_withdrawals_outputs(&[swept_output.clone()])
        .await
        .unwrap();

    // There should only be one request in the database and it has a sweep
    // trasnaction so the length should be 1.
    let mut requests = db
        .get_swept_withdrawal_requests(&bitcoin_block.block_hash, context_window)
        .await
        .unwrap();
    assert_eq!(requests.len(), 1);

    // Its details should match that of the withdrawals request.
    let req = requests.pop().unwrap();
    let expected = SweptWithdrawalRequest {
        output_index: swept_output.output_index,
        amount: withdrawal_request.amount,
        txid: withdrawal_request.txid,
        sweep_block_hash: bitcoin_block.block_hash,
        sweep_block_height: bitcoin_block.block_height,
        sweep_txid: swept_output.bitcoin_txid,
        request_id: withdrawal_request.request_id,
        block_hash: withdrawal_request.block_hash,
        sender_address: withdrawal_request.sender_address,
        max_fee: withdrawal_request.max_fee,
        recipient: withdrawal_request.recipient,
    };
    assert_eq!(req.output_index, expected.output_index);
    assert_eq!(req.amount, expected.amount);
    assert_eq!(req.txid, expected.txid);
    assert_eq!(req.sweep_block_hash, expected.sweep_block_hash);
    assert_eq!(req.sweep_block_height, expected.sweep_block_height);
    assert_eq!(req.sweep_txid, expected.sweep_txid);
    assert_eq!(req.request_id, expected.request_id);
    assert_eq!(req.block_hash, expected.block_hash);
    assert_eq!(req.sender_address, expected.sender_address);
    assert_eq!(req.max_fee, expected.max_fee);

    signer::testing::storage::drop_db(db).await;
}

/// This tests that withdrawal requests that do not have a confirmed
/// response (sweep) bitcoin transaction are not returned from
/// [`DbRead::get_swept_withdrawal_requests`].
#[tokio::test]
async fn get_swept_withdrawal_requests_does_not_return_unswept_withdrawal_requests() {
    let db = testing::storage::new_test_database().await;
    let mut rng = rand::rngs::StdRng::seed_from_u64(16);

    let num_signers = 3;
    let test_params = testing::storage::model::Params {
        num_bitcoin_blocks: 10,
        num_stacks_blocks_per_bitcoin_block: 1,
        num_deposit_requests_per_block: 0,
        num_withdraw_requests_per_block: 0,
        num_signers_per_request: num_signers,
        consecutive_blocks: false,
    };

    let signer_set = testing::wsts::generate_signer_set_public_keys(&mut rng, num_signers);
    let test_data = TestData::generate(&mut rng, &signer_set, &test_params);
    test_data.write_to(&db).await;

    let bitcoin_tip = db.get_bitcoin_canonical_chain_tip().await.unwrap().unwrap();
    let bitcoin_tip_height = db
        .get_bitcoin_block(&bitcoin_tip)
        .await
        .unwrap()
        .unwrap()
        .block_height;
    let stacks_tip = db
        .get_stacks_chain_tip(&bitcoin_tip)
        .await
        .unwrap()
        .unwrap();

    // Prepare all data we want to insert into the database to see swept withdrawal requests in it.
    let bitcoin_block = model::BitcoinBlock {
        block_hash: fake::Faker.fake_with_rng(&mut rng),
        block_height: bitcoin_tip_height + 1,
        parent_hash: bitcoin_tip,
    };
    let stacks_block = model::StacksBlock {
        block_hash: fake::Faker.fake_with_rng(&mut rng),
        block_height: stacks_tip.block_height + 1,
        parent_hash: stacks_tip.block_hash,
        bitcoin_anchor: bitcoin_block.block_hash,
    };
    let withdrawal_request = model::WithdrawalRequest {
        request_id: 1,
        txid: fake::Faker.fake_with_rng(&mut rng),
        block_hash: stacks_block.block_hash,
        recipient: fake::Faker.fake_with_rng(&mut rng),
        amount: 1_000,
        max_fee: 1_000,
        sender_address: fake::Faker.fake_with_rng(&mut rng),
        bitcoin_block_height: bitcoin_block.block_height,
    };

    // Now write all the data to the database.
    db.write_bitcoin_block(&bitcoin_block).await.unwrap();
    db.write_stacks_block(&stacks_block).await.unwrap();
    db.write_withdrawal_request(&withdrawal_request)
        .await
        .unwrap();

    // There should be no requests because db do not contain sweep transaction
    let context_window = 20;
    let requests = db
        .get_swept_withdrawal_requests(&bitcoin_block.block_hash, context_window)
        .await
        .unwrap();
    assert!(requests.is_empty());

    signer::testing::storage::drop_db(db).await;
}

/// This function tests that deposit requests that do not have a confirmed
/// response (sweep) bitcoin transaction are not returned from
/// [`DbRead::get_swept_deposit_requests`].
#[tokio::test]
async fn get_swept_deposit_requests_does_not_return_unswept_deposit_requests() {
    let db = testing::storage::new_test_database().await;
    let mut rng = rand::rngs::StdRng::seed_from_u64(51);

    // This query doesn't *need* bitcoind (it's just a query), we just need
    // the transaction data in the database. We use the [`TestSweepSetup`]
    // structure because it has helper functions for generating and storing
    // sweep transactions, and the [`TestSweepSetup`] structure correctly
    // sets up the database.
    let (rpc, faucet) = sbtc::testing::regtest::initialize_blockchain();
    let setup = TestSweepSetup::new_setup(&rpc, &faucet, 1_000_000, &mut rng);

    // We need to manually update the database with new bitcoin block
    // headers.
    crate::setup::backfill_bitcoin_blocks(&db, rpc, &setup.sweep_block_hash).await;

    // This isn't technically required right now, but the deposit
    // transaction is supposed to be there, so future versions of our query
    // can rely on that fact.
    setup.store_deposit_tx(&db).await;

    // The request needs to be added to the database. This stores
    // `setup.deposit_request` into the database.
    setup.store_deposit_request(&db).await;

    // We are supposed to store a sweep transaction, but we haven't, so the
    // deposit request is not considered swept.
    let chain_tip = setup.sweep_block_hash.into();
    let context_window = 20;

    let requests = db
        .get_swept_deposit_requests(&chain_tip, context_window)
        .await
        .unwrap();

    // Womp, the request is not considered swept.
    assert!(requests.is_empty());

    signer::testing::storage::drop_db(db).await;
}

/// This function tests that [`DbRead::get_swept_deposit_requests`] function
/// does not return requests where we have already confirmed a
/// `complete-deposit` contract call transaction on the canonical Stacks
/// blockchain.
///
/// We use two sweep setups: we add confirming events to both but for one
/// of them the event is not in the canonical chain, then we push another event
/// (on the canonical chain) resulting in both being confirmed on the canonical chain.
#[tokio::test]
async fn get_swept_deposit_requests_does_not_return_deposit_requests_with_responses() {
    let db = testing::storage::new_test_database().await;
    let mut rng = rand::rngs::StdRng::seed_from_u64(51);

    // This query doesn't *need* bitcoind (it's just a query), we just need
    // the transaction data in the database. We use the [`TestSweepSetup`]
    // structure because it has helper functions for generating and storing
    // sweep transactions, and the [`TestSweepSetup`] structure correctly
    // sets up the database.
    let (rpc, faucet) = sbtc::testing::regtest::initialize_blockchain();
    let mut setup_fork = TestSweepSetup::new_setup(&rpc, &faucet, 2_000_000, &mut rng);
    let mut setup_canonical = TestSweepSetup::new_setup(&rpc, &faucet, 1_000_000, &mut rng);

    let context_window = 20;

    // Adding a block, we will use it to store the complete deposit event later
    let chain_tip: BitcoinBlockHash = faucet.generate_blocks(1).pop().unwrap().into();

    // We need to manually update the database with new bitcoin block
    // headers.
    crate::setup::backfill_bitcoin_blocks(&db, rpc, &chain_tip).await;

    for setup in [&mut setup_fork, &mut setup_canonical] {
        // We almost always need a stacks genesis block, so let's store it.
        setup.store_stacks_genesis_block(&db).await;
        // This isn't technically required right now, but the deposit
        // transaction is supposed to be there, so future versions of our query
        // can rely on that fact.
        setup.store_deposit_tx(&db).await;

        // We take the sweep transaction as is from the test setup and
        // store it in the database.
        setup.store_sweep_tx(&db).await;

        // The request needs to be added to the database. This stores
        // `setup.deposit_request` into the database.
        setup.store_deposit_request(&db).await;
    }

    // Setup the stacks blocks
    let stacks_tip = db.get_stacks_chain_tip(&chain_tip).await.unwrap().unwrap();

    let setup_fork_event_block = StacksBlock {
        block_hash: fake::Faker.fake_with_rng(&mut rng),
        block_height: stacks_tip.block_height + 1,
        parent_hash: stacks_tip.block_hash,
        // For `setup_fork`, the stacks block is not in the canonical chain
        bitcoin_anchor: fake::Faker.fake_with_rng(&mut rng),
    };
    let setup_canonical_event_block = StacksBlock {
        block_hash: fake::Faker.fake_with_rng(&mut rng),
        block_height: stacks_tip.block_height + 1,
        parent_hash: stacks_tip.block_hash,
        // For `setup_canonical`, the stacks block is in the canonical chain
        bitcoin_anchor: chain_tip,
    };
    db.write_stacks_block_headers(vec![
        setup_fork_event_block.clone(),
        setup_canonical_event_block.clone(),
    ])
    .await
    .unwrap();

    // First, let's check we get both deposits
    let requests = db
        .get_swept_deposit_requests(&chain_tip, context_window)
        .await
        .unwrap();

    assert_eq!(requests.len(), 2);

    // Here we store some events that signals that the deposit request has been confirmed.
    // For `setup_canonical`, the event block is on the canonical chain
    let event = CompletedDepositEvent {
        txid: fake::Faker.fake_with_rng::<StacksTxId, _>(&mut rng).into(),
        block_id: setup_canonical_event_block.block_hash.into(),
        amount: setup_canonical.deposit_request.amount,
        outpoint: setup_canonical.deposit_request.outpoint,
        sweep_block_hash: setup_canonical.deposit_block_hash.into(),
        sweep_block_height: 42,
        sweep_txid: setup_canonical.deposit_request.outpoint.txid.into(),
    };
    db.write_completed_deposit_event(&event).await.unwrap();

    // For `setup_fork`, the event block is not on the canonical chain
    let event = CompletedDepositEvent {
        txid: fake::Faker.fake_with_rng::<StacksTxId, _>(&mut rng).into(),
        block_id: setup_fork_event_block.block_hash.into(),
        amount: setup_fork.deposit_request.amount,
        outpoint: setup_fork.deposit_request.outpoint,
        sweep_block_hash: setup_fork.deposit_block_hash.into(),
        sweep_block_height: 42,
        sweep_txid: setup_fork.deposit_request.outpoint.txid.into(),
    };
    db.write_completed_deposit_event(&event).await.unwrap();

    let requests = db
        .get_swept_deposit_requests(&chain_tip, context_window)
        .await
        .unwrap();

    // The only deposit request has a confirmed complete-deposit
    // transaction on the canonical stacks blockchain.
    assert_eq!(requests.len(), 1);
    assert_eq!(requests[0].amount, setup_fork.deposit_info.amount);

    // Finally, we mine again on a block in the canonical chain
    let setup_fork_event_block = StacksBlock {
        block_hash: fake::Faker.fake_with_rng(&mut rng),
        block_height: setup_canonical_event_block.block_height + 1,
        parent_hash: setup_canonical_event_block.block_hash,
        bitcoin_anchor: chain_tip,
    };
    db.write_stacks_block(&setup_fork_event_block)
        .await
        .unwrap();

    let event = CompletedDepositEvent {
        txid: fake::Faker.fake_with_rng::<StacksTxId, _>(&mut rng).into(),
        block_id: setup_fork_event_block.block_hash.into(),
        amount: setup_fork.deposit_request.amount,
        outpoint: setup_fork.deposit_request.outpoint,
        sweep_block_hash: setup_fork.deposit_block_hash.into(),
        sweep_block_height: 42,
        sweep_txid: setup_fork.deposit_request.outpoint.txid.into(),
    };
    db.write_completed_deposit_event(&event).await.unwrap();

    let requests = db
        .get_swept_deposit_requests(&chain_tip, context_window)
        .await
        .unwrap();

    // Now both are confirmed
    assert!(requests.is_empty());

    signer::testing::storage::drop_db(db).await;
}

/// This tests that accepted withdrawal requests will not show up in the query results from
/// [`DbRead::get_swept_withdrawal_requests`].
#[tokio::test]
async fn get_swept_withdrawal_requests_does_not_return_withdrawal_requests_with_responses() {
    let db = testing::storage::new_test_database().await;
    let mut rng = rand::rngs::StdRng::seed_from_u64(16);

    let num_signers = 3;
    let test_params = testing::storage::model::Params {
        num_bitcoin_blocks: 10,
        num_stacks_blocks_per_bitcoin_block: 1,
        num_deposit_requests_per_block: 0,
        num_withdraw_requests_per_block: 0,
        num_signers_per_request: num_signers,
        consecutive_blocks: false,
    };

    let signer_set = testing::wsts::generate_signer_set_public_keys(&mut rng, num_signers);
    let test_data = TestData::generate(&mut rng, &signer_set, &test_params);
    test_data.write_to(&db).await;

    let bitcoin_tip = db.get_bitcoin_canonical_chain_tip().await.unwrap().unwrap();
    let bitcoin_tip_height = db
        .get_bitcoin_block(&bitcoin_tip)
        .await
        .unwrap()
        .unwrap()
        .block_height;
    let stacks_tip = db
        .get_stacks_chain_tip(&bitcoin_tip)
        .await
        .unwrap()
        .unwrap();

    // Prepare all data we want to insert into the database to see swept withdrawal requests in it.
    let bitcoin_block = model::BitcoinBlock {
        block_hash: fake::Faker.fake_with_rng(&mut rng),
        block_height: bitcoin_tip_height + 1,
        parent_hash: bitcoin_tip,
    };
    let stacks_block = model::StacksBlock {
        block_hash: fake::Faker.fake_with_rng(&mut rng),
        block_height: stacks_tip.block_height + 1,
        parent_hash: stacks_tip.block_hash,
        bitcoin_anchor: bitcoin_block.block_hash,
    };
    let withdrawal_request = model::WithdrawalRequest {
        request_id: 1,
        txid: fake::Faker.fake_with_rng(&mut rng),
        block_hash: stacks_block.block_hash,
        recipient: fake::Faker.fake_with_rng(&mut rng),
        amount: 1_000,
        max_fee: 1_000,
        sender_address: fake::Faker.fake_with_rng(&mut rng),
        bitcoin_block_height: bitcoin_block.block_height,
    };
    let swept_output = BitcoinWithdrawalOutput {
        request_id: withdrawal_request.request_id,
        stacks_txid: withdrawal_request.txid,
        stacks_block_hash: withdrawal_request.block_hash,
        bitcoin_chain_tip: bitcoin_block.block_hash,
        ..Faker.fake_with_rng(&mut rng)
    };
    let sweep_tx_model = model::Transaction {
        tx_type: model::TransactionType::SbtcTransaction,
        txid: swept_output.bitcoin_txid.to_byte_array(),
        block_hash: bitcoin_block.block_hash.to_byte_array(),
    };
    let sweep_tx_ref = model::BitcoinTxRef {
        txid: swept_output.bitcoin_txid,
        block_hash: bitcoin_block.block_hash,
    };

    let event = WithdrawalAcceptEvent {
        request_id: withdrawal_request.request_id,
        sweep_block_hash: bitcoin_block.block_hash,
        sweep_txid: sweep_tx_ref.txid,
        block_id: stacks_block.block_hash,
        ..Faker.fake_with_rng(&mut rng)
    };

    // Now write all the data to the database.
    db.write_bitcoin_block(&bitcoin_block).await.unwrap();
    db.write_stacks_block(&stacks_block).await.unwrap();
    db.write_withdrawal_request(&withdrawal_request)
        .await
        .unwrap();
    db.write_transaction(&sweep_tx_model).await.unwrap();
    db.write_bitcoin_transaction(&sweep_tx_ref).await.unwrap();
    db.write_bitcoin_withdrawals_outputs(&[swept_output.clone()])
        .await
        .unwrap();

    // Before we write corresponding withdrawal accept event query should return 1 request
    let context_window = 20;
    let requests = db
        .get_swept_withdrawal_requests(&bitcoin_block.block_hash, context_window)
        .await
        .unwrap();
    assert_eq!(requests.len(), 1);

    db.write_withdrawal_accept_event(&event).await.unwrap();

    // Since we have corresponding withdrawal accept event query should return nothing
    let requests = db
        .get_swept_withdrawal_requests(&bitcoin_block.block_hash, context_window)
        .await
        .unwrap();
    assert!(requests.is_empty());

    // It should remain accepted even if we have an unconfirmed accept event in
    // some fork
    let forked_event = WithdrawalAcceptEvent {
        request_id: withdrawal_request.request_id,
        ..Faker.fake_with_rng(&mut rng)
    };
    db.write_withdrawal_accept_event(&forked_event)
        .await
        .unwrap();

    let requests = db
        .get_swept_withdrawal_requests(&bitcoin_block.block_hash, context_window)
        .await
        .unwrap();
    assert!(requests.is_empty());

    signer::testing::storage::drop_db(db).await;
}

/// This checks that the DbRead::can_sign_deposit_tx implementation for
/// PgStore operators as it is supposed to. Specifically, it checks that it
/// returns Some(true) if the caller is part of the signing set,
/// Some(false) if it isn't and None if the deposit request record cannot
/// be found.
#[tokio::test]
async fn can_sign_deposit_tx_rejects_not_in_signer_set() {
    let db = testing::storage::new_test_database().await;
    let mut rng = rand::rngs::StdRng::seed_from_u64(51);

    // Let's create any old aggregate key
    let aggregate_key: PublicKey = fake::Faker.fake_with_rng(&mut rng);

    // Now for a deposit request where we use the above aggregate key.
    let mut req: model::DepositRequest = fake::Faker.fake_with_rng(&mut rng);
    req.signers_public_key = aggregate_key.into();
    db.write_deposit_request(&req).await.unwrap();

    // Now we need a row where the aggregate key matches the one we created
    // above. Also, lets create some signing set.
    let signer_set_public_keys = std::iter::repeat_with(|| fake::Faker.fake_with_rng(&mut rng))
        .take(3)
        .collect::<Vec<PublicKey>>();
    let mut shares: model::EncryptedDkgShares = fake::Faker.fake_with_rng(&mut rng);
    shares.aggregate_key = aggregate_key;
    shares.signer_set_public_keys = signer_set_public_keys;
    db.write_encrypted_dkg_shares(&shares).await.unwrap();

    // For each public key in the signing set, we will correctly say that
    // the public key can sign for it.
    for signer_public_key in shares.signer_set_public_keys.iter() {
        let can_sign = db
            .can_sign_deposit_tx(&req.txid, req.output_index, signer_public_key)
            .await
            .unwrap();

        assert_eq!(can_sign, Some(true));
    }

    // For some public key not in the signing set, we will return false,
    // indicating that we cannot sign for the deposit request.
    let not_in_signing_set: PublicKey = fake::Faker.fake_with_rng(&mut rng);
    let can_sign = db
        .can_sign_deposit_tx(&req.txid, req.output_index, &not_in_signing_set)
        .await
        .unwrap();
    assert_eq!(can_sign, Some(false));

    // And lastly, if we do not have a record of the deposit request then
    // we return None.
    let random_txid = fake::Faker.fake_with_rng(&mut rng);
    let signer_public_key = shares.signer_set_public_keys.first().unwrap();
    let can_sign = db
        .can_sign_deposit_tx(&random_txid, req.output_index, signer_public_key)
        .await
        .unwrap();
    assert_eq!(can_sign, None);

    signer::testing::storage::drop_db(db).await;
}

/// This function tests that [`DbRead::get_swept_deposit_requests`]
/// function return requests where we have already confirmed a
/// `complete-deposit` contract call transaction on the Stacks blockchain
/// but that transaction has been reorged while the sweep transaction has not.
#[tokio::test]
async fn get_swept_deposit_requests_response_tx_reorged() {
    let db = testing::storage::new_test_database().await;
    let mut rng = rand::rngs::StdRng::seed_from_u64(51);

    // This query doesn't *need* bitcoind (it's just a query), we just need
    // the transaction data in the database. We use the [`TestSweepSetup`]
    // structure because it has helper functions for generating and storing
    // sweep transactions, and the [`TestSweepSetup`] structure correctly
    // sets up the database.
    let (rpc, faucet) = sbtc::testing::regtest::initialize_blockchain();

    let setup = TestSweepSetup::new_setup(&rpc, &faucet, 1_000_000, &mut rng);

    let context_window = 20;

    // Adding a block, we will use it to store the complete deposit event later
    let chain_tip: BitcoinBlockHash = faucet.generate_blocks(1).pop().unwrap().into();

    // We need to manually update the database with new bitcoin block
    // headers.
    crate::setup::backfill_bitcoin_blocks(&db, rpc, &chain_tip).await;
    setup.store_stacks_genesis_block(&db).await;

    // This isn't technically required right now, but the deposit
    // transaction is supposed to be there, so future versions of our query
    // can rely on that fact.
    setup.store_deposit_tx(&db).await;

    // We take the sweep transaction as is from the test setup and
    // store it in the database.
    setup.store_sweep_tx(&db).await;

    // The request needs to be added to the database. This stores
    // `setup.deposit_request` into the database.
    setup.store_deposit_request(&db).await;

    let stacks_tip = db
        .get_stacks_chain_tip(&chain_tip.into())
        .await
        .unwrap()
        .unwrap();

    // First, let's check we get the deposit
    let requests = db
        .get_swept_deposit_requests(&chain_tip.into(), context_window)
        .await
        .unwrap();
    assert_eq!(requests.len(), 1);

    // Now we push the event to a stacks block anchored to the chain tip
    let original_event_block = StacksBlock {
        block_hash: fake::Faker.fake_with_rng(&mut rng),
        block_height: stacks_tip.block_height + 1,
        parent_hash: stacks_tip.block_hash,
        bitcoin_anchor: chain_tip.into(),
    };
    db.write_stacks_block(&original_event_block).await.unwrap();

    let event = CompletedDepositEvent {
        txid: fake::Faker.fake_with_rng::<StacksTxId, _>(&mut rng).into(),
        block_id: original_event_block.block_hash.into(),
        amount: setup.deposit_request.amount,
        outpoint: setup.deposit_request.outpoint,
        sweep_block_hash: setup.deposit_block_hash.into(),
        sweep_block_height: 42,
        sweep_txid: setup.deposit_request.outpoint.txid.into(),
    };
    db.write_completed_deposit_event(&event).await.unwrap();

    // The deposit should be confirmed now
    let requests = db
        .get_swept_deposit_requests(&chain_tip.into(), context_window)
        .await
        .unwrap();

    assert!(requests.is_empty());

    // Now assume we have a reorg: the new bitcoin chain is `sweep_block_hash`
    // and the complete deposit event is no longer in the canonical chain.
    // The deposit should no longer be confirmed.
    let requests = db
        .get_swept_deposit_requests(&setup.sweep_block_hash.into(), context_window)
        .await
        .unwrap();

    assert_eq!(requests.len(), 1);

    signer::testing::storage::drop_db(db).await;
}

/// This test shows an edge case that it's not handled by the query: when we
/// have a confirmed event in a stacks block that is anchored to bitcoin block
/// before the bitcoin block including the sweep tx, the query will return the
/// deposit as swept (not confirmed) when the sweep tx block is at the boundary
/// of the context window. This can happen if we have empty sortitions, fast
/// blocks or other situations causing stacks blocks to be mined anchored
/// to a previous bitcoin block, and we sweep deposits in some newer blocks.
///
/// This case is handled by the validation on the coordinator, on the signers
/// and on the smart contract so it's not an issue.
#[tokio::test]
async fn get_swept_deposit_requests_boundary() {
    let db = testing::storage::new_test_database().await;
    let mut rng = rand::rngs::StdRng::seed_from_u64(51);

    // This query doesn't *need* bitcoind (it's just a query), we just need
    // the transaction data in the database. We use the [`TestSweepSetup`]
    // structure because it has helper functions for generating and storing
    // sweep transactions, and the [`TestSweepSetup`] structure correctly
    // sets up the database.
    let (rpc, faucet) = sbtc::testing::regtest::initialize_blockchain();
    let setup = TestSweepSetup::new_setup(&rpc, &faucet, 1_000_000, &mut rng);

    let context_window = 10;

    // We need to manually update the database with new bitcoin block headers.
    let chain_tip = fetch_canonical_bitcoin_blockchain(&db, rpc).await;

    // We almost always need a stacks genesis block, so let's store it.
    setup.store_stacks_genesis_block(&db).await;
    // This isn't technically required right now, but the deposit
    // transaction is supposed to be there, so future versions of our query
    // can rely on that fact.
    setup.store_deposit_tx(&db).await;

    // We take the sweep transaction as is from the test setup and
    // store it in the database.
    setup.store_sweep_tx(&db).await;

    // The request needs to be added to the database. This stores
    // `setup.deposit_request` into the database.
    setup.store_deposit_request(&db).await;

    // Sanity check for the scenario
    let deposit_block = db
        .get_bitcoin_block(&setup.deposit_block_hash.into())
        .await
        .unwrap()
        .unwrap();
    let sweep_block = db
        .get_bitcoin_block(&setup.sweep_block_hash.into())
        .await
        .unwrap()
        .unwrap();
    assert_eq!(deposit_block.block_height + 1, sweep_block.block_height);

    // Setup the stacks blocks
    let stacks_tip = db.get_stacks_chain_tip(&chain_tip).await.unwrap().unwrap();

    // The event is anchored to the deposit block, that is before the sweep
    // block
    let event_block = StacksBlock {
        block_hash: fake::Faker.fake_with_rng(&mut rng),
        block_height: stacks_tip.block_height + 1,
        parent_hash: stacks_tip.block_hash,
        bitcoin_anchor: setup.deposit_block_hash.into(),
    };
    db.write_stacks_block(&event_block).await.unwrap();

    // First, let's check we get the deposit
    let requests = db
        .get_swept_deposit_requests(&chain_tip, context_window)
        .await
        .unwrap();

    assert_eq!(requests.len(), 1);

    // Store the complete deposit event
    let event = CompletedDepositEvent {
        txid: fake::Faker.fake_with_rng::<StacksTxId, _>(&mut rng).into(),
        block_id: event_block.block_hash.into(),
        amount: setup.deposit_request.amount,
        outpoint: setup.deposit_request.outpoint,
        sweep_block_hash: setup.sweep_block_hash.into(),
        sweep_block_height: 42,
        sweep_txid: setup.deposit_request.outpoint.txid.into(),
    };
    db.write_completed_deposit_event(&event).await.unwrap();

    // And now the request is no longer swept (and pending confirmation)
    let requests = db
        .get_swept_deposit_requests(&chain_tip, context_window)
        .await
        .unwrap();

    assert!(requests.is_empty());

    // This will remain valid for a bunch of blocks; one block is already mined
    // for the sweep tx
    for _ in 1..context_window - 1 {
        faucet.generate_block();
        let chain_tip = fetch_canonical_bitcoin_blockchain(&db, rpc).await;

        let requests = db
            .get_swept_deposit_requests(&chain_tip, context_window)
            .await
            .unwrap();

        assert!(requests.is_empty());
    }

    // But once we reach the boundary of the context window, we will lose track
    // of the completed event
    faucet.generate_block();
    let chain_tip = fetch_canonical_bitcoin_blockchain(&db, rpc).await;

    let requests = db
        .get_swept_deposit_requests(&chain_tip, context_window)
        .await
        .unwrap();

    assert_eq!(requests.len(), 1);

    signer::testing::storage::drop_db(db).await;
}

/// This function tests that [`DbRead::get_swept_withdrawal_requests`]
/// function return requests where we have already confirmed a
/// `complete-withdrawal` contract call transaction on the Stacks blockchain
/// but that transaction has been reorged while the sweep transaction has not.
#[tokio::test]
async fn get_swept_withdrawal_requests_response_tx_reorged() {
    let db = testing::storage::new_test_database().await;
    let mut rng = rand::rngs::StdRng::seed_from_u64(16);

    let num_signers = 3;
    let test_params = testing::storage::model::Params {
        num_bitcoin_blocks: 10,
        num_stacks_blocks_per_bitcoin_block: 1,
        num_deposit_requests_per_block: 0,
        num_withdraw_requests_per_block: 0,
        num_signers_per_request: num_signers,
        consecutive_blocks: false,
    };

    let signer_set = testing::wsts::generate_signer_set_public_keys(&mut rng, num_signers);
    let test_data = TestData::generate(&mut rng, &signer_set, &test_params);
    test_data.write_to(&db).await;

    let bitcoin_tip = db.get_bitcoin_canonical_chain_tip().await.unwrap().unwrap();
    let bitcoin_tip_height = db
        .get_bitcoin_block(&bitcoin_tip)
        .await
        .unwrap()
        .unwrap()
        .block_height;
    let stacks_tip = db
        .get_stacks_chain_tip(&bitcoin_tip)
        .await
        .unwrap()
        .unwrap();

    // Prepare all data we want to insert into the database to see swept withdrawal requests in it.
    let bitcoin_block = model::BitcoinBlock {
        block_hash: fake::Faker.fake_with_rng(&mut rng),
        block_height: bitcoin_tip_height + 1,
        parent_hash: bitcoin_tip,
    };
    let stacks_block = model::StacksBlock {
        block_hash: fake::Faker.fake_with_rng(&mut rng),
        block_height: stacks_tip.block_height + 1,
        parent_hash: stacks_tip.block_hash,
        bitcoin_anchor: bitcoin_block.block_hash,
    };
    let withdrawal_request = model::WithdrawalRequest {
        request_id: 1,
        txid: fake::Faker.fake_with_rng(&mut rng),
        block_hash: stacks_block.block_hash,
        recipient: fake::Faker.fake_with_rng(&mut rng),
        amount: 1_000,
        max_fee: 1_000,
        sender_address: fake::Faker.fake_with_rng(&mut rng),
        bitcoin_block_height: bitcoin_block.block_height,
    };
    let swept_output = BitcoinWithdrawalOutput {
        request_id: withdrawal_request.request_id,
        stacks_txid: withdrawal_request.txid,
        stacks_block_hash: withdrawal_request.block_hash,
        bitcoin_chain_tip: bitcoin_block.block_hash,
        ..Faker.fake_with_rng(&mut rng)
    };
    let sweep_tx_model = model::Transaction {
        tx_type: model::TransactionType::SbtcTransaction,
        txid: swept_output.bitcoin_txid.to_byte_array(),
        block_hash: bitcoin_block.block_hash.to_byte_array(),
    };
    let sweep_tx_ref = model::BitcoinTxRef {
        txid: swept_output.bitcoin_txid,
        block_hash: bitcoin_block.block_hash,
    };

    // Now write all the data to the database.
    db.write_bitcoin_block(&bitcoin_block).await.unwrap();
    db.write_stacks_block(&stacks_block).await.unwrap();
    db.write_withdrawal_request(&withdrawal_request)
        .await
        .unwrap();
    db.write_transaction(&sweep_tx_model).await.unwrap();
    db.write_bitcoin_transaction(&sweep_tx_ref).await.unwrap();
    db.write_bitcoin_withdrawals_outputs(&[swept_output.clone()])
        .await
        .unwrap();

    // Creating new bitcoin block, withdrawal accept event will happen
    // in stacks block ancored to this block
    let new_block = model::BitcoinBlock {
        block_hash: fake::Faker.fake_with_rng(&mut rng),
        block_height: bitcoin_block.block_height + 1,
        parent_hash: bitcoin_block.block_hash,
    };

    // Now we push the event to a stacks block anchored to the chain tip
    let original_event_block = StacksBlock {
        block_hash: fake::Faker.fake_with_rng(&mut rng),
        block_height: stacks_block.block_height + 1,
        parent_hash: stacks_block.block_hash,
        bitcoin_anchor: new_block.block_hash,
    };
    db.write_stacks_block(&original_event_block).await.unwrap();

    let event = WithdrawalAcceptEvent {
        request_id: withdrawal_request.request_id,
        block_id: original_event_block.block_hash,
        sweep_block_hash: bitcoin_block.block_hash,
        sweep_txid: sweep_tx_ref.txid,
        ..Faker.fake_with_rng(&mut rng)
    };

    db.write_bitcoin_block(&new_block).await.unwrap();

    db.write_withdrawal_accept_event(&event).await.unwrap();

    // since this withdrawal was accepted get_swept_withdrawal_requests should return nothing
    let context_window = 20;
    let requests = db
        .get_swept_withdrawal_requests(&new_block.block_hash, context_window)
        .await
        .unwrap();
    assert!(requests.is_empty());

    // Now assume we have a reorg: the new bitcoin chain tip is `bitcoin_block`
    // and the accept withdrawal event is no longer in the canonical chain.
    // The withdrawal should no longer be confirmed.
    let requests = db
        .get_swept_withdrawal_requests(&bitcoin_block.block_hash, context_window)
        .await
        .unwrap();

    assert_eq!(requests.len(), 1);

    signer::testing::storage::drop_db(db).await;
}

async fn transaction_coordinator_test_environment(
    store: PgStore,
) -> testing::transaction_coordinator::TestEnvironment<
    TestContext<
        storage::postgres::PgStore,
        WrappedMock<MockBitcoinInteract>,
        WrappedMock<MockStacksInteract>,
        WrappedMock<MockEmilyInteract>,
    >,
> {
    let test_model_parameters = testing::storage::model::Params {
        num_bitcoin_blocks: 20,
        num_stacks_blocks_per_bitcoin_block: 3,
        num_deposit_requests_per_block: 5,
        num_withdraw_requests_per_block: 5,
        num_signers_per_request: 7,
        consecutive_blocks: false,
    };

    let context = TestContext::builder()
        .with_storage(store)
        .with_mocked_clients()
        .build();

    testing::transaction_coordinator::TestEnvironment {
        context,
        context_window: 5,
        num_signers: 7,
        signing_threshold: 5,
        test_model_parameters,
    }
}

/// Tests that TxCoordinatorEventLoop::get_pending_requests processes withdrawals
#[tokio::test]
async fn should_process_withdrawals() {
    let store = testing::storage::new_test_database().await;

    transaction_coordinator_test_environment(store.clone())
        .await
        .assert_processes_withdrawals()
        .await;

    testing::storage::drop_db(store).await;
}

#[ignore = "some test fixtures need some work before this can be enabled"]
#[tokio::test]
async fn should_get_signer_utxo_simple() {
    let store = testing::storage::new_test_database().await;

    transaction_coordinator_test_environment(store.clone())
        .await
        .assert_get_signer_utxo_simple()
        .await;

    signer::testing::storage::drop_db(store).await;
}

#[ignore = "some test fixtures need some work before this can be enabled"]
#[tokio::test]
async fn should_get_signer_utxo_fork() {
    let store = testing::storage::new_test_database().await;

    transaction_coordinator_test_environment(store.clone())
        .await
        .assert_get_signer_utxo_fork()
        .await;

    signer::testing::storage::drop_db(store).await;
}

#[ignore = "some test fixtures need some work before this can be enabled"]
#[tokio::test]
async fn should_get_signer_utxo_unspent() {
    let store = testing::storage::new_test_database().await;

    transaction_coordinator_test_environment(store.clone())
        .await
        .assert_get_signer_utxo_unspent()
        .await;

    signer::testing::storage::drop_db(store).await;
}

#[ignore = "some test fixtures need some work before this can be enabled"]
#[tokio::test]
async fn should_get_signer_utxo_donations() {
    let store = testing::storage::new_test_database().await;

    transaction_coordinator_test_environment(store.clone())
        .await
        .assert_get_signer_utxo_donations()
        .await;

    signer::testing::storage::drop_db(store).await;
}

/// The following tests check the [`DbRead::get_deposit_request_report`]
/// function and all follow a similar pattern. The pattern is:
/// 1. Generate a random blockchain and write it to the database.
/// 2. Generate a random deposit request and write it to the database.
///    Write the associated deposit transaction as well, sometimes this
///    transaction will be on the canonical bitcoin blockchain, sometimes
///    not.
/// 3. Maybe generate a random deposit vote for the current signer and
///    store that in the database.
/// 4. Maybe generate a sweep transaction and put that in our database.
/// 5. Check that the report comes out right depending on where the various
///    transactions are confirmed.

/// Check the expected report if the deposit request and transaction are in
/// the database, but this signers vote is missing and the transaction is
/// confirmed on the wrong blockchain.
#[tokio::test]
async fn deposit_report_with_only_deposit_request() {
    let db = testing::storage::new_test_database().await;
    let mut rng = rand::rngs::StdRng::seed_from_u64(20);

    // We only want the blockchain to be generated
    let num_signers = 3;
    let test_params = testing::storage::model::Params {
        num_bitcoin_blocks: 10,
        num_stacks_blocks_per_bitcoin_block: 1,
        num_deposit_requests_per_block: 0,
        num_withdraw_requests_per_block: 0,
        num_signers_per_request: num_signers,
        consecutive_blocks: false,
    };

    let signer_set = testing::wsts::generate_signer_set_public_keys(&mut rng, num_signers);
    let test_data = TestData::generate(&mut rng, &signer_set, &test_params);
    test_data.write_to(&db).await;

    // Let's create a deposit request, we'll write it to the database
    // later.
    let deposit_request: model::DepositRequest = fake::Faker.fake_with_rng(&mut rng);
    let chain_tip = db.get_bitcoin_canonical_chain_tip().await.unwrap().unwrap();
    let txid = &deposit_request.txid;
    let output_index = deposit_request.output_index;
    let signer_public_key = &signer_set[0];

    // The deposit request is not in our database, so we should get None
    // here.
    let report = db
        .get_deposit_request_report(&chain_tip, txid, output_index, signer_public_key)
        .await
        .unwrap();

    assert!(report.is_none());

    // We're going to write the deposit request to the database. We also
    // write the deposit transaction to the database. For that transaction
    // we want to test what happens if it is not on the canonical bitcoin
    // transaction.
    let random_block: model::BitcoinBlock = fake::Faker.fake_with_rng(&mut rng);
    let tx = model::Transaction {
        txid: deposit_request.txid.into_bytes(),
        tx_type: model::TransactionType::DepositRequest,
        block_hash: random_block.block_hash.into_bytes(),
    };
    let tx_ref = model::BitcoinTxRef {
        txid: deposit_request.txid,
        block_hash: random_block.block_hash,
    };

    db.write_deposit_request(&deposit_request).await.unwrap();

    // Sanity check, that if the transaction is not in our database then
    // the report comes back empty.
    let report = db
        .get_deposit_request_report(&chain_tip, txid, output_index, signer_public_key)
        .await
        .unwrap();

    assert!(report.is_none());

    db.write_bitcoin_block(&random_block).await.unwrap();
    db.write_transaction(&tx).await.unwrap();
    db.write_bitcoin_transaction(&tx_ref).await.unwrap();

    // The result shouldn't be Ok(None), since we have a deposit request,
    // but only the amount and locktime should be present, everything else
    // should be None.
    let report = db
        .get_deposit_request_report(&chain_tip, txid, output_index, signer_public_key)
        .await
        .unwrap()
        .unwrap();

    let report_lock_time = report.lock_time.to_consensus_u32();

    assert_eq!(report.amount, deposit_request.amount);
    assert_eq!(report_lock_time, deposit_request.lock_time);
    assert_eq!(report.max_fee, deposit_request.max_fee);
    assert!(report.can_accept.is_none());
    assert!(report.can_sign.is_none());
    // The transaction is not on the canonical bitcoin blockchain, so it
    // shows up as unconfirmed.
    assert_eq!(report.status, DepositConfirmationStatus::Unconfirmed);

    testing::storage::drop_db(db).await;
}

/// Check that if the deposit has been confirmed on a block that is not on
/// the canonical bitcoin blockchain then the deposit reports the status as
/// unconfirmed. We also check that if this signer has voted on the request
/// that the votes are accurately reflected in the report.
///
/// The difference between this test and
/// [`deposit_report_with_only_deposit_request`] is that we write the
/// signer decision to the database here and check that it gets reproduced
/// in the report.
#[tokio::test]
async fn deposit_report_with_deposit_request_reorged() {
    let db = testing::storage::new_test_database().await;
    let mut rng = rand::rngs::StdRng::seed_from_u64(21);

    // We only want the blockchain to be generated
    let num_signers = 3;
    let test_params = testing::storage::model::Params {
        num_bitcoin_blocks: 10,
        num_stacks_blocks_per_bitcoin_block: 1,
        num_deposit_requests_per_block: 0,
        num_withdraw_requests_per_block: 0,
        num_signers_per_request: num_signers,
        consecutive_blocks: false,
    };

    let signer_set = testing::wsts::generate_signer_set_public_keys(&mut rng, num_signers);
    let test_data = TestData::generate(&mut rng, &signer_set, &test_params);
    test_data.write_to(&db).await;

    // Let's write the deposit request and associated transaction to our
    // database. The deposit transaction will be confirmed, but on a block
    // that is not on the canonical bitcoin blockchain.
    let deposit_request: model::DepositRequest = fake::Faker.fake_with_rng(&mut rng);
    let chain_tip = db.get_bitcoin_canonical_chain_tip().await.unwrap().unwrap();
    let txid = &deposit_request.txid;
    let output_index = deposit_request.output_index;
    let signer_public_key = &signer_set[0];

    let random_block: model::BitcoinBlock = fake::Faker.fake_with_rng(&mut rng);
    let tx = model::Transaction {
        txid: deposit_request.txid.into_bytes(),
        tx_type: model::TransactionType::DepositRequest,
        block_hash: random_block.block_hash.into_bytes(),
    };
    let tx_ref = model::BitcoinTxRef {
        txid: deposit_request.txid,
        block_hash: random_block.block_hash,
    };

    db.write_deposit_request(&deposit_request).await.unwrap();
    db.write_bitcoin_block(&random_block).await.unwrap();
    db.write_transaction(&tx).await.unwrap();
    db.write_bitcoin_transaction(&tx_ref).await.unwrap();

    // Time to record the signers' vote.
    let mut decision: model::DepositSigner = fake::Faker.fake_with_rng(&mut rng);
    decision.output_index = deposit_request.output_index;
    decision.txid = deposit_request.txid;
    decision.signer_pub_key = *signer_public_key;

    db.write_deposit_signer_decision(&decision).await.unwrap();

    let report = db
        .get_deposit_request_report(&chain_tip, txid, output_index, signer_public_key)
        .await
        .unwrap()
        .unwrap();

    let report_lock_time = report.lock_time.to_consensus_u32();

    assert_eq!(report.amount, deposit_request.amount);
    assert_eq!(report_lock_time, deposit_request.lock_time);
    assert_eq!(report.max_fee, deposit_request.max_fee);
    assert_eq!(report.can_accept, Some(decision.can_accept));
    assert_eq!(report.can_sign, Some(decision.can_sign));
    assert_eq!(report.status, DepositConfirmationStatus::Unconfirmed);

    signer::testing::storage::drop_db(db).await;
}

/// Check that if the deposit has been included in a sweep transaction
/// then the deposit report states that the deposit has been spent in the
/// status.
#[tokio::test]
async fn deposit_report_with_deposit_request_spent() {
    let db = testing::storage::new_test_database().await;
    let mut rng = rand::rngs::StdRng::seed_from_u64(22);

    // We only want the blockchain to be generated
    let num_signers = 3;
    let test_params = testing::storage::model::Params {
        num_bitcoin_blocks: 10,
        num_stacks_blocks_per_bitcoin_block: 1,
        num_deposit_requests_per_block: 0,
        num_withdraw_requests_per_block: 0,
        num_signers_per_request: num_signers,
        consecutive_blocks: false,
    };

    let signer_set = testing::wsts::generate_signer_set_public_keys(&mut rng, num_signers);
    let test_data = TestData::generate(&mut rng, &signer_set, &test_params);
    test_data.write_to(&db).await;

    // Let's write the deposit request and associated transaction to the
    // database. Here the deposit transaction will be confirmed on the
    // canonical bitcoin blockchain.
    let deposit_request: model::DepositRequest = fake::Faker.fake_with_rng(&mut rng);
    let chain_tip = db.get_bitcoin_canonical_chain_tip().await.unwrap().unwrap();
    let txid = &deposit_request.txid;
    let output_index = deposit_request.output_index;
    let signer_public_key = &signer_set[0];

    let tx = model::Transaction {
        txid: deposit_request.txid.into_bytes(),
        tx_type: model::TransactionType::DepositRequest,
        block_hash: chain_tip.into_bytes(),
    };
    let tx_ref = model::BitcoinTxRef {
        txid: deposit_request.txid,
        block_hash: chain_tip,
    };

    db.write_deposit_request(&deposit_request).await.unwrap();
    db.write_transaction(&tx).await.unwrap();
    db.write_bitcoin_transaction(&tx_ref).await.unwrap();

    // Write the decision to the database
    let mut decision: model::DepositSigner = fake::Faker.fake_with_rng(&mut rng);
    decision.output_index = deposit_request.output_index;
    decision.txid = deposit_request.txid;
    decision.signer_pub_key = *signer_public_key;

    db.write_deposit_signer_decision(&decision).await.unwrap();

    // Okay now let's pretend that the deposit has been swept. For that we
    // need a row in the `bitcoin_tx_inputs` tables, and records in the `transactions`
    // and `bitcoin_transactions` tables.
    let mut swept_prevout: model::TxPrevout = fake::Faker.fake_with_rng(&mut rng);
    swept_prevout.prevout_txid = deposit_request.txid;
    swept_prevout.prevout_output_index = deposit_request.output_index;
    swept_prevout.amount = deposit_request.amount;

    let sweep_tx_model = model::Transaction {
        tx_type: model::TransactionType::SbtcTransaction,
        txid: swept_prevout.txid.to_byte_array(),
        block_hash: chain_tip.to_byte_array(),
    };
    let sweep_tx_ref = model::BitcoinTxRef {
        txid: swept_prevout.txid,
        block_hash: chain_tip,
    };
    db.write_transaction(&sweep_tx_model).await.unwrap();
    db.write_bitcoin_transaction(&sweep_tx_ref).await.unwrap();
    db.write_tx_prevout(&swept_prevout).await.unwrap();

    let report = db
        .get_deposit_request_report(&chain_tip, txid, output_index, signer_public_key)
        .await
        .unwrap()
        .unwrap();

    let report_lock_time = report.lock_time.to_consensus_u32();

    assert_eq!(report.amount, deposit_request.amount);
    assert_eq!(report_lock_time, deposit_request.lock_time);
    assert_eq!(report.max_fee, deposit_request.max_fee);
    assert_eq!(report.can_accept, Some(decision.can_accept));
    assert_eq!(report.can_sign, Some(decision.can_sign));
    assert_eq!(
        report.status,
        DepositConfirmationStatus::Spent(swept_prevout.txid)
    );

    signer::testing::storage::drop_db(db).await;
}

/// Check that if the deposit has been included in a sweep transaction
/// that gets reorged, then the deposit report states that the deposit is
/// confirmed and not spent.
#[tokio::test]
async fn deposit_report_with_deposit_request_swept_but_swept_reorged() {
    let db = testing::storage::new_test_database().await;
    let mut rng = rand::rngs::StdRng::seed_from_u64(23);

    // We only want the blockchain to be generated
    let num_signers = 3;
    let test_params = testing::storage::model::Params {
        num_bitcoin_blocks: 10,
        num_stacks_blocks_per_bitcoin_block: 1,
        num_deposit_requests_per_block: 0,
        num_withdraw_requests_per_block: 0,
        num_signers_per_request: num_signers,
        consecutive_blocks: false,
    };

    let signer_set = testing::wsts::generate_signer_set_public_keys(&mut rng, num_signers);
    let test_data = TestData::generate(&mut rng, &signer_set, &test_params);
    test_data.write_to(&db).await;

    // Let's write the deposit request and associated transaction to the
    // database. Here the deposit transaction will be confirmed on the
    // canonical bitcoin blockchain.
    let deposit_request: model::DepositRequest = fake::Faker.fake_with_rng(&mut rng);
    let chain_tip = db.get_bitcoin_canonical_chain_tip().await.unwrap().unwrap();
    let chain_tip_block = db.get_bitcoin_block(&chain_tip).await.unwrap().unwrap();
    let txid = &deposit_request.txid;
    let output_index = deposit_request.output_index;
    let signer_public_key = &signer_set[0];

    // We confirm it on the parent block of the chain tip because later we
    // change the chain tip and test certain conditions.
    let tx = model::Transaction {
        txid: deposit_request.txid.into_bytes(),
        tx_type: model::TransactionType::DepositRequest,
        block_hash: chain_tip_block.parent_hash.into_bytes(),
    };
    let tx_ref = model::BitcoinTxRef {
        txid: deposit_request.txid,
        block_hash: chain_tip_block.parent_hash,
    };

    db.write_deposit_request(&deposit_request).await.unwrap();
    db.write_transaction(&tx).await.unwrap();
    db.write_bitcoin_transaction(&tx_ref).await.unwrap();

    // Write the decision to the database
    let mut decision: model::DepositSigner = fake::Faker.fake_with_rng(&mut rng);
    decision.output_index = deposit_request.output_index;
    decision.txid = deposit_request.txid;
    decision.signer_pub_key = *signer_public_key;

    db.write_deposit_signer_decision(&decision).await.unwrap();

    // Okay now let's pretend that the deposit has been swept, but the
    // sweep gets reorged. For that we need a row in the `sweep_*` tables,
    // and records in the `transactions` and `bitcoin_transactions` tables,
    // but we'll use a random block that appears at the same height as the
    // current chain tip for what confirms the sweep transaction. This way
    // it is not on the canonical bitcoin blockchain identified by the
    // chain tip.
    let mut alt_chain_tip_block: model::BitcoinBlock = chain_tip_block.clone();
    alt_chain_tip_block.block_hash = fake::Faker.fake_with_rng(&mut rng);

    let mut swept_prevout: model::TxPrevout = fake::Faker.fake_with_rng(&mut rng);
    swept_prevout.prevout_txid = deposit_request.txid;
    swept_prevout.prevout_output_index = deposit_request.output_index;
    swept_prevout.amount = deposit_request.amount;

    let sweep_tx_model = model::Transaction {
        tx_type: model::TransactionType::SbtcTransaction,
        txid: swept_prevout.txid.to_byte_array(),
        block_hash: alt_chain_tip_block.block_hash.to_byte_array(),
    };
    let sweep_tx_ref = model::BitcoinTxRef {
        txid: swept_prevout.txid,
        block_hash: alt_chain_tip_block.block_hash,
    };
    db.write_bitcoin_block(&alt_chain_tip_block).await.unwrap();
    db.write_transaction(&sweep_tx_model).await.unwrap();
    db.write_bitcoin_transaction(&sweep_tx_ref).await.unwrap();
    db.write_tx_prevout(&swept_prevout).await.unwrap();

    let report = db
        .get_deposit_request_report(&chain_tip, txid, output_index, signer_public_key)
        .await
        .unwrap()
        .unwrap();

    let report_lock_time = report.lock_time.to_consensus_u32();

    assert_eq!(report.amount, deposit_request.amount);
    assert_eq!(report_lock_time, deposit_request.lock_time);
    assert_eq!(report.max_fee, deposit_request.max_fee);
    assert_eq!(report.can_accept, Some(decision.can_accept));
    assert_eq!(report.can_sign, Some(decision.can_sign));

    let confirmed_height = chain_tip_block.block_height - 1;
    let confirmed_block_hash = chain_tip_block.parent_hash;
    let expected_status =
        DepositConfirmationStatus::Confirmed(confirmed_height, confirmed_block_hash);
    assert_eq!(report.status, expected_status);

    // If we use the chain tip that confirms the sweep transaction, then we
    // see that the report tells us that it is now spent.
    let alt_chain_tip = alt_chain_tip_block.block_hash;
    let report = db
        .get_deposit_request_report(&alt_chain_tip, txid, output_index, signer_public_key)
        .await
        .unwrap()
        .unwrap();

    let report_lock_time = report.lock_time.to_consensus_u32();

    assert_eq!(report.amount, deposit_request.amount);
    assert_eq!(report_lock_time, deposit_request.lock_time);
    assert_eq!(report.max_fee, deposit_request.max_fee);
    assert_eq!(report.can_accept, Some(decision.can_accept));
    assert_eq!(report.can_sign, Some(decision.can_sign));

    let expected_status = DepositConfirmationStatus::Spent(swept_prevout.txid);
    assert_eq!(report.status, expected_status);

    signer::testing::storage::drop_db(db).await;
}

/// Check when we have a deposit that has been confirmed on the canonical
/// bitcoin and hasn't been spent, that the deposit report has the
/// appropriate "Confirmed" status.
#[tokio::test]
async fn deposit_report_with_deposit_request_confirmed() {
    let db = testing::storage::new_test_database().await;
    let mut rng = rand::rngs::StdRng::seed_from_u64(24);

    // We only want the blockchain to be generated
    let num_signers = 3;
    let test_params = testing::storage::model::Params {
        num_bitcoin_blocks: 10,
        num_stacks_blocks_per_bitcoin_block: 1,
        num_deposit_requests_per_block: 0,
        num_withdraw_requests_per_block: 0,
        num_signers_per_request: num_signers,
        consecutive_blocks: false,
    };

    let signer_set = testing::wsts::generate_signer_set_public_keys(&mut rng, num_signers);
    let test_data = TestData::generate(&mut rng, &signer_set, &test_params);
    test_data.write_to(&db).await;

    // Let's write the deposit request and associated transaction to the
    // database. The transaction will be on the canonical bitcoin
    // blockchain.
    let deposit_request: model::DepositRequest = fake::Faker.fake_with_rng(&mut rng);
    let chain_tip = db.get_bitcoin_canonical_chain_tip().await.unwrap().unwrap();
    let txid = &deposit_request.txid;
    let output_index = deposit_request.output_index;
    let signer_public_key = &signer_set[0];

    let tx = model::Transaction {
        txid: deposit_request.txid.into_bytes(),
        tx_type: model::TransactionType::DepositRequest,
        block_hash: chain_tip.into_bytes(),
    };
    let tx_ref = model::BitcoinTxRef {
        txid: deposit_request.txid,
        block_hash: chain_tip,
    };

    db.write_deposit_request(&deposit_request).await.unwrap();
    db.write_transaction(&tx).await.unwrap();
    db.write_bitcoin_transaction(&tx_ref).await.unwrap();

    // Write this signer's vote to the database.
    let mut decision: model::DepositSigner = fake::Faker.fake_with_rng(&mut rng);
    decision.output_index = deposit_request.output_index;
    decision.txid = deposit_request.txid;
    decision.signer_pub_key = *signer_public_key;

    db.write_deposit_signer_decision(&decision).await.unwrap();

    let report = db
        .get_deposit_request_report(&chain_tip, txid, output_index, signer_public_key)
        .await
        .unwrap()
        .unwrap();

    let report_lock_time = report.lock_time.to_consensus_u32();

    // This is all happy path stuff, with fields filled in and a confirmed
    // status.
    assert_eq!(report.amount, deposit_request.amount);
    assert_eq!(report_lock_time, deposit_request.lock_time);
    assert_eq!(report.max_fee, deposit_request.max_fee);
    assert_eq!(report.can_accept, Some(decision.can_accept));
    assert_eq!(report.can_sign, Some(decision.can_sign));

    let block = db.get_bitcoin_block(&chain_tip).await.unwrap().unwrap();
    let expected_status =
        DepositConfirmationStatus::Confirmed(block.block_height, block.block_hash);
    assert_eq!(report.status, expected_status);

    signer::testing::storage::drop_db(db).await;
}

/// The following tests check the [`DbRead::get_withdrawal_request_report`]
/// function and all follow a similar pattern. The pattern is:
/// 1. Generate a random blockchain and write it to the database.
/// 2. Generate a random withdrawal request and write it to the database.
///    Write the block that included the transaction that confirmed the
///    transaction as well, sometimes this transaction will be on the
///    canonical bitcoin blockchain, sometimes not.
/// 3. Maybe generate a random withdrawal vote for the current signer and
///    store that in the database.
/// 4. Maybe generate a sweep transaction and put that in our database.
/// 5. Check that the report comes out right depending on where the various
///    transactions are confirmed.

/// Check that no report is generated if the withdrawal request is not in
/// the database or if the stacks block that confirmed the transaction that
/// generated the request is not in the database.
#[tokio::test]
async fn withdrawal_report_with_no_withdrawal_request_or_no_block() {
    let db = testing::storage::new_test_database().await;
    let mut rng = rand::rngs::StdRng::seed_from_u64(2);

    // We only want the blockchain to be generated
    let num_signers = 3;
    let test_params = testing::storage::model::Params {
        num_bitcoin_blocks: 10,
        num_stacks_blocks_per_bitcoin_block: 1,
        num_deposit_requests_per_block: 0,
        num_withdraw_requests_per_block: 0,
        num_signers_per_request: num_signers,
        consecutive_blocks: false,
    };

    let signer_public_keys = testing::wsts::generate_signer_set_public_keys(&mut rng, num_signers);
    let signer_public_key = &signer_public_keys[0];
    let test_data = TestData::generate(&mut rng, &signer_public_keys, &test_params);
    test_data.write_to(&db).await;

    let bitcoin_chain_tip = db.get_bitcoin_canonical_chain_tip().await.unwrap().unwrap();
    let stacks_chain_tip = db
        .get_stacks_chain_tip(&bitcoin_chain_tip)
        .await
        .unwrap()
        .unwrap()
        .block_hash;

    // Let's suppose we are given a withdrawal request to validate that we
    // do not know about. In this case no report should be returned.
    let qualified_id = QualifiedRequestId {
        request_id: Faker.fake_with_rng::<u32, _>(&mut rng) as u64,
        txid: Faker.fake_with_rng(&mut rng),
        block_hash: stacks_chain_tip,
    };

    let maybe_report = db
        .get_withdrawal_request_report(
            &bitcoin_chain_tip,
            &stacks_chain_tip,
            &qualified_id,
            signer_public_key,
        )
        .await
        .unwrap();

    assert!(maybe_report.is_none());

    // Now suppose that we know about the withdrawal request but it is not
    // confirmed on a stacks block that we have a record of.
    let withdrawal_request: WithdrawalRequest = Faker.fake_with_rng(&mut rng);
    db.write_withdrawal_request(&withdrawal_request)
        .await
        .unwrap();

    let qualified_id = withdrawal_request.qualified_id();
    let maybe_report = db
        .get_withdrawal_request_report(
            &bitcoin_chain_tip,
            &stacks_chain_tip,
            &qualified_id,
            signer_public_key,
        )
        .await
        .unwrap();

    assert!(maybe_report.is_none());

    testing::storage::drop_db(db).await;
}

/// Check that the is_accepted field is none only if we do not have our
/// vote for the withdrawal request.
#[tokio::test]
async fn withdrawal_report_with_no_withdrawal_votes() {
    let db = testing::storage::new_test_database().await;
    let mut rng = rand::rngs::StdRng::seed_from_u64(4);

    // We only want the blockchain to be generated
    let num_signers = 3;
    let test_params = testing::storage::model::Params {
        num_bitcoin_blocks: 10,
        num_stacks_blocks_per_bitcoin_block: 1,
        num_deposit_requests_per_block: 0,
        num_withdraw_requests_per_block: 0,
        num_signers_per_request: num_signers,
        consecutive_blocks: false,
    };

    let signer_public_keys = testing::wsts::generate_signer_set_public_keys(&mut rng, num_signers);
    let signer_public_key = &signer_public_keys[0];
    let test_data = TestData::generate(&mut rng, &signer_public_keys, &test_params);
    test_data.write_to(&db).await;

    let bitcoin_chain_tip_ref = db
        .get_bitcoin_canonical_chain_tip_ref()
        .await
        .unwrap()
        .unwrap();
    let bitcoin_chain_tip = bitcoin_chain_tip_ref.block_hash;
    let stacks_chain_tip_block = db
        .get_stacks_chain_tip(&bitcoin_chain_tip)
        .await
        .unwrap()
        .unwrap();
    let stacks_chain_tip = stacks_chain_tip_block.block_hash;

    // Let's suppose that this withdrawal request was generated in a
    // transaction on the chain tip of the stacks blockchain, so that we
    // know that it is confirmed.
    //
    // Note that the block_height usually matters, since the queries only
    // look for sweeps in blocks with height greater than or equal to the
    // block height in the withdrawal request. In this case, there is no
    // sweep transaction in the database, so it doesn't matter.
    let withdrawal_request = WithdrawalRequest {
        block_hash: stacks_chain_tip,
        bitcoin_block_height: bitcoin_chain_tip_ref.block_height,
        ..Faker.fake_with_rng(&mut rng)
    };

    db.write_withdrawal_request(&withdrawal_request)
        .await
        .unwrap();

    let qualified_id = withdrawal_request.qualified_id();
    let report = db
        .get_withdrawal_request_report(
            &bitcoin_chain_tip,
            &stacks_chain_tip,
            &qualified_id,
            signer_public_key,
        )
        .await
        .unwrap()
        .unwrap();

    // We didn't put any votes in the database, but the withdrawal request
    // should be identified with a transaction on the blockchain identified
    // by the given chain tip, since it's actually on the chain tip.
    assert!(report.is_accepted.is_none());
    assert_eq!(report.status, WithdrawalRequestStatus::Confirmed);

    let withdrawal_decision = WithdrawalSigner {
        request_id: qualified_id.request_id,
        block_hash: qualified_id.block_hash,
        txid: qualified_id.txid,
        signer_pub_key: *signer_public_key,
        is_accepted: true,
    };
    db.write_withdrawal_signer_decision(&withdrawal_decision)
        .await
        .unwrap();

    let report = db
        .get_withdrawal_request_report(
            &bitcoin_chain_tip,
            &stacks_chain_tip,
            &qualified_id,
            signer_public_key,
        )
        .await
        .unwrap()
        .unwrap();

    assert_eq!(report.is_accepted, Some(true));
    assert_eq!(report.status, WithdrawalRequestStatus::Confirmed);

    // Let's try one more time but with another public key (who we know has
    // not submitted a vote).
    let signer_public_key_2 = &signer_public_keys[1];
    let report = db
        .get_withdrawal_request_report(
            &bitcoin_chain_tip,
            &stacks_chain_tip,
            &qualified_id,
            signer_public_key_2,
        )
        .await
        .unwrap()
        .unwrap();

    assert!(report.is_accepted.is_none());
    assert_eq!(report.status, WithdrawalRequestStatus::Confirmed);

    testing::storage::drop_db(db).await;
}

/// Check that the report will return that the is unconfirmed if the
/// transaction that generated the request is not on stacks blockchain
/// identified by the given chain tip.
#[tokio::test]
async fn withdrawal_report_with_withdrawal_request_reorged() {
    let db = testing::storage::new_test_database().await;
    let mut rng = rand::rngs::StdRng::seed_from_u64(8);

    // We only want the blockchain to be generated
    let num_signers = 3;
    let test_params = testing::storage::model::Params {
        num_bitcoin_blocks: 10,
        num_stacks_blocks_per_bitcoin_block: 1,
        num_deposit_requests_per_block: 0,
        num_withdraw_requests_per_block: 0,
        num_signers_per_request: num_signers,
        consecutive_blocks: false,
    };

    let signer_public_keys = testing::wsts::generate_signer_set_public_keys(&mut rng, num_signers);
    let signer_public_key = &signer_public_keys[0];
    let test_data = TestData::generate(&mut rng, &signer_public_keys, &test_params);
    test_data.write_to(&db).await;

    let bitcoin_chain_tip_ref = db
        .get_bitcoin_canonical_chain_tip_ref()
        .await
        .unwrap()
        .unwrap();
    let bitcoin_chain_tip = bitcoin_chain_tip_ref.block_hash;
    let stacks_chain_tip_block = db
        .get_stacks_chain_tip(&bitcoin_chain_tip)
        .await
        .unwrap()
        .unwrap();

    // Okay let's put the withdrawal request in the database on the stacks
    // chain tip.
    let withdrawal_request = WithdrawalRequest {
        block_hash: stacks_chain_tip_block.block_hash,
        bitcoin_block_height: bitcoin_chain_tip_ref.block_height,
        ..Faker.fake_with_rng(&mut rng)
    };

    db.write_withdrawal_request(&withdrawal_request)
        .await
        .unwrap();

    // Now let's generate a report where we know that the withdrawal
    // request is not on the blockchain identified by the given chain tip.
    let qualified_id = withdrawal_request.qualified_id();
    let random_stacks_chain_tip = Faker.fake_with_rng(&mut rng);
    let report = db
        .get_withdrawal_request_report(
            &bitcoin_chain_tip,
            &random_stacks_chain_tip,
            &qualified_id,
            signer_public_key,
        )
        .await
        .unwrap()
        .unwrap();

    assert_eq!(report.status, WithdrawalRequestStatus::Unconfirmed);

    // Okay, well does it say that it's confirmed if we know that it's on
    // the blockchain.
    let report = db
        .get_withdrawal_request_report(
            &bitcoin_chain_tip,
            &stacks_chain_tip_block.block_hash,
            &qualified_id,
            signer_public_key,
        )
        .await
        .unwrap()
        .unwrap();

    assert_eq!(report.status, WithdrawalRequestStatus::Confirmed);

    testing::storage::drop_db(db).await;
}

/// Check that the report correctly notes that the withdrawal request has
/// been fulfilled if there is sweep information in the database.
#[tokio::test]
async fn withdrawal_report_with_withdrawal_request_fulfilled() {
    let db = testing::storage::new_test_database().await;
    let mut rng = rand::rngs::StdRng::seed_from_u64(16);

    // We only want the blockchain to be generated
    let num_signers = 3;
    let test_params = testing::storage::model::Params {
        num_bitcoin_blocks: 10,
        num_stacks_blocks_per_bitcoin_block: 1,
        num_deposit_requests_per_block: 0,
        num_withdraw_requests_per_block: 0,
        num_signers_per_request: num_signers,
        consecutive_blocks: false,
    };

    let signer_public_keys = testing::wsts::generate_signer_set_public_keys(&mut rng, num_signers);
    let signer_public_key = &signer_public_keys[0];
    let test_data = TestData::generate(&mut rng, &signer_public_keys, &test_params);
    test_data.write_to(&db).await;

    let bitcoin_chain_tip_ref = db
        .get_bitcoin_canonical_chain_tip_ref()
        .await
        .unwrap()
        .unwrap();
    let bitcoin_chain_tip = bitcoin_chain_tip_ref.block_hash;
    let stacks_chain_tip_block = db
        .get_stacks_chain_tip(&bitcoin_chain_tip)
        .await
        .unwrap()
        .unwrap();

    // Note that the block_height matters here, since the queries look for
    // sweeps in blocks with height greater than or equal to the block
    // height in the withdrawal request. In this case, the sweep
    // transaction is confirmed on the chain tip of the bitcoin blockchain.
    let withdrawal_request = WithdrawalRequest {
        block_hash: stacks_chain_tip_block.block_hash,
        bitcoin_block_height: bitcoin_chain_tip_ref.block_height - 1,
        ..Faker.fake_with_rng(&mut rng)
    };
    let qualified_id = withdrawal_request.qualified_id();

    db.write_withdrawal_request(&withdrawal_request)
        .await
        .unwrap();

    // Okay now let's pretend that the withdrawal has been swept. For that
    // we need a row in the `bitcoin_withdrawals_outputs` table, and
    // records in the `transactions` and `bitcoin_transactions` tables. We
    // place the sweep on the bitcoin chain tip.
    let swept_output = BitcoinWithdrawalOutput {
        request_id: qualified_id.request_id,
        stacks_txid: qualified_id.txid,
        stacks_block_hash: qualified_id.block_hash,
        bitcoin_chain_tip,
        ..Faker.fake_with_rng(&mut rng)
    };

    let sweep_tx_model = model::Transaction {
        tx_type: model::TransactionType::SbtcTransaction,
        txid: swept_output.bitcoin_txid.to_byte_array(),
        block_hash: bitcoin_chain_tip.to_byte_array(),
    };
    let sweep_tx_ref = model::BitcoinTxRef {
        txid: swept_output.bitcoin_txid,
        block_hash: bitcoin_chain_tip,
    };
    db.write_transaction(&sweep_tx_model).await.unwrap();
    db.write_bitcoin_transaction(&sweep_tx_ref).await.unwrap();
    db.write_bitcoin_withdrawals_outputs(&[swept_output])
        .await
        .unwrap();

    let bitcoin_block = db
        .get_bitcoin_block(&bitcoin_chain_tip)
        .await
        .unwrap()
        .unwrap();
    let report = db
        .get_withdrawal_request_report(
            &bitcoin_block.block_hash,
            &stacks_chain_tip_block.block_hash,
            &qualified_id,
            signer_public_key,
        )
        .await
        .unwrap()
        .unwrap();

    let expected_status = WithdrawalRequestStatus::Fulfilled(sweep_tx_ref);
    assert_eq!(report.status, expected_status);

    // Okay, now let's say that we give the parent of the block that
    // confirmed the sweep as the chain tip, so that we know that the sweep
    // is not on that blockchain. The status should just be confirmed now.
    let report = db
        .get_withdrawal_request_report(
            &bitcoin_block.parent_hash,
            &stacks_chain_tip_block.block_hash,
            &qualified_id,
            signer_public_key,
        )
        .await
        .unwrap()
        .unwrap();

    assert_eq!(report.status, WithdrawalRequestStatus::Confirmed);

    testing::storage::drop_db(db).await;
}

/// Check that a reorg on bitcoin that affects the sweep leads to the
/// report switching the status of the withdrawal from fulfilled to just
/// confirmed.
#[tokio::test]
async fn withdrawal_report_with_withdrawal_request_swept_but_swept_reorged() {
    let db = testing::storage::new_test_database().await;
    let mut rng = rand::rngs::StdRng::seed_from_u64(32);

    // We only want the blockchain to be generated
    let num_signers = 3;
    let test_params = testing::storage::model::Params {
        num_bitcoin_blocks: 50,
        num_stacks_blocks_per_bitcoin_block: 1,
        num_deposit_requests_per_block: 0,
        num_withdraw_requests_per_block: 0,
        num_signers_per_request: num_signers,
        consecutive_blocks: true,
    };

    let signer_public_keys = testing::wsts::generate_signer_set_public_keys(&mut rng, num_signers);
    let signer_public_key = &signer_public_keys[0];
    let mut test_data = TestData::generate(&mut rng, &signer_public_keys, &test_params);
    let mut block_height = 0;
    let mut parent_hash = Faker.fake_with_rng(&mut rng);
    // Our `TestData` generator doesn't quite build us a nice Stacks
    // blockchain. So we manually make sure that we have consecutive blocks
    // here before writing them to the database. It matters because the
    // data that is generated by default is not a useful blockchain; all
    // blocks have the same height and their parents don't point to blocks
    // that exist.
    for block in test_data.stacks_blocks.iter_mut() {
        block.block_height = block_height;
        block.parent_hash = parent_hash;
        block_height += 1;
        parent_hash = block.block_hash;
    }
    test_data.write_to(&db).await;

    let bitcoin_chain_tip_ref = db
        .get_bitcoin_canonical_chain_tip_ref()
        .await
        .unwrap()
        .unwrap();
    let stacks_block = test_data.stacks_blocks[1].clone();

    // Okay let's put the withdrawal request to some low block height on
    // the chain.
    assert_eq!(stacks_block.block_height, 1);
    let withdrawal_request = WithdrawalRequest {
        block_hash: stacks_block.block_hash,
        bitcoin_block_height: bitcoin_chain_tip_ref.block_height,
        ..Faker.fake_with_rng(&mut rng)
    };
    let qualified_id = withdrawal_request.qualified_id();

    db.write_withdrawal_request(&withdrawal_request)
        .await
        .unwrap();

    // Okay now let's pretend that the withdrawal has been swept. For that
    // we need a row in the `bitcoin_withdrawals_outputs` table, and
    // records in the `transactions` and `bitcoin_transactions` tables. We
    // place the sweep on the bitcoin chain tip.
    let swept_output = BitcoinWithdrawalOutput {
        request_id: qualified_id.request_id,
        stacks_txid: qualified_id.txid,
        stacks_block_hash: qualified_id.block_hash,
        bitcoin_chain_tip: bitcoin_chain_tip_ref.block_hash,
        ..Faker.fake_with_rng(&mut rng)
    };

    let sweep_tx_model = model::Transaction {
        tx_type: model::TransactionType::SbtcTransaction,
        txid: swept_output.bitcoin_txid.to_byte_array(),
        block_hash: bitcoin_chain_tip_ref.block_hash.to_byte_array(),
    };
    let sweep_tx_ref = model::BitcoinTxRef {
        txid: swept_output.bitcoin_txid,
        block_hash: bitcoin_chain_tip_ref.block_hash,
    };
    db.write_transaction(&sweep_tx_model).await.unwrap();
    db.write_bitcoin_transaction(&sweep_tx_ref).await.unwrap();
    db.write_bitcoin_withdrawals_outputs(&[swept_output])
        .await
        .unwrap();

    // Alright, the report should say that the withdrawal request has been
    // fulfilled.
    let report = db
        .get_withdrawal_request_report(
            &bitcoin_chain_tip_ref.block_hash,
            &stacks_block.block_hash,
            &qualified_id,
            signer_public_key,
        )
        .await
        .unwrap()
        .unwrap();

    assert_eq!(
        report.status,
        WithdrawalRequestStatus::Fulfilled(sweep_tx_ref)
    );

    let bitcoin_chain_tip_block = db
        .get_bitcoin_block(&bitcoin_chain_tip_ref.block_hash)
        .await
        .unwrap()
        .unwrap();

    // Now let's fork the bitcoin blockchain, generating a sibling block to
    // the current chain tip and a child block, which would then be the
    // current chain tip.
    let bitcoin_block_fork0: BitcoinBlock = BitcoinBlock {
        block_height: bitcoin_chain_tip_block.block_height,
        block_hash: Faker.fake_with_rng(&mut rng),
        parent_hash: bitcoin_chain_tip_block.parent_hash,
    };

    let bitcoin_block_fork1: BitcoinBlock = BitcoinBlock {
        block_height: bitcoin_chain_tip_block.block_height + 1,
        block_hash: Faker.fake_with_rng(&mut rng),
        parent_hash: bitcoin_block_fork0.block_hash,
    };
    db.write_bitcoin_block(&bitcoin_block_fork0).await.unwrap();
    db.write_bitcoin_block(&bitcoin_block_fork1).await.unwrap();

    let bitcoin_chain_tip = db.get_bitcoin_canonical_chain_tip().await.unwrap().unwrap();

    // Well now our sweep is confirmed on an orphan chain, so we still need
    // to sweep out the funds. We haven't changed anything on the stacks
    // side since that transaction was confirmed on a block that was
    // unaffected by the reorg.
    assert_eq!(bitcoin_chain_tip, bitcoin_block_fork1.block_hash);
    let report = db
        .get_withdrawal_request_report(
            &bitcoin_chain_tip,
            &stacks_block.block_hash,
            &qualified_id,
            signer_public_key,
        )
        .await
        .unwrap()
        .unwrap();

    assert_eq!(report.status, WithdrawalRequestStatus::Confirmed);

    testing::storage::drop_db(db).await;
}

/// Check that a reorg on bitcoin that affects the sweep and the bitcoin
/// block anchoring the stacks block confirming the transaction that
/// generated the withdrawal request leads to the report switching the
/// status of the withdrawal from fulfilled to just unconfirmed.
///
/// This situation is supposed to "never" happen but let's see what happens
/// in our code.
#[tokio::test]
async fn withdrawal_report_with_withdrawal_request_swept_but_swept_reorged2() {
    let db = testing::storage::new_test_database().await;
    let mut rng = rand::rngs::StdRng::seed_from_u64(64);

    // We only want the blockchain to be generated
    let num_signers = 3;
    let test_params = testing::storage::model::Params {
        num_bitcoin_blocks: 50,
        num_stacks_blocks_per_bitcoin_block: 1,
        num_deposit_requests_per_block: 0,
        num_withdraw_requests_per_block: 0,
        num_signers_per_request: num_signers,
        consecutive_blocks: true,
    };

    let signer_public_keys = testing::wsts::generate_signer_set_public_keys(&mut rng, num_signers);
    let signer_public_key = &signer_public_keys[0];
    let mut test_data = TestData::generate(&mut rng, &signer_public_keys, &test_params);
    let mut block_height = 0;
    let mut parent_hash = Faker.fake_with_rng(&mut rng);
    // Our `TestData` generator doesn't quite build us a nice Stacks
    // blockchain. So we manually make sure that we have consecutive blocks
    // here before writing them to the database. It matters because the
    // data that is generated by default is not a useful blockchain; all
    // blocks have the same height and their parents don't point to blocks
    // that exist.
    for block in test_data.stacks_blocks.iter_mut() {
        block.block_height = block_height;
        block.parent_hash = parent_hash;
        block_height += 1;
        parent_hash = block.block_hash;
    }
    test_data.write_to(&db).await;

    let chain_tip = db.get_bitcoin_canonical_chain_tip().await.unwrap().unwrap();
    let bitcoin_chain_tip = db.get_bitcoin_block(&chain_tip).await.unwrap().unwrap();
    let stacks_chain_tip = db
        .get_stacks_chain_tip(&bitcoin_chain_tip.block_hash)
        .await
        .unwrap()
        .unwrap();

    // Later, we are going to orphan the parent block of the bitcoin chain
    // tip.
    assert_eq!(
        stacks_chain_tip.bitcoin_anchor,
        bitcoin_chain_tip.block_hash
    );

    let withdrawal_request = WithdrawalRequest {
        block_hash: stacks_chain_tip.block_hash,
        bitcoin_block_height: bitcoin_chain_tip.block_height,
        ..Faker.fake_with_rng(&mut rng)
    };
    let qualified_id = withdrawal_request.qualified_id();

    db.write_withdrawal_request(&withdrawal_request)
        .await
        .unwrap();

    // Okay now let's pretend that the withdrawal has been swept. For that
    // we need a row in the `bitcoin_withdrawals_outputs` table, and
    // records in the `transactions` and `bitcoin_transactions` tables. We
    // place the sweep on the bitcoin chain tip.
    let swept_output = BitcoinWithdrawalOutput {
        request_id: qualified_id.request_id,
        stacks_txid: qualified_id.txid,
        stacks_block_hash: qualified_id.block_hash,
        bitcoin_chain_tip: bitcoin_chain_tip.block_hash,
        ..Faker.fake_with_rng(&mut rng)
    };

    let sweep_tx_model = model::Transaction {
        tx_type: model::TransactionType::SbtcTransaction,
        txid: swept_output.bitcoin_txid.to_byte_array(),
        block_hash: bitcoin_chain_tip.block_hash.to_byte_array(),
    };
    let sweep_tx_ref = model::BitcoinTxRef {
        txid: swept_output.bitcoin_txid,
        block_hash: bitcoin_chain_tip.block_hash,
    };
    db.write_transaction(&sweep_tx_model).await.unwrap();
    db.write_bitcoin_transaction(&sweep_tx_ref).await.unwrap();
    db.write_bitcoin_withdrawals_outputs(&[swept_output])
        .await
        .unwrap();

    // Alright, the report should say that the withdrawal request has been
    // fulfilled.
    let report = db
        .get_withdrawal_request_report(
            &bitcoin_chain_tip.block_hash,
            &stacks_chain_tip.block_hash,
            &qualified_id,
            signer_public_key,
        )
        .await
        .unwrap()
        .unwrap();

    assert_eq!(
        report.status,
        WithdrawalRequestStatus::Fulfilled(sweep_tx_ref)
    );

    let bitcoin_chain_tip_parent_block = db
        .get_bitcoin_block(&bitcoin_chain_tip.parent_hash)
        .await
        .unwrap()
        .unwrap();

    // Now let's fork the bitcoin blockchain, generating a sibling block to
    // the parent of the current chain tip and a grandchild block, which
    // would then be the current chain tip.
    let bitcoin_block_fork0: BitcoinBlock = BitcoinBlock {
        block_height: bitcoin_chain_tip_parent_block.block_height,
        block_hash: Faker.fake_with_rng(&mut rng),
        parent_hash: bitcoin_chain_tip_parent_block.parent_hash,
    };
    let bitcoin_block_fork1: BitcoinBlock = BitcoinBlock {
        block_height: bitcoin_chain_tip_parent_block.block_height + 1,
        block_hash: Faker.fake_with_rng(&mut rng),
        parent_hash: bitcoin_block_fork0.block_hash,
    };
    let bitcoin_block_fork2: BitcoinBlock = BitcoinBlock {
        block_height: bitcoin_chain_tip_parent_block.block_height + 2,
        block_hash: Faker.fake_with_rng(&mut rng),
        parent_hash: bitcoin_block_fork1.block_hash,
    };
    db.write_bitcoin_block(&bitcoin_block_fork0).await.unwrap();
    db.write_bitcoin_block(&bitcoin_block_fork1).await.unwrap();
    db.write_bitcoin_block(&bitcoin_block_fork2).await.unwrap();

    let bitcoin_chain_tip = db.get_bitcoin_canonical_chain_tip().await.unwrap().unwrap();
    let stacks_chain_tip = db
        .get_stacks_chain_tip(&bitcoin_chain_tip)
        .await
        .unwrap()
        .unwrap();

    // Well now our sweep is confirmed on an orphan chain. Moreover, the
    // transaction that generated the sweep was affected by the bitcoin
    // reorg, and so has been orphaned as well.
    assert_eq!(bitcoin_chain_tip, bitcoin_block_fork2.block_hash);
    let report = db
        .get_withdrawal_request_report(
            &bitcoin_chain_tip,
            &stacks_chain_tip.block_hash,
            &qualified_id,
            signer_public_key,
        )
        .await
        .unwrap()
        .unwrap();

    assert_eq!(report.status, WithdrawalRequestStatus::Unconfirmed);

    testing::storage::drop_db(db).await;
}

/// Check the normal happy path with a withdrawal request that has been
/// confirmed. Make sure that the values returned match what we would
/// expect given the contents of the withdrawal request.
#[tokio::test]
async fn withdrawal_report_with_withdrawal_request_confirmed() {
    let db = testing::storage::new_test_database().await;
    let mut rng = rand::rngs::StdRng::seed_from_u64(128);

    // We only want the blockchain to be generated
    let num_signers = 3;
    let test_params = testing::storage::model::Params {
        num_bitcoin_blocks: 10,
        num_stacks_blocks_per_bitcoin_block: 1,
        num_deposit_requests_per_block: 0,
        num_withdraw_requests_per_block: 0,
        num_signers_per_request: num_signers,
        consecutive_blocks: false,
    };

    let signer_public_keys = testing::wsts::generate_signer_set_public_keys(&mut rng, num_signers);
    let signer_public_key = &signer_public_keys[0];
    let test_data = TestData::generate(&mut rng, &signer_public_keys, &test_params);
    test_data.write_to(&db).await;

    // Let's generate a withdrawal request and place it on our canonical
    // blockchain.
    let bitcoin_chain_tip_ref = db
        .get_bitcoin_canonical_chain_tip_ref()
        .await
        .unwrap()
        .unwrap();
    let bitcoin_chain_tip = bitcoin_chain_tip_ref.block_hash;
    let stacks_chain_tip_block = db
        .get_stacks_chain_tip(&bitcoin_chain_tip)
        .await
        .unwrap()
        .unwrap();

    let withdrawal_request = WithdrawalRequest {
        block_hash: stacks_chain_tip_block.block_hash,
        bitcoin_block_height: bitcoin_chain_tip_ref.block_height - 1,
        ..Faker.fake_with_rng(&mut rng)
    };
    let qualified_id = withdrawal_request.qualified_id();

    db.write_withdrawal_request(&withdrawal_request)
        .await
        .unwrap();

    // Let's put a vote in the database. Let's assume that they voted
    // against it, just because we haven't tested false as `is_accepted`
    // yet.
    let withdrawal_decision = WithdrawalSigner {
        request_id: qualified_id.request_id,
        block_hash: qualified_id.block_hash,
        txid: qualified_id.txid,
        signer_pub_key: *signer_public_key,
        is_accepted: false,
    };
    db.write_withdrawal_signer_decision(&withdrawal_decision)
        .await
        .unwrap();

    // Okay, now lets get the report and check the contents.
    let report = db
        .get_withdrawal_request_report(
            &bitcoin_chain_tip,
            &stacks_chain_tip_block.block_hash,
            &qualified_id,
            signer_public_key,
        )
        .await
        .unwrap()
        .unwrap();

    assert_eq!(report.is_accepted, Some(false));
    assert_eq!(report.status, WithdrawalRequestStatus::Confirmed);
    assert_eq!(
        report.bitcoin_block_height,
        withdrawal_request.bitcoin_block_height
    );
    assert_eq!(report.amount, withdrawal_request.amount);
    assert_eq!(report.max_fee, withdrawal_request.max_fee);
    assert_eq!(&report.recipient, withdrawal_request.recipient.deref());
    assert_eq!(report.id, withdrawal_request.qualified_id());

    testing::storage::drop_db(db).await;
}

#[tokio::test]
async fn can_write_and_get_multiple_bitcoin_txs_sighashes() {
    let db = testing::storage::new_test_database().await;

    let sighashes: Vec<BitcoinTxSigHash> = (0..5).map(|_| fake::Faker.fake()).collect();

    db.write_bitcoin_txs_sighashes(&sighashes).await.unwrap();

    let withdrawal_outputs_futures = sighashes
        .iter()
        .map(|sighash| db.will_sign_bitcoin_tx_sighash(&sighash.sighash));

    let results = join_all(withdrawal_outputs_futures).await;

    for (output, result) in sighashes.iter().zip(results) {
        let (result, _) = result.unwrap().unwrap();
        assert_eq!(result, output.will_sign);
    }
    signer::testing::storage::drop_db(db).await;
}

#[tokio::test]
async fn can_write_multiple_bitcoin_withdrawal_outputs() {
    let db = testing::storage::new_test_database().await;

    let outputs: Vec<BitcoinWithdrawalOutput> = (0..5).map(|_| fake::Faker.fake()).collect();

    db.write_bitcoin_withdrawals_outputs(&outputs)
        .await
        .unwrap();

    signer::testing::storage::drop_db(db).await;
}

#[tokio::test]
async fn get_deposit_request_returns_none_for_missing_deposit() {
    let db = testing::storage::new_test_database().await;
    let mut rng = rand::rngs::StdRng::seed_from_u64(51);

    // Create a random txid
    let txid: model::BitcoinTxId = fake::Faker.fake_with_rng(&mut rng);

    // Fetch the deposit request for the fake txid
    let fetched_deposit = db.get_deposit_request(&txid, 0).await.unwrap();

    // Assert that the fetched fee is None
    assert_eq!(fetched_deposit, None);

    signer::testing::storage::drop_db(db).await;
}

#[tokio::test]
async fn get_deposit_request_returns_returns_inserted_deposit_request() {
    let db = testing::storage::new_test_database().await;
    let mut rng = rand::rngs::StdRng::seed_from_u64(51);

    // Create multiple deposit requests
    let deposit_request1: model::DepositRequest = fake::Faker.fake_with_rng(&mut rng);
    let deposit_request2: model::DepositRequest = fake::Faker.fake_with_rng(&mut rng);

    // Insert the deposit requests into the database
    db.write_deposit_request(&deposit_request1).await.unwrap();
    db.write_deposit_request(&deposit_request2).await.unwrap();

    // Fetch deposit requests from the database
    let fetched_deposit1 = db
        .get_deposit_request(&deposit_request1.txid, deposit_request1.output_index)
        .await
        .unwrap();
    let fetched_deposit2 = db
        .get_deposit_request(&deposit_request2.txid, deposit_request2.output_index)
        .await
        .unwrap();

    // Assert that the fetched fees match the inserted fees
    assert_eq!(fetched_deposit1, Some(deposit_request1));
    assert_eq!(fetched_deposit2, Some(deposit_request2));

    signer::testing::storage::drop_db(db).await;
}

/// This struct is for testing different conditions when attempting to
/// retrieve the signers' UTXO.
struct ReorgDescription<const N: usize> {
    /// An array that indicates the height that includes at least one sweep
    /// transaction.
    sweep_heights: [u64; N],
    /// This is the height where there is a reorg.
    reorg_height: u64,
    /// This is the height of the donation. It must be less than or equal
    /// to the minimum sweep height indicated by `sweep_heights`.
    donation_height: u64,
    /// The expected height of the UTXO returned by
    /// [`DbRead::get_signer_utxo`].
    utxo_height: Option<u64>,
    /// When we create sweep package, this field controls how many
    /// transactions are created in the package.
    num_transactions: std::ops::Range<u8>,
}

impl<const N: usize> ReorgDescription<N> {
    fn num_blocks(&self) -> u64 {
        self.sweep_heights.into_iter().max().unwrap_or_default()
    }
}

/// In these tests we check that [`DbRead::get_signer_utxo`] returns the
/// expected UTXO when there is a reorg. The test is set up as follows
/// 1. Populate the database with some minimal bitcoin blockchain data.
/// 2. For each block between the current block and the number-of-blocks to
///    generate, create a random number of transactions where we spend the
///    last output and create a new one.
/// 3. Note the last transaction created in each bitcoin block.
/// 4. Create a new chain starting at the height indicated by
///    `reorg_height`, making sure that it is longer than the current
///    blockchain in the database, so that it is the best chain.
/// 5. Get the signers' UTXO and check that the transaction ID matches the
///    one expected.
#[test_case(ReorgDescription {
    sweep_heights: [0, 3, 4, 5],
    reorg_height: 4,
    donation_height: 0,
    utxo_height: Some(4),
    num_transactions: std::ops::Range { start: 1, end: 2 },
}; "vanilla reorg")]
#[test_case(ReorgDescription {
    sweep_heights: [0, 3, 4, 5],
    reorg_height: 2,
    donation_height: 0,
    utxo_height: Some(0),
    num_transactions: std::ops::Range { start: 1, end: 2 },
}; "near-complete-reorg")]
#[test_case(ReorgDescription {
    sweep_heights: [0, 6, 10, 12],
    reorg_height: 7,
    donation_height: 0,
    utxo_height: Some(6),
    num_transactions: std::ops::Range { start: 1, end: 2 },
}; "partial-reorg")]
#[test_case(ReorgDescription {
    sweep_heights: [0, 6, 20, 21],
    reorg_height: 19,
    donation_height: 0,
    utxo_height: Some(6),
    num_transactions: std::ops::Range { start: 1, end: 2 },
}; "long-gap-reorg")]
#[test_case(ReorgDescription {
    sweep_heights: [3, 4, 5],
    reorg_height: 2,
    donation_height: 3,
    utxo_height: None,
    num_transactions: std::ops::Range { start: 1, end: 2 },
}; "complete-reorg")]
#[test_case(ReorgDescription {
    sweep_heights: [1, 7, 17, 18, 19, 20, 21],
    reorg_height: 16,
    donation_height: 0,
    utxo_height: Some(7),
    num_transactions: std::ops::Range { start: 25, end: 26 },
}; "busy-bridge-with-reorg")]
#[tokio::test]
async fn signer_utxo_reorg_suite<const N: usize>(desc: ReorgDescription<N>) {
    let db = testing::storage::new_test_database().await;
    let mut rng = rand::rngs::StdRng::seed_from_u64(51);

    // We just need some basic data in the database. The only value that
    // matters is `num_bitcoin_blocks`, and it must be positive.
    let num_signers = 3;
    let test_params = testing::storage::model::Params {
        num_bitcoin_blocks: 1,
        num_stacks_blocks_per_bitcoin_block: 1,
        num_deposit_requests_per_block: 0,
        num_withdraw_requests_per_block: 0,
        num_signers_per_request: num_signers,
        consecutive_blocks: false,
    };

    // Let's generate some dummy data and write it into the database.
    let signer_set = testing::wsts::generate_signer_set_public_keys(&mut rng, num_signers);
    let test_data = TestData::generate(&mut rng, &signer_set, &test_params);
    test_data.write_to(&db).await;

    // We need some DKG shares here, since we identify the signers' UTXO by
    // the fact that the signers can sign for the UTXO.
    let dkg_shares: model::EncryptedDkgShares = fake::Faker.fake_with_rng(&mut rng);
    db.write_encrypted_dkg_shares(&dkg_shares).await.unwrap();

    let chain_tip = db.get_bitcoin_canonical_chain_tip().await.unwrap().unwrap();
    let original_chain_tip_ref: model::BitcoinBlockRef = db
        .get_bitcoin_block(&chain_tip)
        .await
        .unwrap()
        .unwrap()
        .into();

    // This will store the last transaction ID for all transaction packages
    // created in a block with a sweep.
    let mut expected_sweep_txids = BTreeMap::new();

    let mut swept_output: model::TxOutput = fake::Faker.fake_with_rng(&mut rng);
    let mut chain_tip_ref = original_chain_tip_ref;
    let mut reorg_block_ref = chain_tip_ref;

    for height in 0..=desc.num_blocks() {
        // We need a UTXO to "bootstrap" the signers, so maybe we should
        // create one now.
        if height == desc.donation_height {
            swept_output.output_type = model::TxOutputType::Donation;
            swept_output.output_index = 0;
            swept_output.amount = 0;
            swept_output.script_pubkey = dkg_shares.script_pubkey.clone();

            let sweep_tx_model = model::Transaction {
                tx_type: model::TransactionType::Donation,
                txid: swept_output.txid.to_byte_array(),
                block_hash: chain_tip_ref.block_hash.to_byte_array(),
            };
            let sweep_tx_ref = model::BitcoinTxRef {
                txid: swept_output.txid,
                block_hash: chain_tip_ref.block_hash,
            };
            db.write_transaction(&sweep_tx_model).await.unwrap();
            db.write_bitcoin_transaction(&sweep_tx_ref).await.unwrap();
            db.write_tx_output(&swept_output).await.unwrap();
        }

        // Maybe there is a sweep package in this bitcoin block. If so
        // let's generate a random number of transactions in a transaction
        // package.
        if desc.sweep_heights.contains(&height) {
            let num_transactions = desc.num_transactions.clone().choose(&mut rng).unwrap();

            for _ in 0..num_transactions {
                let mut swept_prevout: model::TxPrevout = fake::Faker.fake_with_rng(&mut rng);
                swept_prevout.prevout_txid = swept_output.txid;
                swept_prevout.prevout_output_index = 0;
                swept_prevout.prevout_type = model::TxPrevoutType::SignersInput;

                swept_output.txid = swept_prevout.txid;
                swept_output.output_type = model::TxOutputType::SignersOutput;
                swept_output.output_index = 0;
                swept_output.script_pubkey = dkg_shares.script_pubkey.clone();

                let sweep_tx_model = model::Transaction {
                    tx_type: model::TransactionType::SbtcTransaction,
                    txid: swept_prevout.txid.to_byte_array(),
                    block_hash: chain_tip_ref.block_hash.to_byte_array(),
                };
                let sweep_tx_ref = model::BitcoinTxRef {
                    txid: swept_prevout.txid,
                    block_hash: chain_tip_ref.block_hash,
                };
                db.write_transaction(&sweep_tx_model).await.unwrap();
                db.write_bitcoin_transaction(&sweep_tx_ref).await.unwrap();
                db.write_tx_prevout(&swept_prevout).await.unwrap();
                db.write_tx_output(&swept_output).await.unwrap();

                expected_sweep_txids.insert(height, swept_prevout.txid);
            }
        }

        // We need to note the block that we need to branch from for our reorg.
        if height == desc.reorg_height {
            reorg_block_ref = chain_tip_ref;
        }

        // And now for the blockchain data.
        let (new_data, new_chain_tip_ref) =
            test_data.new_block(&mut rng, &signer_set, &test_params, Some(&chain_tip_ref));
        chain_tip_ref = new_chain_tip_ref;
        new_data.write_to(&db).await;
    }

    // And now for creating the reorg blocks.
    for _ in 0..=(desc.num_blocks() - desc.reorg_height) + 1 {
        let (new_data, new_chain_tip_ref) =
            test_data.new_block(&mut rng, &signer_set, &test_params, Some(&reorg_block_ref));
        reorg_block_ref = new_chain_tip_ref;
        new_data.write_to(&db).await;
    }

    let chain_tip = db.get_bitcoin_canonical_chain_tip().await.unwrap().unwrap();

    // Let's make sure we get the expected signer UTXO.
    let utxo = db.get_signer_utxo(&chain_tip).await.unwrap();
    match desc.utxo_height {
        Some(height) => {
            let txid: model::BitcoinTxId = utxo.unwrap().outpoint.txid.into();
            assert_eq!(&txid, expected_sweep_txids.get(&height).unwrap());
        }
        None => {
            assert!(utxo.is_none());
        }
    };

    signer::testing::storage::drop_db(db).await;
}

fn hex_to_block_hash(hash: &str) -> [u8; 32] {
    hex::decode(hash).unwrap().as_slice().try_into().unwrap()
}

#[tokio::test]
async fn compare_in_memory_bitcoin_chain_tip() {
    let mut rng = rand::rngs::StdRng::seed_from_u64(51);

    let pg_store = testing::storage::new_test_database().await;
    let in_memory_store = storage::in_memory::Store::new_shared();

    let root: BitcoinBlock = fake::Faker.fake_with_rng(&mut rng);
    let mut blocks = vec![root.clone()];
    for block_hash in [
        "FF00000000000000000000000000000000000000000000000000000000000011",
        "11000000000000000000000000000000000000000000000000000000000000FF",
    ] {
        blocks.push(BitcoinBlock {
            block_hash: hex_to_block_hash(block_hash).into(),
            block_height: root.block_height + 1,
            parent_hash: root.block_hash,
        })
    }

    for block in &blocks {
        pg_store.write_bitcoin_block(block).await.unwrap();
        in_memory_store.write_bitcoin_block(block).await.unwrap();
    }

    assert_eq!(
        in_memory_store
            .get_bitcoin_canonical_chain_tip()
            .await
            .expect("failed to get canonical chain tip")
            .expect("no chain tip"),
        pg_store
            .get_bitcoin_canonical_chain_tip()
            .await
            .expect("failed to get canonical chain tip")
            .expect("no chain tip"),
    );

    signer::testing::storage::drop_db(pg_store).await;
}

#[tokio::test]
async fn compare_in_memory_stacks_chain_tip() {
    let mut rng = rand::rngs::StdRng::seed_from_u64(51);

    let pg_store = testing::storage::new_test_database().await;
    let in_memory_store = storage::in_memory::Store::new_shared();

    let root_anchor: BitcoinBlock = fake::Faker.fake_with_rng(&mut rng);

    pg_store.write_bitcoin_block(&root_anchor).await.unwrap();
    in_memory_store
        .write_bitcoin_block(&root_anchor)
        .await
        .unwrap();

    let root: StacksBlock = fake::Faker.fake_with_rng(&mut rng);

    let mut blocks = vec![root.clone()];
    for block_hash in [
        "FF00000000000000000000000000000000000000000000000000000000000011",
        "11000000000000000000000000000000000000000000000000000000000000FF",
    ] {
        blocks.push(StacksBlock {
            block_hash: hex_to_block_hash(block_hash).into(),
            block_height: root.block_height + 1,
            parent_hash: root.block_hash,
            bitcoin_anchor: root_anchor.block_hash,
        })
    }

    for block in &blocks {
        pg_store.write_stacks_block(block).await.unwrap();
        in_memory_store.write_stacks_block(block).await.unwrap();
    }

    assert_eq!(
        in_memory_store
            .get_bitcoin_canonical_chain_tip()
            .await
            .expect("failed to get canonical chain tip")
            .expect("no chain tip"),
        root_anchor.block_hash
    );
    assert_eq!(
        pg_store
            .get_bitcoin_canonical_chain_tip()
            .await
            .expect("failed to get canonical chain tip")
            .expect("no chain tip"),
        root_anchor.block_hash
    );

    assert_eq!(
        in_memory_store
            .get_stacks_chain_tip(&root_anchor.block_hash)
            .await
            .expect("failed to get canonical chain tip")
            .expect("no chain tip"),
        pg_store
            .get_stacks_chain_tip(&root_anchor.block_hash)
            .await
            .expect("failed to get canonical chain tip")
            .expect("no chain tip"),
    );

    signer::testing::storage::drop_db(pg_store).await;
}

#[tokio::test]
async fn write_and_get_dkg_shares_is_pending() {
    let db = testing::storage::new_test_database().await;

    let insert = EncryptedDkgShares {
        aggregate_key: fake::Faker.fake(),
        tweaked_aggregate_key: fake::Faker.fake(),
        encrypted_private_shares: vec![],
        script_pubkey: fake::Faker.fake(),
        public_shares: vec![],
        signer_set_public_keys: vec![],
        signature_share_threshold: 1,
        dkg_shares_status: DkgSharesStatus::Unverified,
        ..fake::Faker.fake()
    };

    db.write_encrypted_dkg_shares(&insert).await.unwrap();

    let select = db
        .get_encrypted_dkg_shares(insert.aggregate_key)
        .await
        .expect("database error")
        .expect("no shares found");

    assert_eq!(insert, select);

    signer::testing::storage::drop_db(db).await;
}

#[test(tokio::test)]
async fn verify_dkg_shares_succeeds() {
    let db = testing::storage::new_test_database().await;

    // We start with a pending entry.
    let insert = EncryptedDkgShares {
        dkg_shares_status: DkgSharesStatus::Unverified,
        ..Faker.fake()
    };

    // Write the dkg_shares entry.
    db.write_encrypted_dkg_shares(&insert).await.unwrap();

    // Now to verify the shares.
    let result = db.verify_dkg_shares(insert.aggregate_key).await.unwrap();
    assert!(result, "verify failed, when it should succeed");

    // Get the dkg_shares entry.
    let select = db
        .get_encrypted_dkg_shares(insert.aggregate_key)
        .await
        .expect("database error")
        .expect("no shares found");

    // Assert that the status is now verified and that the block hash and height
    // are correct, and that the rest of the fields remain the same.
    let compare = EncryptedDkgShares {
        dkg_shares_status: DkgSharesStatus::Verified,
        ..insert.clone()
    };
    assert_eq!(select, compare);

    signer::testing::storage::drop_db(db).await;
}

#[tokio::test]
async fn revoke_dkg_shares_succeeds() {
    let db = testing::storage::new_test_database().await;

    // We start with a pending entry.
    let insert = EncryptedDkgShares {
        dkg_shares_status: DkgSharesStatus::Unverified,
        ..Faker.fake()
    };

    // Write the dkg_shares entry.
    db.write_encrypted_dkg_shares(&insert).await.unwrap();

    // Now try to fail the keys.
    let result = db.revoke_dkg_shares(insert.aggregate_key).await.unwrap();
    assert!(result, "revoke failed, when it should succeed");

    // Get the dkg_shares entry we just inserted.
    let select = db
        .get_encrypted_dkg_shares(insert.aggregate_key)
        .await
        .expect("database error")
        .expect("no shares found");

    // Assert that the status is now revoked and that the rest of the fields
    // remain the same.
    let compare = EncryptedDkgShares {
        dkg_shares_status: DkgSharesStatus::Failed,
        ..insert.clone()
    };
    assert_eq!(select, compare);

    signer::testing::storage::drop_db(db).await;
}

/// This test checks that DKG shares verification status follows a one-way state transition:
///
/// 1. Unverified -> Verified: Once shares are verified, they cannot be revoked
/// 2. Unverified -> Failed: Once shares are marked as failed, they cannot be verified
///
/// The test verifies both transition paths:
/// - Unverified -> Verified -> (attempt revoke, stays Verified)
/// - Unverified -> Failed -> (attempt verify, stays Failed)
#[tokio::test]
async fn verification_status_one_way_street() {
    let db = testing::storage::new_test_database().await;

    // We start with a pending entry.
    let insert = EncryptedDkgShares {
        dkg_shares_status: DkgSharesStatus::Unverified,
        ..Faker.fake()
    };

    // Write the dkg_shares entry.
    db.write_encrypted_dkg_shares(&insert).await.unwrap();

    // Now try to verify.
    let result = db.verify_dkg_shares(insert.aggregate_key).await.unwrap();
    assert!(result, "verify failed, when it should succeed");

    let select1 = db
        .get_encrypted_dkg_shares(insert.aggregate_key)
        .await
        .expect("database error")
        .expect("no shares found");

    assert_eq!(select1.dkg_shares_status, DkgSharesStatus::Verified);

    // Now try to revoke. This shouldn't have any effect because we have
    // verified the shares already.
    let result = db.revoke_dkg_shares(insert.aggregate_key).await.unwrap();
    assert!(!result, "revoking succeeded, when it should fail");

    // Get the dkg_shares entry we just inserted.
    let select2 = db
        .get_encrypted_dkg_shares(insert.aggregate_key)
        .await
        .expect("database error")
        .expect("no shares found");

    let compare = EncryptedDkgShares {
        dkg_shares_status: DkgSharesStatus::Verified,
        ..insert
    };

    assert_eq!(select1, select2);
    assert_eq!(select1, compare);

    // We start with a pending entry.
    let insert = EncryptedDkgShares {
        dkg_shares_status: DkgSharesStatus::Unverified,
        ..Faker.fake()
    };

    // Write the dkg_shares entry.
    db.write_encrypted_dkg_shares(&insert).await.unwrap();

    // Now try to revoke.
    let result = db.revoke_dkg_shares(insert.aggregate_key).await.unwrap();
    assert!(result, "revoke failed, when it should succeed");

    let select1 = db
        .get_encrypted_dkg_shares(insert.aggregate_key)
        .await
        .expect("database error")
        .expect("no shares found");

    assert_eq!(select1.dkg_shares_status, DkgSharesStatus::Failed);

    // Now try to verify them. This should be a no-op, since the keys have
    // already been marked as failed.
    let result = db.verify_dkg_shares(insert.aggregate_key).await.unwrap();
    assert!(!result, "verify succeeded, when it should fail");

    // Get the dkg_shares entry we just inserted.
    let select2 = db
        .get_encrypted_dkg_shares(insert.aggregate_key)
        .await
        .expect("database error")
        .expect("no shares found");

    let compare = EncryptedDkgShares {
        dkg_shares_status: DkgSharesStatus::Failed,
        ..insert
    };

    assert_eq!(select1, select2);
    assert_eq!(select1, compare);

    signer::testing::storage::drop_db(db).await;
}

/// Return a stacks block that is anchored to the bitcoin block with the
/// given block hash that is also on the canonical stacks blockchain, if
<<<<<<< HEAD
/// one exists. If one doesn't exist then return the stacks chain tip.
=======
/// one exists. If one doesn't exist then panic.
>>>>>>> 8e8de62c
async fn get_stacks_block(
    test_data: &TestData,
    db: &PgStore,
    anchor: &BitcoinBlockHash,
) -> StacksBlockHash {
    let request_stacks_blocks = test_data
        .stacks_blocks
        .iter()
        .filter(|block| &block.bitcoin_anchor == anchor);

    let (_, stacks_chain_tip) = db.get_chain_tips().await;

    for block in request_stacks_blocks {
        let in_canonical_stacks_blockchain = db
            .in_canonical_stacks_blockchain(
                &stacks_chain_tip,
                &block.block_hash,
                block.block_height,
            )
            .await
            .unwrap();

        if in_canonical_stacks_blockchain {
            return block.block_hash;
        }
    }

<<<<<<< HEAD
    stacks_chain_tip
=======
    panic!("could not find a stacks block with the given anchor: {anchor}");
>>>>>>> 8e8de62c
}

/// Tests that get_pending_rejected_withdrawal_requests correctly return expired
/// requests in case there are no events affecting them.
#[test_log::test(tokio::test)]
async fn pending_rejected_withdrawal_no_events() {
    let mut db = testing::storage::new_test_database().await;
    let mut rng = rand::rngs::StdRng::seed_from_u64(42);

    let num_signers = 10;
    let context_window = 1000;
    let test_model_params = testing::storage::model::Params {
        num_bitcoin_blocks: 50,
        num_stacks_blocks_per_bitcoin_block: 3,
        num_deposit_requests_per_block: 0,
        num_withdraw_requests_per_block: 5,
        num_signers_per_request: num_signers,
        consecutive_blocks: false,
    };

    let signer_set = testing::wsts::generate_signer_set_public_keys(&mut rng, num_signers);

    let test_data = TestData::generate(&mut rng, &signer_set, &test_model_params);

    test_data.write_to(&mut db).await;

    let mut bitcoin_chain_tip = db
        .get_bitcoin_canonical_chain_tip_ref()
        .await
        .expect("failed to get canonical chain tip")
        .expect("no chain tip");

    let chain_depth = bitcoin_chain_tip.block_height - test_data.bitcoin_blocks[0].block_height;

    // Append some blocks to ensure we have expired requests; we expire the
    // requests in the first 5 canonical blocks, while keeping the others valid.
    for _ in chain_depth..WITHDRAWAL_BLOCKS_EXPIRY + 5 {
        let new_block = BitcoinBlock {
            block_hash: fake::Faker.fake_with_rng(&mut rng),
            block_height: bitcoin_chain_tip.block_height + 1,
            parent_hash: bitcoin_chain_tip.block_hash,
        };
        db.write_bitcoin_block(&new_block).await.unwrap();

        bitcoin_chain_tip = new_block.into();
    }

    let pending_rejected = db
        .get_pending_rejected_withdrawal_requests(&bitcoin_chain_tip, context_window)
        .await
        .expect("failed to get pending rejected withdrawals");
    assert!(!pending_rejected.is_empty());

    let stacks_chain_tip = db
        .get_stacks_chain_tip(&bitcoin_chain_tip.block_hash)
        .await
        .expect("failed to get stacks chain tip")
        .expect("no chain tip");

    let mut non_expired = 0;
    for withdrawal in test_data.withdraw_requests {
        if withdrawal.bitcoin_block_height == test_data.bitcoin_blocks[0].block_height {
            // The stacks blocks in the first bitcoin block have an hallucinated
            // anchor, so they are in the canonical chain but have no link to
            // bitcoin chain, making things weird.
            continue;
        }

        let stacks_block = db
            .get_stacks_block(&withdrawal.block_hash)
            .await
            .unwrap()
            .unwrap();

        let in_canonical_stacks = db
            .in_canonical_stacks_blockchain(
                &stacks_chain_tip.block_hash,
                &stacks_block.block_hash,
                stacks_block.block_height,
            )
            .await
            .unwrap();

        if !in_canonical_stacks {
            assert!(!pending_rejected.contains(&withdrawal));
            continue;
        }

        let confirmations = bitcoin_chain_tip.block_height - withdrawal.bitcoin_block_height;
        assert_eq!(
            pending_rejected.contains(&withdrawal),
            confirmations > WITHDRAWAL_BLOCKS_EXPIRY
        );
        non_expired += 1;
    }
    // Sanity check we are testing both cases
    assert_gt!(non_expired, 0);

    signer::testing::storage::drop_db(db).await;
}

/// Test that pending_rejected_withdrawal correctly returns in case of expired
/// requests.
#[test_log::test(tokio::test)]
async fn pending_rejected_withdrawal_expiration() {
    let mut db = testing::storage::new_test_database().await;
    let mut rng = rand::rngs::StdRng::seed_from_u64(42);

    let num_signers = 10;

    // Let's start with a fork-less chain
    let test_model_params = testing::storage::model::Params {
        num_bitcoin_blocks: 10,
        num_stacks_blocks_per_bitcoin_block: 3,
        num_deposit_requests_per_block: 0,
        num_withdraw_requests_per_block: 0,
        num_signers_per_request: 0,
        consecutive_blocks: true,
    };
    let signer_set = testing::wsts::generate_signer_set_public_keys(&mut rng, num_signers);
    let test_data = TestData::generate(&mut rng, &signer_set, &test_model_params);
    test_data.write_to(&mut db).await;

    // Add a withdrawal request not yet confirmed nor expired
    let request_confirmations = 1;
    let request_bitcoin_block = test_data
        .bitcoin_blocks
        .get(test_data.bitcoin_blocks.len() - request_confirmations - 1)
        .unwrap();

    // We want to get a candidate stacks block for our withdrawal request
    // that is anchored to the above bitcoin block.
    let request_stacks_block_hash =
        get_stacks_block(&test_data, &db, &request_bitcoin_block.block_hash).await;

    let request = WithdrawalRequest {
        block_hash: request_stacks_block_hash,
        bitcoin_block_height: request_bitcoin_block.block_height,
        ..fake::Faker.fake_with_rng(&mut rng)
    };
    db.write_withdrawal_request(&request).await.unwrap();

    // Append new blocks up to WITHDRAWAL_BLOCKS_EXPIRY, checking that the
    // request is not considered expired
    for _ in request_confirmations..WITHDRAWAL_BLOCKS_EXPIRY as usize {
        let bitcoin_chain_tip = db
            .get_bitcoin_canonical_chain_tip_ref()
            .await
            .expect("failed to get canonical chain tip")
            .expect("no chain tip");

        let new_block = BitcoinBlock {
            block_hash: fake::Faker.fake_with_rng(&mut rng),
            block_height: bitcoin_chain_tip.block_height + 1,
            parent_hash: bitcoin_chain_tip.block_hash,
        };
        db.write_bitcoin_block(&new_block).await.unwrap();

        assert_le!(
            new_block.block_height - request.bitcoin_block_height,
            WITHDRAWAL_BLOCKS_EXPIRY
        );

        // Check that now we do get it as rejected
        let pending_rejected = db
            .get_pending_rejected_withdrawal_requests(&new_block.into(), 1000)
            .await
            .expect("failed to get pending rejected withdrawals");

        assert!(pending_rejected.is_empty());
    }

    // Append one last block, reaching WITHDRAWAL_BLOCKS_EXPIRY
    let bitcoin_chain_tip = db
        .get_bitcoin_canonical_chain_tip_ref()
        .await
        .expect("failed to get canonical chain tip")
        .expect("no chain tip");

    let new_block = BitcoinBlock {
        block_hash: fake::Faker.fake_with_rng(&mut rng),
        block_height: bitcoin_chain_tip.block_height + 1,
        parent_hash: bitcoin_chain_tip.block_hash,
    };
    db.write_bitcoin_block(&new_block).await.unwrap();

    assert_gt!(
        new_block.block_height - request.bitcoin_block_height,
        WITHDRAWAL_BLOCKS_EXPIRY
    );

    // Check that now we do get it as rejected
    let pending_rejected = db
        .get_pending_rejected_withdrawal_requests(&new_block.into(), 1000)
        .await
        .expect("failed to get pending rejected withdrawals");

    assert_eq!(&pending_rejected.single(), &request);

    signer::testing::storage::drop_db(db).await;
}

/// Check that pending_rejected_withdrawal correctly skips rejected requests
/// that already have a confirmed rejection event.
#[test_log::test(tokio::test)]
async fn pending_rejected_withdrawal_rejected_already_rejected() {
    let mut db = testing::storage::new_test_database().await;
    let mut rng = rand::rngs::StdRng::seed_from_u64(42);

    let num_signers = 10;

    // Let's start with a fork-less chain
    let test_model_params = testing::storage::model::Params {
        num_bitcoin_blocks: 30,
        num_stacks_blocks_per_bitcoin_block: 3,
        num_deposit_requests_per_block: 0,
        num_withdraw_requests_per_block: 0,
        num_signers_per_request: 0,
        consecutive_blocks: true,
    };
    let signer_set = testing::wsts::generate_signer_set_public_keys(&mut rng, num_signers);
    let test_data = TestData::generate(&mut rng, &signer_set, &test_model_params);
    test_data.write_to(&mut db).await;

    // Add a withdrawal request already expired
    let request_confirmations = WITHDRAWAL_BLOCKS_EXPIRY as usize + 1;
    let request_bitcoin_block = test_data
        .bitcoin_blocks
        .get(test_data.bitcoin_blocks.len() - request_confirmations - 1)
        .unwrap();

    // We want to get a candidate stacks block for our withdrawal request
    // that is anchored to the above bitcoin block.
    let request_stacks_block_hash =
        get_stacks_block(&test_data, &db, &request_bitcoin_block.block_hash).await;

    let request = WithdrawalRequest {
        block_hash: request_stacks_block_hash,
        bitcoin_block_height: request_bitcoin_block.block_height,
        ..fake::Faker.fake_with_rng(&mut rng)
    };
    db.write_withdrawal_request(&request).await.unwrap();

    // First, check that the request is pending rejected
    let bitcoin_chain_tip = db
        .get_bitcoin_canonical_chain_tip_ref()
        .await
        .expect("failed to get canonical chain tip")
        .expect("no chain tip");

    let pending_rejected = db
        .get_pending_rejected_withdrawal_requests(&bitcoin_chain_tip, 1000)
        .await
        .expect("failed to get pending rejected withdrawals");

    assert_eq!(&pending_rejected.single(), &request);

    // Now, let's add a rejection event in a fork first
    // As fork base, let's pick stacks tip - 2
    let mut fork_base = db
        .get_stacks_chain_tip(&bitcoin_chain_tip.block_hash)
        .await
        .unwrap()
        .unwrap();
    for _ in 0..2 {
        fork_base = db
            .get_stacks_block(&fork_base.parent_hash)
            .await
            .unwrap()
            .unwrap();
    }

    // Create the forked block that will contain the reject event
    let forked_stacks_block = StacksBlock {
        parent_hash: fork_base.block_hash,
        block_height: fork_base.block_height + 1,
        bitcoin_anchor: fork_base.bitcoin_anchor,
        ..fake::Faker.fake_with_rng(&mut rng)
    };
    db.write_stacks_block(&forked_stacks_block).await.unwrap();

    let stacks_chain_tip = db
        .get_stacks_chain_tip(&bitcoin_chain_tip.block_hash)
        .await
        .unwrap()
        .unwrap();
    assert!(
        db.in_canonical_stacks_blockchain(
            &stacks_chain_tip.block_hash,
            &fork_base.block_hash,
            fork_base.block_height
        )
        .await
        .unwrap()
    );
    assert!(
        !db.in_canonical_stacks_blockchain(
            &stacks_chain_tip.block_hash,
            &forked_stacks_block.block_hash,
            forked_stacks_block.block_height
        )
        .await
        .unwrap()
    );

    let event = WithdrawalRejectEvent {
        request_id: request.request_id,
        block_id: forked_stacks_block.block_hash,
        ..fake::Faker.fake_with_rng(&mut rng)
    };
    db.write_withdrawal_reject_event(&event).await.unwrap();

    // With a forked rejection event, the request is still pending rejected
    let pending_rejected = db
        .get_pending_rejected_withdrawal_requests(&bitcoin_chain_tip, 1000)
        .await
        .expect("failed to get pending rejected withdrawals");

    assert_eq!(&pending_rejected.single(), &request);

    // Now let's add a confirmed rejection event to fork base, so it's in the
    // canonical chain.
    let event = WithdrawalRejectEvent {
        request_id: request.request_id,
        block_id: fork_base.block_hash,
        ..fake::Faker.fake_with_rng(&mut rng)
    };
    db.write_withdrawal_reject_event(&event).await.unwrap();

    // With a confirmed rejection event, we should no longer get the request
    let pending_rejected = db
        .get_pending_rejected_withdrawal_requests(&bitcoin_chain_tip, 1000)
        .await
        .expect("failed to get pending rejected withdrawals");

    assert!(pending_rejected.is_empty());

    signer::testing::storage::drop_db(db).await;
}

/// Check that pending_rejected_withdrawal correctly skips expired requests
/// that have a confirmed withdrawal output.
#[test_log::test(tokio::test)]
async fn pending_rejected_withdrawal_already_accepted() {
    let mut db = testing::storage::new_test_database().await;
    let mut rng = rand::rngs::StdRng::seed_from_u64(42);

    let num_signers = 10;

    // Let's start with a fork-less chain
    let test_model_params = testing::storage::model::Params {
        num_bitcoin_blocks: 30,
        num_stacks_blocks_per_bitcoin_block: 3,
        num_deposit_requests_per_block: 0,
        num_withdraw_requests_per_block: 0,
        num_signers_per_request: 0,
        consecutive_blocks: true,
    };
    let signer_set = testing::wsts::generate_signer_set_public_keys(&mut rng, num_signers);
    let test_data = TestData::generate(&mut rng, &signer_set, &test_model_params);
    test_data.write_to(&mut db).await;

    // Add a withdrawal request already expired
    let request_confirmations = WITHDRAWAL_BLOCKS_EXPIRY as usize + 1;
    let request_bitcoin_block = test_data
        .bitcoin_blocks
        .get(test_data.bitcoin_blocks.len() - request_confirmations - 1)
        .unwrap();
    // We want to get a candidate stacks block for our withdrawal request
    // that is anchored to the above bitcoin block.
    let request_stacks_block_hash =
        get_stacks_block(&test_data, &db, &request_bitcoin_block.block_hash).await;
    let request = WithdrawalRequest {
        block_hash: request_stacks_block_hash,
        bitcoin_block_height: request_bitcoin_block.block_height,
        ..fake::Faker.fake_with_rng(&mut rng)
    };
    db.write_withdrawal_request(&request).await.unwrap();

    // First, check that the request is pending rejected
    let bitcoin_chain_tip = db
        .get_bitcoin_canonical_chain_tip_ref()
        .await
        .expect("failed to get canonical chain tip")
        .expect("no chain tip");

    let pending_rejected = db
        .get_pending_rejected_withdrawal_requests(&bitcoin_chain_tip, 1000)
        .await
        .expect("failed to get pending rejected withdrawals");

    assert_eq!(&pending_rejected.single(), &request);

    // Now, let's add a withdrawal output in a fork (tip - 2)
    let mut fork_base = db
        .get_bitcoin_block(&bitcoin_chain_tip.block_hash)
        .await
        .unwrap()
        .unwrap();
    for _ in 0..2 {
        fork_base = db
            .get_bitcoin_block(&fork_base.parent_hash)
            .await
            .unwrap()
            .unwrap();
    }

    // Create the forked block that will contain the withdrawal output
    let forked_block = BitcoinBlock {
        parent_hash: fork_base.block_hash,
        block_height: fork_base.block_height + 1,
        ..fake::Faker.fake_with_rng(&mut rng)
    };
    db.write_bitcoin_block(&forked_block).await.unwrap();

    let forked_withdrawal_output = BitcoinWithdrawalOutput {
        request_id: request.request_id,
        stacks_block_hash: request.block_hash,
        ..fake::Faker.fake_with_rng(&mut rng)
    };
    db.write_bitcoin_withdrawals_outputs(&[forked_withdrawal_output.clone()])
        .await
        .unwrap();
    db.write_transaction(&model::Transaction {
        txid: forked_withdrawal_output.bitcoin_txid.into_bytes(),
        tx_type: model::TransactionType::SbtcTransaction,
        block_hash: forked_block.block_hash.into_bytes(),
    })
    .await
    .unwrap();
    db.write_bitcoin_transaction(&model::BitcoinTxRef {
        txid: forked_withdrawal_output.bitcoin_txid,
        block_hash: forked_block.block_hash,
    })
    .await
    .unwrap();

    let bitcoin_chain_tip = db
        .get_bitcoin_canonical_chain_tip_ref()
        .await
        .unwrap()
        .unwrap();
    assert!(
        db.in_canonical_bitcoin_blockchain(&bitcoin_chain_tip, &fork_base.clone().into())
            .await
            .unwrap()
    );
    assert!(
        !db.in_canonical_bitcoin_blockchain(&bitcoin_chain_tip, &forked_block.into())
            .await
            .unwrap()
    );

    // With a forked withdrawal output, the request is still pending rejected
    let pending_rejected = db
        .get_pending_rejected_withdrawal_requests(&bitcoin_chain_tip, 1000)
        .await
        .expect("failed to get pending rejected withdrawals");
    assert_eq!(&pending_rejected.single(), &request);

    // Now let's add a withdrawal output in the canonical chain
    let canonical_withdrawal_output = BitcoinWithdrawalOutput {
        request_id: request.request_id,
        stacks_block_hash: request.block_hash,
        ..fake::Faker.fake_with_rng(&mut rng)
    };
    db.write_bitcoin_withdrawals_outputs(&[canonical_withdrawal_output.clone()])
        .await
        .unwrap();

    // The output is not confirmed yet, so it shouldn't affect the request
    let pending_rejected = db
        .get_pending_rejected_withdrawal_requests(&bitcoin_chain_tip, 1000)
        .await
        .expect("failed to get pending rejected withdrawals");
    assert_eq!(&pending_rejected.single(), &request);

    // Confirming it (putting the output txid in a confirmed block)
    db.write_transaction(&model::Transaction {
        txid: canonical_withdrawal_output.bitcoin_txid.into_bytes(),
        tx_type: model::TransactionType::SbtcTransaction,
        block_hash: fork_base.block_hash.into_bytes(),
    })
    .await
    .unwrap();
    db.write_bitcoin_transaction(&model::BitcoinTxRef {
        txid: canonical_withdrawal_output.bitcoin_txid,
        block_hash: fork_base.block_hash,
    })
    .await
    .unwrap();

    // With a confirmed withdrawal output, we should no longer get the request
    let pending_rejected = db
        .get_pending_rejected_withdrawal_requests(&bitcoin_chain_tip, 1000)
        .await
        .expect("failed to get pending rejected withdrawals");
    assert!(pending_rejected.is_empty());

    signer::testing::storage::drop_db(db).await;
}

/// Check that is_withdrawal_inflight correctly picks up withdrawal
/// requests that have rows associated with sweep transactions that have
/// been proposed by the coordinator.
#[tokio::test]
async fn is_withdrawal_inflight_catches_withdrawals_with_rows_in_table() {
    let db = testing::storage::new_test_database().await;
    let mut rng = rand::rngs::StdRng::seed_from_u64(2);

    let (rpc, faucet) = sbtc::testing::regtest::initialize_blockchain();

    let signers = TestSignerSet::new(&mut rng);
    let setup = TestSweepSetup2::new_setup(signers, faucet, &[]);

    // Normal: the signer follows the bitcoin blockchain and event observer
    // should be getting new block events from bitcoin-core. We haven't
    // hooked up our block observer, so we need to manually update the
    // database with new bitcoin block headers.
    fetch_canonical_bitcoin_blockchain(&db, rpc).await;

    let chain_tip = db.get_bitcoin_canonical_chain_tip().await.unwrap().unwrap();

    // This is needed for the part of the query that fetches the signers'
    // UTXO.
    setup.store_dkg_shares(&db).await;

    // This donation is currently the signers' UTXO, which is needed in the
    // `is_withdrawal_inflight` implementation.
    setup.store_donation(&db).await;

    let id = QualifiedRequestId {
        request_id: 234,
        block_hash: Faker.fake_with_rng(&mut rng),
        txid: Faker.fake_with_rng(&mut rng),
    };

    assert!(!db.is_withdrawal_inflight(&id, &chain_tip).await.unwrap());

    let bitcoin_txid: model::BitcoinTxId = Faker.fake_with_rng(&mut rng);
    let output = BitcoinWithdrawalOutput {
        request_id: id.request_id,
        stacks_txid: id.txid,
        stacks_block_hash: id.block_hash,
        bitcoin_chain_tip: chain_tip,
        bitcoin_txid,
        is_valid_tx: true,
        validation_result: WithdrawalValidationResult::Ok,
        output_index: 2,
    };
    db.write_bitcoin_withdrawals_outputs(&[output])
        .await
        .unwrap();

    assert!(!db.is_withdrawal_inflight(&id, &chain_tip).await.unwrap());

    let sighash = BitcoinTxSigHash {
        txid: bitcoin_txid,
        prevout_type: model::TxPrevoutType::SignersInput,
        prevout_txid: setup.donation.txid.into(),
        prevout_output_index: setup.donation.vout,
        validation_result: signer::bitcoin::validation::InputValidationResult::Ok,
        aggregate_key: setup.signers.aggregate_key().into(),
        is_valid_tx: false,
        will_sign: false,
        chain_tip,
        sighash: bitcoin::TapSighash::from_byte_array([88; 32]).into(),
    };
    db.write_bitcoin_txs_sighashes(&[sighash]).await.unwrap();

    assert!(db.is_withdrawal_inflight(&id, &chain_tip).await.unwrap());

    signer::testing::storage::drop_db(db).await;
}

/// Check that is_withdrawal_inflight correctly picks up withdrawal
/// requests that are fulfilled further down the chain of sweep
/// transactions that have been proposed by a coordinator.
#[tokio::test]
async fn is_withdrawal_inflight_catches_withdrawals_in_package() {
    let db = testing::storage::new_test_database().await;
    let mut rng = rand::rngs::StdRng::seed_from_u64(2);
    let (rpc, faucet) = sbtc::testing::regtest::initialize_blockchain();

    // We use TestSweepSetup2 to help set up the signers' UTXO, which needs
    // to be available for this test.
    let signers = TestSignerSet::new(&mut rng);
    let setup = TestSweepSetup2::new_setup(signers, faucet, &[]);

    // Normal: the signer follows the bitcoin blockchain and event observer
    // should be getting new block events from bitcoin-core. We haven't
    // hooked up our block observer, so we need to manually update the
    // database with new bitcoin block headers.
    fetch_canonical_bitcoin_blockchain(&db, rpc).await;
    let chain_tip = db.get_bitcoin_canonical_chain_tip().await.unwrap().unwrap();

    // This is needed for the part of the query that fetches the signers'
    // UTXO.
    setup.store_dkg_shares(&db).await;
    // This donation is currently the signers' UTXO, which is needed in the
    // `is_withdrawal_inflight` implementation.
    setup.store_donation(&db).await;

    let id = QualifiedRequestId {
        request_id: 234,
        block_hash: Faker.fake_with_rng(&mut rng),
        txid: Faker.fake_with_rng(&mut rng),
    };

    assert!(!db.is_withdrawal_inflight(&id, &chain_tip).await.unwrap());

    let bitcoin_txid1: model::BitcoinTxId = Faker.fake_with_rng(&mut rng);
    let bitcoin_txid2: model::BitcoinTxId = Faker.fake_with_rng(&mut rng);
    let bitcoin_txid3: model::BitcoinTxId = Faker.fake_with_rng(&mut rng);

    let output = BitcoinWithdrawalOutput {
        request_id: id.request_id,
        stacks_txid: id.txid,
        stacks_block_hash: id.block_hash,
        bitcoin_chain_tip: chain_tip,
        bitcoin_txid: bitcoin_txid3,
        is_valid_tx: true,
        validation_result: WithdrawalValidationResult::Ok,
        output_index: 2,
    };
    db.write_bitcoin_withdrawals_outputs(&[output])
        .await
        .unwrap();

    // This is the first input of the third transaction in the chain. We
    // write it first to show that the transactions need to be chained in
    // order for the query to pick up the above output.
    let sighash3 = BitcoinTxSigHash {
        txid: bitcoin_txid3,
        prevout_type: model::TxPrevoutType::SignersInput,
        prevout_txid: bitcoin_txid2,
        prevout_output_index: 0,
        validation_result: signer::bitcoin::validation::InputValidationResult::Ok,
        aggregate_key: setup.signers.aggregate_key().into(),
        is_valid_tx: false,
        will_sign: false,
        chain_tip,
        sighash: bitcoin::TapSighash::from_byte_array([66; 32]).into(),
    };
    db.write_bitcoin_txs_sighashes(&[sighash3]).await.unwrap();

    assert!(!db.is_withdrawal_inflight(&id, &chain_tip).await.unwrap());

    let sighash2 = BitcoinTxSigHash {
        txid: bitcoin_txid2,
        prevout_type: model::TxPrevoutType::SignersInput,
        prevout_txid: bitcoin_txid1,
        prevout_output_index: 0,
        validation_result: signer::bitcoin::validation::InputValidationResult::Ok,
        aggregate_key: setup.signers.aggregate_key().into(),
        is_valid_tx: false,
        will_sign: false,
        chain_tip,
        sighash: bitcoin::TapSighash::from_byte_array([77; 32]).into(),
    };
    db.write_bitcoin_txs_sighashes(&[sighash2]).await.unwrap();

    assert!(!db.is_withdrawal_inflight(&id, &chain_tip).await.unwrap());

    // Okay now we add in the first input of the first transaction in the
    // chain. The query should be able to find our output now.
    let sighash1 = BitcoinTxSigHash {
        txid: bitcoin_txid1,
        prevout_type: model::TxPrevoutType::SignersInput,
        prevout_txid: setup.donation.txid.into(),
        prevout_output_index: setup.donation.vout,
        validation_result: signer::bitcoin::validation::InputValidationResult::Ok,
        aggregate_key: setup.signers.aggregate_key().into(),
        is_valid_tx: false,
        will_sign: false,
        chain_tip,
        sighash: bitcoin::TapSighash::from_byte_array([88; 32]).into(),
    };
    db.write_bitcoin_txs_sighashes(&[sighash1]).await.unwrap();

    assert!(db.is_withdrawal_inflight(&id, &chain_tip).await.unwrap());

    signer::testing::storage::drop_db(db).await;
}

/// Check that is_withdrawal_active correctly returns false for unknown
/// withdrawal requests.
#[tokio::test]
async fn is_withdrawal_active_unknown_withdrawal() {
    let db = testing::storage::new_test_database().await;
    let mut rng = rand::rngs::StdRng::seed_from_u64(2);

    let chain_tip = Faker.fake_with_rng(&mut rng);
    let qualified_id: QualifiedRequestId = Faker.fake_with_rng(&mut rng);
    let active = db
        .is_withdrawal_active(&qualified_id, &chain_tip, 1)
        .await
        .unwrap();
    assert!(!active);

    signer::testing::storage::drop_db(db).await;
}

/// Check that is_withdrawal_active correctly returns true when there is a
/// sweep fulfilling a withdrawal request that might be in the mempool.
#[tokio::test]
async fn is_withdrawal_active_for_considered_withdrawal() {
    let db = testing::storage::new_test_database().await;
    let mut rng = rand::rngs::StdRng::seed_from_u64(4);

    let chain_tip: model::BitcoinBlock = Faker.fake_with_rng(&mut rng);
    let qualified_id: QualifiedRequestId = Faker.fake_with_rng(&mut rng);

    let output = BitcoinWithdrawalOutput {
        request_id: qualified_id.request_id,
        stacks_txid: qualified_id.txid,
        stacks_block_hash: qualified_id.block_hash,
        bitcoin_chain_tip: chain_tip.block_hash,
        is_valid_tx: true,
        validation_result: WithdrawalValidationResult::Ok,
        output_index: 2,
        bitcoin_txid: Faker.fake_with_rng(&mut rng),
    };
    db.write_bitcoin_withdrawals_outputs(&[output])
        .await
        .unwrap();

    db.write_bitcoin_block(&chain_tip).await.unwrap();

    let chain_tip_ref = chain_tip.into();

    let active = db
        .is_withdrawal_active(&qualified_id, &chain_tip_ref, 1)
        .await
        .unwrap();
    assert!(active);

    signer::testing::storage::drop_db(db).await;
}

/// Check that the query in `compute_withdrawn_total` returns the total
/// amount of withdrawal amounts in the window.
#[tokio::test]
async fn compute_withdrawn_total_gets_all_amounts_in_chain() {
    let mut db = testing::storage::new_test_database().await;
    let mut rng = rand::rngs::StdRng::seed_from_u64(4);

    let test_model_params = testing::storage::model::Params {
        num_bitcoin_blocks: 30,
        num_stacks_blocks_per_bitcoin_block: 1,
        num_deposit_requests_per_block: 0,
        num_withdraw_requests_per_block: 0,
        num_signers_per_request: 0,
        consecutive_blocks: true,
    };
    // The number of signers does not matter
    let num_signers = 1;
    let signer_set = testing::wsts::generate_signer_set_public_keys(&mut rng, num_signers);
    let test_data = TestData::generate(&mut rng, &signer_set, &test_model_params);
    test_data.write_to(&mut db).await;

    let context_window = 10;
    let bitcoin_chain_tip = db
        .get_bitcoin_canonical_chain_tip_ref()
        .await
        .unwrap()
        .unwrap();
    let current_total = db
        .compute_withdrawn_total(&bitcoin_chain_tip.block_hash, context_window)
        .await
        .unwrap();
    assert_eq!(current_total, 0);

    let mut block = db
        .get_bitcoin_block(&bitcoin_chain_tip.block_hash)
        .await
        .unwrap()
        .unwrap();
    let amount = 123_456;

    // Let's add a bunch of withdrawal outputs into our blockchain. Later
    // we will make sure that the query fetches only the ones that it is
    // supposed to.
    for _ in 0..context_window {
        let output = model::TxOutput {
            amount,
            output_type: model::TxOutputType::Withdrawal,
            ..Faker.fake_with_rng(&mut rng)
        };

        let tx = model::Transaction {
            txid: output.txid.into_bytes(),
            tx_type: model::TransactionType::SbtcTransaction,
            block_hash: block.block_hash.into_bytes(),
        };
        db.write_bitcoin_transactions(vec![tx]).await.unwrap();
        db.write_tx_output(&output).await.unwrap();

        block = db
            .get_bitcoin_block(&block.parent_hash)
            .await
            .unwrap()
            .unwrap();
    }

    // The blockchain with a context window of zero is just the chain_tip,
    // same thing as a context window of 1.
    let current_total = db
        .compute_withdrawn_total(&bitcoin_chain_tip.block_hash, 0)
        .await
        .unwrap();

    assert_eq!(current_total, amount);

    // Now let's check that we keep getting more and more outputs as we
    // increase the context window.
    for window in 1..context_window {
        let current_total = db
            .compute_withdrawn_total(&bitcoin_chain_tip.block_hash, window)
            .await
            .unwrap();

        assert_eq!(
            current_total,
            amount * window as u64,
            "Broke at context_window {window}"
        );
    }

    signer::testing::storage::drop_db(db).await;
}

/// Check that the query in `compute_withdrawn_total` returns the total
/// amount of withdrawal amounts on the identified blockchain.
///
/// This tests that if there are conflicting blockchains, where say, both
/// chains have the same height and there are sweep transactions fulfilling
/// withdrawals confirmed on both of them, then the the query will only
/// return the amounts associated with the one identified by the given
/// chain tip and context window.
#[tokio::test]
async fn compute_withdrawn_total_ignores_withdrawals_not_identified_blockchain() {
    let mut db = testing::storage::new_test_database().await;
    let mut rng = rand::rngs::StdRng::seed_from_u64(4);

    let test_model_params = testing::storage::model::Params {
        num_bitcoin_blocks: 30,
        num_stacks_blocks_per_bitcoin_block: 1,
        num_deposit_requests_per_block: 0,
        num_withdraw_requests_per_block: 0,
        num_signers_per_request: 0,
        consecutive_blocks: true,
    };
    // The number of signers does not matter
    let num_signers = 1;
    let signer_set = testing::wsts::generate_signer_set_public_keys(&mut rng, num_signers);
    let test_data = TestData::generate(&mut rng, &signer_set, &test_model_params);
    test_data.write_to(&mut db).await;

    let context_window = 10;
    let bitcoin_chain_tip = db
        .get_bitcoin_canonical_chain_tip_ref()
        .await
        .unwrap()
        .unwrap();
    let current_total = db
        .compute_withdrawn_total(&bitcoin_chain_tip.block_hash, context_window)
        .await
        .unwrap();
    assert_eq!(current_total, 0);

    // Let's add one withdrawal output into the chain tip of our blockchain
    // and another output on a block at the same height that is not on our
    // blockchain.
    let amount1 = 123_456;
    let output1 = model::TxOutput {
        amount: amount1,
        output_type: model::TxOutputType::Withdrawal,
        ..Faker.fake_with_rng(&mut rng)
    };

    let tx = model::Transaction {
        txid: output1.txid.into_bytes(),
        tx_type: model::TransactionType::SbtcTransaction,
        block_hash: bitcoin_chain_tip.block_hash.into_bytes(),
    };
    db.write_bitcoin_transactions(vec![tx]).await.unwrap();
    db.write_tx_output(&output1).await.unwrap();

    // Okay, and another output on another blockchain
    let amount2 = 789_101;
    let another_block = model::BitcoinBlock {
        block_height: bitcoin_chain_tip.block_height,
        ..Faker.fake_with_rng(&mut rng)
    };

    let output2 = model::TxOutput {
        amount: amount2,
        output_type: model::TxOutputType::Withdrawal,
        ..Faker.fake_with_rng(&mut rng)
    };

    let tx = model::Transaction {
        txid: output2.txid.into_bytes(),
        tx_type: model::TransactionType::SbtcTransaction,
        block_hash: another_block.block_hash.into_bytes(),
    };
    db.write_bitcoin_block(&another_block).await.unwrap();
    db.write_bitcoin_transactions(vec![tx]).await.unwrap();
    db.write_tx_output(&output2).await.unwrap();

    // The blockchain with a context window of zero is just the chain_tip,
    // same thing as a context window of 1. So this checks the "regular"
    // chain tip.
    let current_total = db
        .compute_withdrawn_total(&bitcoin_chain_tip.block_hash, 0)
        .await
        .unwrap();

    assert_eq!(current_total, amount1);

    // Let's check for the withdrawal output on that other blockchain.
    let current_total = db
        .compute_withdrawn_total(&another_block.block_hash, 0)
        .await
        .unwrap();

    assert_eq!(current_total, amount2);

    // The blockchain with a context window of 5 should return the same
    // thing as a context window of zero or 1. Just an additional sanity
    // check.
    let current_total = db
        .compute_withdrawn_total(&bitcoin_chain_tip.block_hash, 5)
        .await
        .unwrap();

    assert_eq!(current_total, amount1);

    let current_total = db
        .compute_withdrawn_total(&another_block.block_hash, 5)
        .await
        .unwrap();

    assert_eq!(current_total, amount2);

    // Sanity check that the test isn't totally busted. It still might be
    // regular busted for some other reason though.
    assert_ne!(amount1, amount2);

    signer::testing::storage::drop_db(db).await;
}

/// Module containing a test suite and helpers specific to
/// `DbRead::get_pending_accepted_withdrawal_requests`.
mod get_pending_accepted_withdrawal_requests {
    use signer::{
        bitcoin::validation::WithdrawalValidationResult,
        testing::storage::{self, DbReadTestExt as _, DbWriteTestExt as _},
    };

    use super::*;

    /// Creates [`WithdrawalSigner`]s for each vote in the provided slice and
    /// stores them in the database. The signer public key is randomized.
    async fn store_votes(db: &PgStore, request: &WithdrawalRequest, votes: &[bool]) {
        for vote in votes {
            let signer = model::WithdrawalSigner {
                request_id: request.request_id,
                block_hash: request.block_hash,
                txid: request.txid,
                signer_pub_key: Faker.fake(),
                is_accepted: *vote,
            };
            db.write_withdrawal_signer_decision(&signer)
                .await
                .expect("failed to write signer decision");
        }
    }

    /// Creates and stores a withdrawal request, confirmed in the specified
    /// bitcoin & stacks blocks.
    ///
    /// If votes are provided, signer vote entries are created and stored as
    /// well (with the same number of votes as the length of the `votes` slice).
    /// The votes are stored under random signer public keys.
    async fn store_withdrawal_request(
        db: &PgStore,
        request_id: u64,
        bitcoin_block: &BitcoinBlock,
        stacks_block: &StacksBlock,
        votes: &[bool],
    ) -> WithdrawalRequest {
        let withdrawal_request = WithdrawalRequest {
            request_id,
            block_hash: stacks_block.block_hash,
            bitcoin_block_height: bitcoin_block.block_height,
            ..Faker.fake()
        };

        db.write_withdrawal_request(&withdrawal_request)
            .await
            .expect("failed to write withdrawal request");

        store_votes(db, &withdrawal_request, votes).await;

        withdrawal_request
    }

    /// Creates a withdrawal rejection event in the database at the specified
    /// stacks block.
    async fn reject_withdrawal_request(
        db: &PgStore,
        request: &WithdrawalRequest,
        stacks_block: &StacksBlock,
    ) {
        db.write_withdrawal_reject_event(&WithdrawalRejectEvent {
            request_id: request.request_id,
            block_id: stacks_block.block_hash,
            ..Faker.fake()
        })
        .await
        .expect("failed to write withdrawal reject event");
    }

    /// Creates a sweep transaction that includes the specified withdrawal
    /// request. The sweep transaction is written to the database in the
    /// provided bitcoin block and the transaction ID is returned.
    async fn sweep_withdrawal_request(
        db: &PgStore,
        request: &WithdrawalRequest,
        at_bitcoin_block: &BitcoinBlockHash,
    ) -> BitcoinTxId {
        // Simulate a sweep transaction on the canonical chain which will
        // include the withdrawal request.
        let transaction = model::Transaction {
            txid: Faker.fake(),
            block_hash: at_bitcoin_block.into_bytes(),
            tx_type: model::TransactionType::SbtcTransaction,
        };
        let bitcoin_sweep_tx = model::BitcoinTxRef {
            txid: transaction.txid.into(),
            block_hash: *at_bitcoin_block,
        };
        db.write_transaction(&transaction)
            .await
            .expect("failed to write transaction");
        db.write_bitcoin_transaction(&bitcoin_sweep_tx)
            .await
            .expect("failed to write bitcoin transaction");

        // Write a fully validated withdrawal output for the request.
        db.write_bitcoin_withdrawals_outputs(&[model::BitcoinWithdrawalOutput {
            bitcoin_txid: bitcoin_sweep_tx.txid,
            bitcoin_chain_tip: *at_bitcoin_block,
            is_valid_tx: true,
            stacks_txid: request.txid,
            stacks_block_hash: request.block_hash,
            request_id: request.request_id,
            validation_result: WithdrawalValidationResult::Ok,
            output_index: 2,
        }])
        .await
        .expect("failed to write bitcoin withdrawal output");

        transaction.txid.into()
    }

    /// Asserts that when there are no withdrawal requests, we return an empty
    /// list (just to make sure we don't error anywhere).
    #[test_log::test(tokio::test)]
    async fn returns_empty_list_when_no_requests() {
        let db = signer::testing::storage::new_test_database().await;

        let requests = db
            .get_pending_accepted_withdrawal_requests(&Faker.fake(), &Faker.fake(), 1_000, 0)
            .await
            .expect("failed to query db");
        assert!(requests.is_empty());

        signer::testing::storage::drop_db(db).await;
    }

    /// Asserts that requests which are confirmed in stacks blocks whose anchor
    /// block is, while in the canonical bitcoin chain, too old to be considered
    /// accepted and are not returned.
    ///
    /// The signature threshold/min height we are testing is _inclusive_.
    ///
    /// This test creates blockchains with the following structure:
    ///
    /// ```text
    /// Height:      0           1           2
    ///          ┌────────┐  ┌────────┐  ┌────────┐
    /// Bitcoin: │   B1   ├──►   B2   ├──►   B3   │ The request is confirmed (✔)
    ///          └─▲──────┘  └─▲──────┘  └─▲──────┘ in S2 and we test different
    ///          ┌─┴──────┐  ┌─┴──────┐  ┌─┴──────┐ min heights.
    /// Stacks:  │   S1   ├──►   S2 ✔ ├──►   S3   │
    ///          └────────┘  └────────┘  └────────┘
    /// ```
    #[tokio::test]
    async fn expired_requests_not_returned() {
        let db = signer::testing::storage::new_test_database().await;
        let signature_threshold = 2;

        // Bitcoin blocks:
        let bitcoin_1 = BitcoinBlock::new_genesis();
        let bitcoin_2 = bitcoin_1.new_child();
        let bitcoin_3 = bitcoin_2.new_child();
        // Stacks blocks:
        let stacks_1 = StacksBlock::new_genesis().anchored_to(&bitcoin_1);
        let stacks_2 = stacks_1.new_child().anchored_to(&bitcoin_2);
        let stacks_3 = stacks_2.new_child().anchored_to(&bitcoin_3);

        // Write our bitcoin + stacks blocks.
        db.write_blocks(
            [&bitcoin_1, &bitcoin_2, &bitcoin_2, &bitcoin_3],
            [&stacks_1, &stacks_2, &stacks_2, &stacks_3],
        )
        .await;

        // Get our chain tips.
        let (bitcoin_chain_tip, stacks_chain_tip) = db.get_chain_tips().await;

        // Assert that the chain tips are what we expect.
        assert_eq!(bitcoin_chain_tip.as_ref(), &bitcoin_3.block_hash);
        assert_eq!(&stacks_chain_tip, &stacks_3.block_hash);

        // Store a withdrawal request, confirmed in B2/S2.
        store_withdrawal_request(&db, 1, &bitcoin_2, &stacks_2, &[true, true]).await;

        // NOTE: The bitcoin block heights are 0-indexed, so these have a height
        // of `1`.
        assert_eq!(bitcoin_2.block_height, 1);
        assert_eq!(stacks_2.block_height, 1);

        // Min bitcoin height = 0, we should get the request.
        let requests = db
            .get_pending_accepted_withdrawal_requests(
                bitcoin_chain_tip.as_ref(),
                &stacks_chain_tip,
                0,
                signature_threshold,
            )
            .await
            .expect("failed to query db");
        assert_eq!(requests.len(), 1, "min height: 0");

        // Min bitcoin height = 1, we should get the request.
        let requests = db
            .get_pending_accepted_withdrawal_requests(
                bitcoin_chain_tip.as_ref(),
                &stacks_chain_tip,
                1,
                signature_threshold,
            )
            .await
            .expect("failed to query db");
        assert_eq!(requests.len(), 1, "min height: 1");

        // Min bitcoin height = 2, the request should NOT be returned.
        let requests = db
            .get_pending_accepted_withdrawal_requests(
                bitcoin_chain_tip.as_ref(),
                &stacks_chain_tip,
                2,
                signature_threshold,
            )
            .await
            .expect("failed to query db");
        assert!(requests.is_empty(), "min height: 2");

        storage::drop_db(db).await;
    }

    /// Asserts that requests with a confirmed rejection event are not returned.
    ///
    /// This test creates blockchains with the following structure:
    ///
    /// ```text
    ///          ┌────────┐
    /// Bitcoin: │   B1   │
    ///          └─▲──────┘  We both confirm (✔) and reject (✖) the
    ///          ┌─┴──────┐  request in S1.
    /// Stacks:  │  S1 ✔✖ │
    ///          └────────┘
    /// ```
    #[tokio::test]
    async fn request_with_confirmed_rejection_not_returned() {
        let db = signer::testing::storage::new_test_database().await;

        let signature_threshold = 2;
        let min_block_height = 0;

        // Bitcoin blocks:
        let bitcoin_block = BitcoinBlock::new_genesis();
        // Stacks blocks:
        let stacks_block = StacksBlock::new_genesis().anchored_to(&bitcoin_block);

        // Write our blocks.
        db.write_blocks([&bitcoin_block], [&stacks_block]).await;

        // Store a withdrawal request.
        let request =
            store_withdrawal_request(&db, 1, &bitcoin_block, &stacks_block, &[true, true]).await;

        // We should get the request as pending accepted.
        let requests = db
            .get_pending_accepted_withdrawal_requests(
                &bitcoin_block.block_hash,
                &stacks_block.block_hash,
                min_block_height,
                signature_threshold,
            )
            .await
            .expect("failed to query db");
        assert_eq!(requests.len(), 1);

        // Now reject the request.
        reject_withdrawal_request(&db, &request, &stacks_block).await;

        // It should no longer be returned.
        let requests = db
            .get_pending_accepted_withdrawal_requests(
                &bitcoin_block.block_hash,
                &stacks_block.block_hash,
                min_block_height,
                signature_threshold,
            )
            .await
            .expect("failed to query db");
        assert!(requests.is_empty());

        storage::drop_db(db).await;
    }

    /// Asserts that a withdrawal request is returned when it has been confirmed
    /// and has a rejection event, but the rejection event has been orphaned.
    ///
    /// This test creates blockchains with the following structure:
    ///
    /// ```text
    ///          ┌────────┐  ┌────────┐  ┌────────┐
    /// Bitcoin: │   B1   ├──►  B2a   ├──►  B3a   │
    ///          └─▲──┬───┘  └─▲──────┘  └─▲──────┘
    ///            ┊  │      ┌─┊──────┐    ┊  The request is confirmed (✔) in S1
    ///            ┊  └──────► ┊ B2b  │    ┊  and rejected (✖) in S2b, but its
    ///            ┊         └─┊────▲─┘    ┊  anchor later gets orphaned by B3a.
    ///            ┊           ┊    ┊      ┊  
    ///          ┌─┴──────┐  ┌─┴──────┐  ┌─┴──────┐
    /// Stacks:  │   S1 ✔ ├──►  S2a   ├──►  S3a   │
    ///          └────┬───┘  └────────┘  └────────┘
    ///               │      ┌──────┴─┐
    ///               └─────>│  S2b ✖ │
    ///                      └────────┘
    /// ```
    #[tokio::test]
    async fn request_with_orphaned_rejection_is_returned() {
        let db = storage::new_test_database().await;

        let signature_threshold = 2;
        let min_block_height = 0;

        // Bitcoin blocks:
        let bitcoin_1 = BitcoinBlock::new_genesis();
        let bitcoin_2a = bitcoin_1.new_child();
        let bitcoin_2b = bitcoin_1.new_child();
        let bitcoin_3a = bitcoin_2a.new_child();
        // Stacks blocks:
        let stacks_1 = StacksBlock::new_genesis().anchored_to(&bitcoin_1);
        let stacks_2a = stacks_1.new_child().anchored_to(&bitcoin_2a);
        let stacks_2b = stacks_1.new_child().anchored_to(&bitcoin_2b);
        let stacks_3a = stacks_2a.new_child().anchored_to(&bitcoin_3a);

        // Write our bitcoin + stacks blocks.
        db.write_blocks(
            [&bitcoin_1, &bitcoin_2a, &bitcoin_2b, &bitcoin_3a],
            [&stacks_1, &stacks_2a, &stacks_2b, &stacks_3a],
        )
        .await;

        // Get our chain tips.
        let (bitcoin_chain_tip, stacks_chain_tip) = db.get_chain_tips().await;

        // Assert that the chain tips are what we expect.
        assert_eq!(bitcoin_chain_tip.as_ref(), &bitcoin_3a.block_hash);
        assert_eq!(&stacks_chain_tip, &stacks_3a.block_hash);

        // Store a withdrawal request, confirmed in B1/S1.
        let request = store_withdrawal_request(&db, 1, &bitcoin_1, &stacks_1, &[true, true]).await;

        // Reject the withdrawal request in B2b/S2b.
        reject_withdrawal_request(&db, &request, &stacks_2b).await;

        // The request should be returned as the rejection has been orphaned.
        let requests = db
            .get_pending_accepted_withdrawal_requests(
                bitcoin_chain_tip.as_ref(),
                &stacks_chain_tip,
                min_block_height,
                signature_threshold,
            )
            .await
            .expect("failed to query db");
        assert_eq!(requests.len(), 1);

        storage::drop_db(db).await;
    }

    /// Asserts that a withdrawal request is not returned when it has been
    /// confirmed and has both confirmed and orphaned rejection events. This
    /// test is to ensure that an orphaned rejection event does not
    /// "accidentally" override a confirmed rejection event.
    ///
    /// This test creates blockchains with the following structure:
    ///
    /// ```text
    ///          ┌────────┐  ┌────────┐  ┌────────┐
    /// Bitcoin: │   B1   ├──►  B2a   ├──►  B3a   │
    ///          └─▲──┬───┘  └─▲──────┘  └─▲──────┘
    ///            ┊  │      ┌─┊──────┐    ┊  The request is confirmed (✔) in S1
    ///            ┊  └──────► ┊ B2b  │    ┊  and rejected (✖) in both S2a and S2b.
    ///            ┊         └─┊────▲─┘    ┊  B2b is orphaned by B3a, but B2a is
    ///            ┊           ┊    ┊      ┊  still confirming the rejection.
    ///          ┌─┴──────┐  ┌─┴──────┐  ┌─┴──────┐
    /// Stacks:  │   S1 ✔ ├──►  S2a ✖ ├──►  S3a   │
    ///          └────┬───┘  └────────┘  └────────┘
    ///               │      ┌──────┴─┐
    ///               └─────>│  S2b ✖ │
    ///                      └────────┘
    /// ```
    #[tokio::test]
    async fn request_with_both_confirmed_and_orphaned_rejection_not_returned() {
        let db = storage::new_test_database().await;

        let signature_threshold = 2;
        let min_block_height = 0;

        // Bitcoin blocks:
        let bitcoin_1 = BitcoinBlock::new_genesis();
        let bitcoin_2a = bitcoin_1.new_child();
        let bitcoin_2b = bitcoin_1.new_child();
        let bitcoin_3a = bitcoin_2a.new_child();
        // Stacks blocks:
        let stacks_1 = StacksBlock::new_genesis().anchored_to(&bitcoin_1);
        let stacks_2a = stacks_1.new_child().anchored_to(&bitcoin_2a);
        let stacks_2b = stacks_1.new_child().anchored_to(&bitcoin_2b);
        let stacks_3a = stacks_2a.new_child().anchored_to(&bitcoin_3a);

        // Write our bitcoin + stacks blocks.
        db.write_blocks(
            [&bitcoin_1, &bitcoin_2a, &bitcoin_2b, &bitcoin_3a],
            [&stacks_1, &stacks_2a, &stacks_2b, &stacks_3a],
        )
        .await;

        // Get our chain tips.
        let (bitcoin_chain_tip, stacks_chain_tip) = db.get_chain_tips().await;

        // Assert that the chain tips are what we expect.
        assert_eq!(bitcoin_chain_tip.as_ref(), &bitcoin_3a.block_hash);
        assert_eq!(&stacks_chain_tip, &stacks_3a.block_hash);

        // Store a withdrawal request, confirmed in B1/S1.
        let request = store_withdrawal_request(&db, 1, &bitcoin_1, &stacks_1, &[true, true]).await;

        // We should get the request as pending accepted.
        let requests = db
            .get_pending_accepted_withdrawal_requests(
                bitcoin_chain_tip.as_ref(),
                &stacks_chain_tip,
                min_block_height,
                signature_threshold,
            )
            .await
            .expect("failed to query db");
        assert_eq!(requests.len(), 1);

        // Reject the withdrawal request in B2a/S2a (canonical).
        reject_withdrawal_request(&db, &request, &stacks_2a).await;
        // Reject the withdrawal request in B2b/S2b (orphaned).
        reject_withdrawal_request(&db, &request, &stacks_2b).await;

        // The request should not be returned as there is a confirmed rejection
        // on the canonical chain.
        let requests = db
            .get_pending_accepted_withdrawal_requests(
                bitcoin_chain_tip.as_ref(),
                &stacks_chain_tip,
                min_block_height,
                signature_threshold,
            )
            .await
            .expect("failed to query db");
        assert!(requests.is_empty());

        storage::drop_db(db).await;
    }

    /// Asserts that we only return requests that have been accepted by the
    /// required number of signers. This test creates one valid withdrawal
    /// request with no votes.
    ///
    /// This test creates blockchains with the following structure:
    ///
    /// ```text
    ///          ┌────────┐
    /// Bitcoin: │   B1 ◆ │
    ///          └─▲──────┘  We both confirm (✔) and sweep (◆) the
    ///          ┌─┴──────┐  request in B1.
    /// Stacks:  │   S1 ✔ │
    ///          └────────┘
    /// ```
    #[tokio::test]
    async fn returns_empty_list_when_no_accepted_requests() {
        let db = signer::testing::storage::new_test_database().await;

        let signature_threshold = 2;
        let min_block_height = 0;

        // Bitcoin blocks:
        let bitcoin_block = BitcoinBlock::new_genesis();
        // Stacks blocks:
        let stacks_block = StacksBlock::new_genesis().anchored_to(&bitcoin_block);

        // Write our blocks.
        db.write_blocks([&bitcoin_block], [&stacks_block]).await;

        // Store a withdrawal request.
        store_withdrawal_request(&db, 1, &bitcoin_block, &stacks_block, &[]).await;

        // Ensure that the request is considered "pending".
        let requests = db
            .get_pending_withdrawal_requests(&bitcoin_block.block_hash, 1_000, &Faker.fake())
            .await
            .expect("failed to query db");
        assert_eq!(requests.len(), 1);

        // But it should not be "pending accepted".
        let requests = db
            .get_pending_accepted_withdrawal_requests(
                &bitcoin_block.block_hash,
                &stacks_block.block_hash,
                min_block_height,
                signature_threshold,
            )
            .await
            .expect("failed to query db");
        assert!(requests.is_empty());

        signer::testing::storage::drop_db(db).await;
    }

    /// Asserts that we only return requests that have been accepted by the
    /// required number of signers. This test uses an accept threshold of `2`.
    /// We create two withdrawal requests, one with two yes votes and one with
    /// one yes vote and one no vote and ensure that only the request with two
    /// yes votes is returned.
    ///
    /// This test creates blockchains with the following structure:
    ///
    /// ```text
    ///          ┌────────┐
    /// Bitcoin: │   B1 ◆ │
    ///          └─▲──────┘  We both confirm (✔) and sweep (◆) the
    ///          ┌─┴──────┐  request in B1.
    /// Stacks:  │   S1 ✔ │
    ///          └────────┘
    /// ```
    #[tokio::test]
    async fn returns_only_withdrawals_accepted_by_threshold_signers() {
        let db = signer::testing::storage::new_test_database().await;

        let signature_threshold = 2;
        let min_block_height = 0;

        // Bitcoin blocks:
        let bitcoin_block = BitcoinBlock::new_genesis();
        // Stacks blocks:
        let stacks_block = StacksBlock::new_genesis().anchored_to(&bitcoin_block);

        // Write our blocks.
        db.write_blocks([&bitcoin_block], [&stacks_block]).await;

        // Setup withdrawal request 1: no votes
        store_withdrawal_request(&db, 1, &bitcoin_block, &stacks_block, &[]).await;
        // Setup withdrawal request 2: two yes votes
        let withdrawal_request_2 =
            store_withdrawal_request(&db, 2, &bitcoin_block, &stacks_block, &[true, true]).await;
        // Setup withdrawal request 3: one yes vote, one no vote
        store_withdrawal_request(&db, 3, &bitcoin_block, &stacks_block, &[true, false]).await;

        // Get the pending accepted withdrawal requests. We should only
        // get withdrawal_request2.
        let requests = db
            .get_pending_accepted_withdrawal_requests(
                &bitcoin_block.block_hash,
                &stacks_block.block_hash,
                min_block_height,
                signature_threshold,
            )
            .await
            .expect("failed to query db");

        assert_eq!(requests.single(), withdrawal_request_2);

        storage::drop_db(db).await;
    }

    /// Asserts that we only return withdrawal requests that have been confirmed
    /// in a stacks block which is anchored to a bitcoin block in the canonical
    /// bitcoin blockchain.
    ///
    /// We achieve this by creating three withdrawal requests, one of which is
    /// confirmed in a stacks block which is anchored to a bitcoin block which
    /// is orphaned. We then ensure that only the requests confirmed in the
    /// canonical chain are returned.
    ///
    /// This test creates blockchains with the following structure:
    ///
    /// ```text
    ///          ┌────────┐  ┌────────┐  ┌────────┐
    /// Bitcoin: │   B1   ├──►  B2a   ├──►  B3a   │
    ///          └─▲──┬───┘  └─▲──────┘  └─▲──────┘
    ///            ┊  │      ┌─┊──────┐    ┊  We create requests in each
    ///            ┊  └──────► ┊B2b   │    ┊  stacks block, however B2b (and
    ///            ┊         └─┊────▲─┘    ┊  thus S2b) will be orphaned by
    ///            ┊           ┊    ┊      ┊  B3a+S3a.
    ///          ┌─┴──────┐  ┌─┴──────┐  ┌─┴──────┐
    /// Stacks:  │   S1 ✔ ├──►  S2a ✔ ├──►  S3a ✔ │
    ///          └────┬───┘  └────────┘  └────────┘
    ///               │      ┌──────┴─┐  The requests are each confirmed (✔) in
    ///               └─────>│  S2b ✔ │  their respective block.
    ///                      └────────┘
    /// ```
    #[tokio::test]
    async fn returns_only_requests_on_canonical_chains() {
        let db = storage::new_test_database().await;

        let signature_threshold = 2;
        let min_block_height = 0;

        // Bitcoin blocks:
        let bitcoin_1 = BitcoinBlock::new_genesis();
        let bitcoin_2a = bitcoin_1.new_child();
        let bitcoin_2b = bitcoin_1.new_child();
        let bitcoin_3a = bitcoin_2a.new_child();
        // Stacks blocks:
        let stacks_1 = StacksBlock::new_genesis().anchored_to(&bitcoin_1);
        let stacks_2a = stacks_1.new_child().anchored_to(&bitcoin_2a);
        let stacks_2b = stacks_1.new_child().anchored_to(&bitcoin_2b);
        let stacks_3a = stacks_2a.new_child().anchored_to(&bitcoin_3a);

        // Write our bitcoin + stacks blocks.
        db.write_blocks(
            [&bitcoin_1, &bitcoin_2a, &bitcoin_2b, &bitcoin_3a],
            [&stacks_1, &stacks_2a, &stacks_2b, &stacks_3a],
        )
        .await;

        // Get our chain tips.
        let (bitcoin_chain_tip, stacks_chain_tip) = db.get_chain_tips().await;

        // Assert that the chain tips are what we expect.
        assert_eq!(bitcoin_chain_tip.as_ref(), &bitcoin_3a.block_hash);
        assert_eq!(&stacks_chain_tip, &stacks_3a.block_hash);

        // Give all requests enough 'yes' votes.
        let votes = [true, true];

        // Setup withdrawal request 1 (canonical: block 1)
        let request_1 = store_withdrawal_request(&db, 1, &bitcoin_1, &stacks_1, &votes).await;
        // Setup withdrawal request 2a (canonical: block 2a)
        let request_2a = store_withdrawal_request(&db, 2, &bitcoin_2a, &stacks_2a, &votes).await;
        // Setup withdrawal request 2b (orphaned fork: block 2b)
        store_withdrawal_request(&db, 3, &bitcoin_2b, &stacks_2b, &votes).await;
        // Setup withdrawal request 3a (canonical: block 3a)
        let request_3a = store_withdrawal_request(&db, 4, &bitcoin_3a, &stacks_3a, &votes).await;

        // Get the pending accepted withdrawal requests. We should only
        // get requests on the canonical chains.
        let requests = db
            .get_pending_accepted_withdrawal_requests(
                bitcoin_chain_tip.as_ref(),
                &stacks_chain_tip,
                min_block_height,
                signature_threshold,
            )
            .await
            .expect("failed to query db");

        // We expect to receive requests `1`, `2a`, and `3a`. `2b` should be
        // orphaned.
        assert_eq!(requests.len(), 3);
        // We assert them in reverse order since we use `pop()` to remove them.
        assert_eq!(requests, [request_1, request_2a, request_3a]);

        storage::drop_db(db).await;
    }

    /// Asserts that requests which have been swept on the canonical chain are
    /// not returned by the query.
    ///
    /// We achieve this by creating a withdrawal request and then simulating a
    /// sweep transaction on the canonical chain which includes the request and
    /// then ensuring that the request is not returned by the query.
    ///
    /// This test creates blockchains with the following structure:
    ///
    /// ```text
    ///          ┌────────┐
    /// Bitcoin: │   B1 ◆ │
    ///          └─▲──────┘  We both confirm (✔) and sweep (◆) the
    ///          ┌─┴──────┐  request in S1.
    /// Stacks:  │   S1 ✔ │
    ///          └────────┘
    /// ```
    #[tokio::test]
    async fn requests_swept_on_canonical_chain_are_not_returned() {
        let db = storage::new_test_database().await;

        let signature_threshold = 2;
        let min_block_height = 0;

        // Bitcoin blocks:
        let bitcoin_block_1 = BitcoinBlock::new_genesis();
        // Stacks blocks:
        let stacks_block_1 = StacksBlock::new_genesis().anchored_to(&bitcoin_block_1);

        // Write our blocks to the database.
        db.write_blocks([&bitcoin_block_1], [&stacks_block_1]).await;

        // Create and store a withdrawal request confirmed in block 1 (both
        // bitcoin and stacks) and give it enough 'yes' votes.
        let request_1 =
            store_withdrawal_request(&db, 1, &bitcoin_block_1, &stacks_block_1, &[true, true])
                .await;

        // The request hasn't been swept yet, so it should be returned.
        let requests = db
            .get_pending_accepted_withdrawal_requests(
                &bitcoin_block_1.block_hash,
                &stacks_block_1.block_hash,
                min_block_height,
                signature_threshold,
            )
            .await
            .expect("failed to query db");
        assert_eq!(requests.len(), 1);

        // Simulate a sweep transaction on the canonical chain which will
        // include the withdrawal request.
        sweep_withdrawal_request(&db, &request_1, &bitcoin_block_1.block_hash).await;

        // The request should be considered swept now, so we should get empty
        // results here.
        let requests = db
            .get_pending_accepted_withdrawal_requests(
                &bitcoin_block_1.block_hash,
                &stacks_block_1.block_hash,
                min_block_height,
                signature_threshold,
            )
            .await
            .expect("failed to query db");
        assert_eq!(requests.len(), 0);

        storage::drop_db(db).await;
    }

    /// Asserts that requests which have been swept in orphaned bitcoin blocks
    /// are returned by the query.
    ///
    /// We achieve this by creating a withdrawal request, simulating the
    /// request being serviced by a sweep transaction in an orphaned bitcoin
    /// block and then ensuring that the request is returned by the query.
    ///
    /// This test creates blockchains with the following structure:
    ///
    /// ```text
    ///          ┌────────┐  ┌────────┐  ┌────────┐
    /// Bitcoin: │   B1   ├──►  B2a   ├──►  B3a   │
    ///          └─▲──┬───┘  └────────┘  └────────┘
    ///            ┊  │      ┌────────┐  We sweep (◆) the request in B2b,
    ///            ┊  └──────►  B2b ◆ │  which is orphaned by B3a.
    ///            ┊         └────────┘
    ///          ┌─┴──────┐
    /// Stacks:  │   S1 ✔ │  The request is confirmed (✔) in S1.
    ///          └────────┘
    /// ```
    #[tokio::test]
    async fn returns_request_swept_in_orphaned_bitcoin_block() {
        let db = storage::new_test_database().await;

        let signature_threshold = 2;
        let min_block_height = 0;

        // Bitcoin blocks:
        let bitcoin_1 = BitcoinBlock::new_genesis();
        let bitcoin_2a = bitcoin_1.new_child();
        let bitcoin_2b = bitcoin_1.new_child();
        let bitcoin_3a = bitcoin_2a.new_child();
        // Stacks blocks:
        let stacks_1 = StacksBlock::new_genesis().anchored_to(&bitcoin_1);

        // Write the blocks to the database.
        db.write_blocks(
            [&bitcoin_1, &bitcoin_2a, &bitcoin_2b, &bitcoin_3a],
            [&stacks_1],
        )
        .await;

        // Get our chain tips and assert they're what we expect.
        let (bitcoin_chain_tip, stacks_chain_tip) = db.get_chain_tips().await;
        assert_eq!(bitcoin_chain_tip.as_ref(), &bitcoin_3a.block_hash);
        assert_eq!(&stacks_chain_tip, &stacks_1.block_hash);

        // Create and store a withdrawal request confirmed in block 1 (both
        // bitcoin and stacks).
        let request = store_withdrawal_request(&db, 1, &bitcoin_1, &stacks_1, &[true, true]).await;

        // The request confirmed in the canonical chain and not swept, so we
        // should get it back here.
        let requests = db
            .get_pending_accepted_withdrawal_requests(
                bitcoin_chain_tip.as_ref(),
                &stacks_chain_tip,
                min_block_height,
                signature_threshold,
            )
            .await
            .expect("failed to query db");
        assert_eq!(requests.len(), 1);

        // Sweep the request on the orphaned chain (block 2b).
        sweep_withdrawal_request(&db, &request, &bitcoin_2b.block_hash).await;

        // The request confirmed in the canonical chain and swept in an
        // orphaned bitcoin block, so we should get it back here.
        let requests = db
            .get_pending_accepted_withdrawal_requests(
                bitcoin_chain_tip.as_ref(),
                &stacks_chain_tip,
                min_block_height,
                signature_threshold,
            )
            .await
            .expect("failed to query db");
        assert_eq!(requests.single(), request);

        storage::drop_db(db).await;
    }

    /// Asserts that a single request is not returned if it is swept in any
    /// canonical bitcoin block, despite also being swept in orphaned block(s).
    ///
    /// This test creates blockchains with the following structure:
    ///
    /// ```text
    ///          ┌────────┐  ┌────────┐  ┌────────┐
    /// Bitcoin: │   B1   ├──►  B2a ◆ ├──►  B3a   │
    ///          └─▲──┬───┘  └─▲──────┘  └─▲──────┘
    ///            ┊  │      ┌─┊──────┐    ┊  We sweep (◆) the request in
    ///            ┊  └──────► ┊B2b ◆ │    ┊  both B2a and B2b, but B2b is
    ///            ┊         └─┊────▲─┘    ┊  orphaned by B3a.
    ///            ┊           ┊    ┊      ┊
    ///          ┌─┴──────┐  ┌─┴──────┐  ┌─┴──────┐
    /// Stacks:  │   S1 ✔ ├──►  S2a   ├──►  S3a   │
    ///          └────┬───┘  └────────┘  └────────┘
    ///               │      ┌──────┴─┐
    ///               └──────►  S2b   │  We confirm (✔) the request in S1.
    ///                      └────────┘
    /// ```
    #[tokio::test]
    async fn does_not_return_request_swept_in_both_canonical_and_orphaned_blocks() {
        let db = storage::new_test_database().await;

        let signature_threshold = 2;
        let min_block_height = 0;

        // Bitcoin blocks:
        let bitcoin_1 = BitcoinBlock::new_genesis();
        let bitcoin_2a = bitcoin_1.new_child();
        let bitcoin_2b = bitcoin_1.new_child();
        let bitcoin_3a = bitcoin_2a.new_child();
        // Stacks blocks:
        let stacks_1 = StacksBlock::new_genesis().anchored_to(&bitcoin_1);
        let stacks_2a = stacks_1.new_child().anchored_to(&bitcoin_2a);
        let stacks_2b = stacks_1.new_child().anchored_to(&bitcoin_2b);
        let stacks_3a = stacks_2a.new_child().anchored_to(&bitcoin_3a);

        // Write the blocks to the database.
        db.write_blocks(
            [&bitcoin_1, &bitcoin_2a, &bitcoin_2b, &bitcoin_3a],
            [&stacks_1, &stacks_2a, &stacks_2b, &stacks_3a],
        )
        .await;

        // Get our chain tips and assert they're what we expect.
        let (bitcoin_chain_tip, stacks_chain_tip) = db.get_chain_tips().await;
        assert_eq!(bitcoin_chain_tip.as_ref(), &bitcoin_3a.block_hash);
        assert_eq!(&stacks_chain_tip, &stacks_3a.block_hash);

        // Create and store a withdrawal request confirmed in block 1 (both
        // bitcoin and stacks).
        let request = store_withdrawal_request(&db, 1, &bitcoin_1, &stacks_1, &[true, true]).await;

        // Sweep the request on the canonical chain (B2a).
        sweep_withdrawal_request(&db, &request, &bitcoin_2a.block_hash).await;
        // Sweep the request on the orphaned chain (B2b).
        sweep_withdrawal_request(&db, &request, &bitcoin_2b.block_hash).await;

        // The request is both confirmed (B1) and swept (B2a) in the canonical
        // bitcoin chain. It is also swept in an orphaned block (B2b). The query
        // should not return the request as it is considered swept due to B2a.
        let requests = db
            .get_pending_accepted_withdrawal_requests(
                bitcoin_chain_tip.as_ref(),
                &stacks_chain_tip,
                min_block_height,
                signature_threshold,
            )
            .await
            .expect("failed to query db");
        assert_eq!(requests.len(), 0);

        storage::drop_db(db).await;
    }

    /// Asserts that, for two requests with the same `request_id` confirmed in
    /// both a canonical and orphaned stacks block, that only the request
    /// confirmed in the canonical stacks block is returned. Both stacks blocks
    /// are anchored to the same bitcoin block in the canonical bitcoin chain.
    ///
    /// This test creates blockchains with the following structure:
    ///
    /// ```text
    ///          ┌────────────────────────────────┐
    /// Bitcoin: │                B1              │
    ///          └─▲───────────▲────▲──────▲──────┘
    ///            ┊           ┊    ┊      ┊
    ///          ┌─┴──────┐  ┌─┴──────┐  ┌─┴──────┐
    /// Stacks:  │   S1   ├──►  S2a ✔ ├──►  S3a   │
    ///          └────┬───┘  └────────┘  └────────┘
    ///               │      ┌──────┴─┐  We confirm (✔) a withdrawal request in
    ///               └──────►  S2b ✔ │  both S2a and S2b with the same id.
    ///                      └────────┘
    /// ```
    #[tokio::test]
    async fn requests_with_same_id_in_different_stacks_forks() {
        let db = storage::new_test_database().await;

        let signature_threshold = 2;
        let min_block_height = 0;

        // Bitcoin blocks:
        let bitcoin_1 = BitcoinBlock::new_genesis();
        // Stacks blocks:
        let stacks_1 = StacksBlock::new_genesis().anchored_to(&bitcoin_1);
        let stacks_2a = stacks_1.new_child();
        let stacks_2b = stacks_1.new_child();
        let stacks_3a = stacks_2a.new_child();

        // Write our blocks.
        db.write_blocks(
            [&bitcoin_1],
            [&stacks_1, &stacks_2a, &stacks_2b, &stacks_3a],
        )
        .await;

        // Get our chain tips and assert they're what we expect.
        let (bitcoin_chain_tip, stacks_chain_tip) = db.get_chain_tips().await;
        assert_eq!(bitcoin_chain_tip.as_ref(), &bitcoin_1.block_hash);
        assert_eq!(&stacks_chain_tip, &stacks_3a.block_hash);

        // Create withdrawal requests in both stacks forks using the same `request_id`.
        let expected =
            store_withdrawal_request(&db, 1, &bitcoin_1, &stacks_2a, &[true, true]).await;
        store_withdrawal_request(&db, 1, &bitcoin_1, &stacks_2b, &[true, true]).await;

        // Get the pending requests. The requests are both in blocks anchored to
        // the same canonical bitcoin block, but in different stacks forks. Only
        // the request in the canonical chain should be returned.
        let requests = db
            .get_pending_accepted_withdrawal_requests(
                bitcoin_chain_tip.as_ref(),
                &stacks_chain_tip,
                min_block_height,
                signature_threshold,
            )
            .await
            .expect("failed to query db");
        assert_eq!(requests.single(), expected);

        storage::drop_db(db).await;
    }

    /// In this test, the request is confirmed in S2, but the request's
    /// specified bitcoin block height is `2`. We use the request's specified
    /// bitcoin height as the actual block height. In this case, the
    /// confirmation block height (1) is lower than the specified bitcoin block
    /// height (2).
    ///
    /// The query will fetch the blockchains to a height of `min - 1`, so we
    /// would expect the following results based on the minimum height:
    ///
    /// - `0`: confirmation and block height above the minimum, request
    ///        returned.
    /// - `1`: confirmation at minimum, block height above minimum, request
    ///        returned..
    /// - `2`: confirmation at minimum - 1, block height at minimum. Given that
    ///        the blockchains will fetch to a height of `1` in this case, we
    ///        expect the request to be returned.
    /// - `3`: confirmation and block height below the minimum, nothing
    ///        returned.
    ///
    /// This test creates blockchains with the following structure:
    ///
    /// ```text
    /// Height:       0           1           2          3
    ///          ┌────────┐  ┌────────┐  ┌────────┐  ┌────────┐  
    /// Bitcoin: │   B1   ├──►   B2   ├──►   B3   ├──►   B4   │  We create a withdrawal
    ///          └─▲──────┘  └─▲──────┘  └─▲──────┘  └─▲──────┘  request which is confirmed
    ///          ┌─┴──────┐  ┌─┴──────┐  ┌─┴──────┐  ┌─┴──────┐  in S2, but we set its
    /// Stacks:  │   S1   ├──►   S2 ✔ ├──►   S3 ⚠️ ├──►   S4   │  bitcoin height to 3.  
    ///          └────────┘  └────────┘  └────────┘  └────────┘  
    /// ```
    #[tokio::test]
    async fn test_confirmed_anchor_block_lower_than_block_height() {
        let db = storage::new_test_database().await;

        let signature_threshold = 2;

        // Bitcoin blocks:
        let bitcoin_1 = BitcoinBlock::new_genesis();
        let bitcoin_2 = bitcoin_1.new_child();
        let bitcoin_3 = bitcoin_2.new_child();
        // Stacks blocks:
        let stacks_1 = StacksBlock::new_genesis().anchored_to(&bitcoin_1);
        let stacks_2 = stacks_1.new_child().anchored_to(&bitcoin_2);
        let stacks_3 = stacks_2.new_child().anchored_to(&bitcoin_3);

        // Write the blocks to the database.
        db.write_blocks(
            [&bitcoin_1, &bitcoin_2, &bitcoin_3],
            [&stacks_1, &stacks_2, &stacks_3],
        )
        .await;

        // Get our chain tips and assert they're what we expect.
        let (bitcoin_chain_tip, stacks_chain_tip) = db.get_chain_tips().await;
        assert_eq!(bitcoin_chain_tip.as_ref(), &bitcoin_3.block_hash);
        assert_eq!(&stacks_chain_tip, &stacks_3.block_hash);

        // Create a withdrawal request that has a bitcoin block height of `2`,
        // but is actually confirmed in S2 (which has a height of `1`).
        let request = WithdrawalRequest {
            request_id: 1,
            block_hash: stacks_2.block_hash, // Anchored to B2 with height of 1.
            bitcoin_block_height: 2,
            ..Faker.fake()
        };

        // Store the request in the database and give it enough votes.
        db.write_withdrawal_request(&request)
            .await
            .expect("failed to store request");
        store_votes(&db, &request, &[true, true]).await;

        // Min bitcoin height of `0`: both confirmation and block height above
        // the minimum; the request should be returned.
        let requests = db
            .get_pending_accepted_withdrawal_requests(
                bitcoin_chain_tip.as_ref(),
                &stacks_chain_tip,
                0,
                signature_threshold,
            )
            .await
            .expect("failed to query db");

        assert_eq!(requests.len(), 1);

        // Min bitcoin height of `1`: confirmation at minimum, block height
        // above minimum; the request should be returned.
        let requests = db
            .get_pending_accepted_withdrawal_requests(
                bitcoin_chain_tip.as_ref(),
                &stacks_chain_tip,
                1,
                signature_threshold,
            )
            .await
            .expect("failed to query db");

        assert_eq!(requests.len(), 1);

        // Min bitcoin height of `2`; confirmation at minimum - 1, block height
        // at minimum; the request should be returned.
        let requests = db
            .get_pending_accepted_withdrawal_requests(
                bitcoin_chain_tip.as_ref(),
                &stacks_chain_tip,
                2,
                signature_threshold,
            )
            .await
            .expect("failed to query db");

        assert_eq!(requests.len(), 1);

        // Min bitcoin height of `3`; both confirmation and block height below
        // the minimum; the request should NOT be returned.
        let requests = db
            .get_pending_accepted_withdrawal_requests(
                bitcoin_chain_tip.as_ref(),
                &stacks_chain_tip,
                3,
                signature_threshold,
            )
            .await
            .expect("failed to query db");

        assert_eq!(requests.len(), 0);
    }

    /// In this test, the request is confirmed in S2, but the request's
    /// specified bitcoin block height is `0`. We use the request's specified
    /// bitcoin height as the actual block height. In this case, the
    /// confirmation block height (1) is higher than the specified bitcoin block
    /// height (0), so we would expect all fetches where the min bitcoin height
    /// is greater than 0 to not return the request, however a min height of `0`
    /// should as both the request height and confirmation block height meet the
    /// criteria.
    ///
    /// This test creates blockchains with the following structure:
    ///
    /// ```text
    ///
    /// Height:       0           1           2     
    ///          ┌────────┐  ┌────────┐  ┌────────┐
    /// Bitcoin: │   B1   ├──►   B2   ├──►   B3   │  We create a withdrawal
    ///          └─▲──────┘  └─▲──────┘  └─▲──────┘  request which is confirmed
    ///          ┌─┴──────┐  ┌─┴──────┐  ┌─┴──────┐  (✔) in S2, but we set its
    /// Stacks:  │   S1 ⚠️ ├──►   S2 ✔ ├──►   S3   │  bitcoin height (⚠️) to 0.
    ///          └────────┘  └────────┘  └────────┘
    /// ```
    #[tokio::test]
    async fn test_confirmed_anchor_block_higher_than_block_height() {
        let db = storage::new_test_database().await;

        let signature_threshold = 2;

        // Bitcoin blocks:
        let bitcoin_1 = BitcoinBlock::new_genesis();
        let bitcoin_2 = bitcoin_1.new_child();
        let bitcoin_3 = bitcoin_2.new_child();
        // Stacks blocks:
        let stacks_1 = StacksBlock::new_genesis().anchored_to(&bitcoin_1);
        let stacks_2 = stacks_1.new_child().anchored_to(&bitcoin_2);
        let stacks_3 = stacks_2.new_child().anchored_to(&bitcoin_3);

        // Write the blocks to the database.
        db.write_blocks(
            [&bitcoin_1, &bitcoin_2, &bitcoin_3],
            [&stacks_1, &stacks_2, &stacks_3],
        )
        .await;

        // Get our chain tips and assert they're what we expect.
        let (bitcoin_chain_tip, stacks_chain_tip) = db.get_chain_tips().await;
        assert_eq!(bitcoin_chain_tip.as_ref(), &bitcoin_3.block_hash);
        assert_eq!(&stacks_chain_tip, &stacks_3.block_hash);

        // Create a withdrawal request that has a bitcoin block height of `0`,
        // but is actually confirmed in S2 (which has a height of `1`).
        let request = WithdrawalRequest {
            request_id: 1,
            block_hash: stacks_2.block_hash, // Anchored to B2 with height of 1.
            bitcoin_block_height: 0,
            ..Faker.fake()
        };

        // Store the request in the database and give it enough votes.
        db.write_withdrawal_request(&request)
            .await
            .expect("failed to store request");
        store_votes(&db, &request, &[true, true]).await;

        // Min height is 0, so we should get the request.
        let requests = db
            .get_pending_accepted_withdrawal_requests(
                bitcoin_chain_tip.as_ref(),
                &stacks_chain_tip,
                0,
                signature_threshold,
            )
            .await
            .expect("failed to query db");

        assert_eq!(requests.len(), 1);

        // Min height is 1, which is above the request height, so we should not
        // get the request.
        let requests = db
            .get_pending_accepted_withdrawal_requests(
                bitcoin_chain_tip.as_ref(),
                &stacks_chain_tip,
                1,
                signature_threshold,
            )
            .await
            .expect("failed to query db");

        assert_eq!(requests.len(), 0);

        // Min height is 2, which is above the request height, so we should not
        // get the request.
        let requests = db
            .get_pending_accepted_withdrawal_requests(
                bitcoin_chain_tip.as_ref(),
                &stacks_chain_tip,
                2,
                signature_threshold,
            )
            .await
            .expect("failed to query db");

        assert_eq!(requests.len(), 0);
    }
}<|MERGE_RESOLUTION|>--- conflicted
+++ resolved
@@ -23,7 +23,6 @@
 use signer::storage::model::DkgSharesStatus;
 use signer::storage::model::SweptWithdrawalRequest;
 use signer::storage::model::WithdrawalRequest;
-use signer::testing::storage::DbReadTestExt;
 use signer::testing::IterTestExt as _;
 use signer::testing::storage::DbReadTestExt;
 use time::OffsetDateTime;
@@ -5079,11 +5078,7 @@
 
 /// Return a stacks block that is anchored to the bitcoin block with the
 /// given block hash that is also on the canonical stacks blockchain, if
-<<<<<<< HEAD
-/// one exists. If one doesn't exist then return the stacks chain tip.
-=======
 /// one exists. If one doesn't exist then panic.
->>>>>>> 8e8de62c
 async fn get_stacks_block(
     test_data: &TestData,
     db: &PgStore,
@@ -5111,11 +5106,7 @@
         }
     }
 
-<<<<<<< HEAD
-    stacks_chain_tip
-=======
     panic!("could not find a stacks block with the given anchor: {anchor}");
->>>>>>> 8e8de62c
 }
 
 /// Tests that get_pending_rejected_withdrawal_requests correctly return expired
