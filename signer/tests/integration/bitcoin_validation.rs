use std::collections::HashSet;
use std::ops::Deref;
use std::sync::atomic::Ordering;

use bitcoin::hashes::Hash as _;
use rand::rngs::OsRng;
use rand::seq::SliceRandom;
use rand::SeedableRng as _;

use sbtc::testing::regtest;
use signer::bitcoin::utxo::Fees;
use signer::bitcoin::utxo::SbtcRequests;
use signer::bitcoin::utxo::SignerBtcState;
use signer::bitcoin::validation::BitcoinTxContext;
use signer::bitcoin::validation::BitcoinTxValidationData;
use signer::bitcoin::validation::InputValidationResult;
use signer::bitcoin::validation::TxRequestIds;
use signer::context::Context;
use signer::error::Error;
use signer::keys::PublicKey;
use signer::storage::model::BitcoinBlockHash;
use signer::storage::model::TxPrevoutType;
use signer::storage::DbRead as _;
use signer::testing;
use signer::testing::context::TestContext;
use signer::testing::context::*;

use crate::setup::{backfill_bitcoin_blocks, TestSignerSet};
use crate::setup::{DepositAmounts, TestSweepSetup2};
use crate::DATABASE_NUM;

pub struct TestSignerState {
    /// This signer's current view of the chain tip of the canonical
    /// bitcoin blockchain. It is the block hash of the block on the
    /// bitcoin blockchain with the greatest height.
    pub chain_tip: BitcoinBlockHash,
    /// How many bitcoin blocks back from the chain tip the signer will
    /// look for requests.
    pub context_window: u16,
    /// The current market fee rate in sat/vByte.
    pub fee_rate: f64,
    /// The total fee amount and the fee rate for the last transaction that
    /// used this UTXO as an input.
    pub last_fee: Option<Fees>,
    /// The current aggregate key that was the output of DKG.
    pub aggregate_key: PublicKey,
    /// Two byte prefix for BTC transactions that are related to the Stacks
    /// blockchain.
    pub magic_bytes: [u8; 2],
}

impl TestSignerState {
    fn with_defaults(chain_tip: BitcoinBlockHash, aggregate_key: PublicKey) -> Self {
        Self {
            chain_tip,
            context_window: 1000,
            fee_rate: 10.0,
            last_fee: None,
            aggregate_key,
            magic_bytes: [b'T', b'3'],
        }
    }
    /// Fetch the signers' BTC state and the aggregate key.
    ///
    /// The returned state is the essential information for the signers
    /// UTXO, and information about the current fees and any fees paid for
    /// transactions currently in the mempool.
    pub async fn get_btc_state<C>(&self, ctx: &C) -> Result<SignerBtcState, Error>
    where
        C: Context + Send + Sync,
    {
        // We need to know the signers UTXO, so let's fetch that.
        let db = ctx.get_storage();
        let utxo = db
            .get_signer_utxo(&self.chain_tip, self.context_window)
            .await?
            .ok_or(Error::MissingSignerUtxo)?;

        let btc_state = SignerBtcState {
            fee_rate: self.fee_rate,
            utxo,
            public_key: bitcoin::XOnlyPublicKey::from(self.aggregate_key),
            last_fees: self.last_fee,
            magic_bytes: self.magic_bytes,
        };

        Ok(btc_state)
    }
}

pub trait AssertConstantInvariants {
    fn packages(&self) -> &[BitcoinTxValidationData];
    fn assert_invariants(&self) {
        for package in self.packages() {
            let input_rows = package.to_input_rows();
            let withdrawal_rows = package.to_withdrawal_rows();
            let txids: HashSet<_> = input_rows
                .iter()
                .map(|row| row.txid)
                .chain(withdrawal_rows.iter().map(|row| row.txid))
                .collect();
            let is_valid_tx: HashSet<_> = input_rows
                .iter()
                .map(|row| row.is_valid_tx)
                .chain(withdrawal_rows.iter().map(|row| row.is_valid_tx))
                .collect();
            let chain_tip: HashSet<_> = input_rows
                .iter()
                .map(|row| row.chain_tip)
                .chain(withdrawal_rows.iter().map(|row| row.chain_tip))
                .collect();

            assert_eq!(txids.len(), 1);
            assert_eq!(is_valid_tx.len(), 1);
            assert_eq!(chain_tip.len(), 1);
        }
    }
}

impl AssertConstantInvariants for Vec<BitcoinTxValidationData> {
    fn packages(&self) -> &[BitcoinTxValidationData] {
        &self
    }
}

#[cfg_attr(not(feature = "integration-tests"), ignore)]
#[tokio::test]
async fn one_tx_per_request_set() {
    let db_num = DATABASE_NUM.fetch_add(1, Ordering::SeqCst);
    let db = testing::storage::new_test_database(db_num, true).await;
    let mut rng = rand::rngs::StdRng::seed_from_u64(51);
    let (rpc, faucet) = regtest::initialize_blockchain();

    let ctx = TestContext::builder()
        .with_storage(db.clone())
        .with_first_bitcoin_core_client()
        .with_mocked_stacks_client()
        .with_mocked_emily_client()
        .build();

    let signers = TestSignerSet::new(&mut rng);
    let amounts = [DepositAmounts {
        amount: 1_000_000,
        max_fee: 500_000,
    }];

    let mut setup = TestSweepSetup2::new_setup(signers, &faucet, &amounts);
    setup.deposits.sort_by_key(|(x, _, _)| x.outpoint);
    backfill_bitcoin_blocks(&db, rpc, &setup.deposit_block_hash).await;

    setup.store_dkg_shares(&db).await;
    setup.store_donation(&db).await;
    setup.store_deposit_txs(&db).await;
    setup.store_deposit_request(&db).await;
    setup.store_deposit_decisions(&db).await;

    let chain_tip = db.get_bitcoin_canonical_chain_tip().await.unwrap().unwrap();
    let chain_tip_block = db.get_bitcoin_block(&chain_tip).await.unwrap().unwrap();

    let aggregate_key = setup.signers.signer.keypair.public_key().into();

    let test_state = TestSignerState::with_defaults(chain_tip, aggregate_key);

    let btc_ctx = BitcoinTxContext {
        chain_tip: chain_tip_block.block_hash,
        chain_tip_height: chain_tip_block.block_height,
        request_packages: vec![TxRequestIds {
            deposits: setup.deposit_outpoints(),
            withdrawals: Vec::new(),
        }],
        signer_public_key: setup.signers.keys[0],
        aggregate_key,
        signer_state: test_state.get_btc_state(&ctx).await.unwrap(),
    };

    let valadation_data = btc_ctx.construct_package_sighashes(&ctx).await.unwrap();
    // There a re a few invariants that we uphold for our validation data.
    // These are things like "the transaction ID per package must be the
    // same", we check for them here.
    valadation_data.assert_invariants();
    // We only had a package with one set of requests that were being
    // handled.
    assert_eq!(valadation_data.len(), 1);

    // We didn't give any withdrawals so the outputs vector should be
    // empty (it only has signer outputs).
    let set = &valadation_data[0];
    assert!(set.to_withdrawal_rows().is_empty());

    // This transaction package
    let input_rows = set.to_input_rows();
    let [signer, deposit] = input_rows.last_chunk().unwrap();
    assert_eq!(signer.prevout_type, TxPrevoutType::SignersInput);
    assert_eq!(signer.validation_result, InputValidationResult::Ok);
    assert_eq!(signer.prevout_txid.deref(), &setup.donation.txid);
    assert_eq!(signer.prevout_output_index, setup.donation.vout);
    assert!(signer.will_sign);
    assert!(signer.is_valid_tx);

    let deposit_outpoint = setup.deposits[0].0.outpoint;
    assert_eq!(deposit.prevout_type, TxPrevoutType::Deposit);
    assert_eq!(deposit.validation_result, InputValidationResult::Ok);
    assert_eq!(deposit.prevout_txid.deref(), &deposit_outpoint.txid);
    assert_eq!(deposit.prevout_output_index, deposit_outpoint.vout);
    assert!(deposit.will_sign);
    assert!(deposit.is_valid_tx);
}

#[cfg_attr(not(feature = "integration-tests"), ignore)]
#[tokio::test]
async fn one_invalid_deposit_invalidates_tx() {
    let db_num = DATABASE_NUM.fetch_add(1, Ordering::SeqCst);
    let db = testing::storage::new_test_database(db_num, true).await;
    let mut rng = rand::rngs::StdRng::seed_from_u64(51);
    let (rpc, faucet) = regtest::initialize_blockchain();

    let ctx = TestContext::builder()
        .with_storage(db.clone())
        .with_first_bitcoin_core_client()
        .with_mocked_stacks_client()
        .with_mocked_emily_client()
        .build();
    let signers = TestSignerSet::new(&mut rng);
    let amounts = [
        DepositAmounts { amount: 1_000_000, max_fee: 10 },
        DepositAmounts {
            amount: 1_000_000,
            max_fee: 500_000,
        },
    ];
<<<<<<< HEAD
    let setup = TestSweepSetup2::new_setup(signers, &faucet, &amounts);
=======

    // When making assertions below, we need to make sure that we're
    // comparing the right deposits transaction outputs, so we sort.
    let mut setup = TestSweepSetup2::new_setup(signers, &faucet, &amounts);
    setup.deposits.sort_by_key(|(x, _, _)| x.outpoint);
>>>>>>> 2d0b28da
    backfill_bitcoin_blocks(&db, rpc, &setup.deposit_block_hash).await;
    setup.store_dkg_shares(&db).await;
    setup.store_donation(&db).await;
    setup.store_deposit_txs(&db).await;
    setup.store_deposit_request(&db).await;
    setup.store_deposit_decisions(&db).await;
    let chain_tip = db.get_bitcoin_canonical_chain_tip().await.unwrap().unwrap();
    let chain_tip_block = db.get_bitcoin_block(&chain_tip).await.unwrap().unwrap();
    let aggregate_key = setup.signers.signer.keypair.public_key().into();

    let test_state = TestSignerState::with_defaults(chain_tip, aggregate_key);
    let btc_ctx = BitcoinTxContext {
        chain_tip: chain_tip_block.block_hash,
        chain_tip_height: chain_tip_block.block_height,
        request_packages: vec![TxRequestIds {
            deposits: setup.deposit_outpoints(),
            withdrawals: Vec::new(),
        }],
        signer_public_key: setup.signers.keys[0],
        aggregate_key,
        signer_state: test_state.get_btc_state(&ctx).await.unwrap(),
    };
    let valadation_data = btc_ctx.construct_package_sighashes(&ctx).await.unwrap();
    // There a re a few invariants that we uphold for our validation data.
    // These are things like "the transaction ID per package must be the
    // same", we check for them here.
    valadation_data.assert_invariants();
    // We only had a package with one set of requests that were being
    // handled.
    assert_eq!(valadation_data.len(), 1);

    // We didn't give any withdrawals so the outputs vector should be
    // empty (it only has signer outputs).
    let set = &valadation_data[0];
    assert!(set.to_withdrawal_rows().is_empty());

    // The signer won't sign any of the sighashes, even though only one of
    // the deposits have failed validation.
    let input_rows = set.to_input_rows();
    let signer = input_rows.first().unwrap();
    assert_eq!(signer.prevout_type, TxPrevoutType::SignersInput);
    assert_eq!(signer.validation_result, InputValidationResult::Ok);
    assert_eq!(signer.prevout_txid.deref(), &setup.donation.txid);
    assert_eq!(signer.prevout_output_index, setup.donation.vout);
    assert!(!signer.will_sign);
    assert!(!signer.is_valid_tx);

    let deposits_sighashes: &[signer::storage::model::BitcoinTxSigHash; 2] =
        input_rows.last_chunk().unwrap();

    let outpoint1 = setup.deposits[0].0.outpoint;
    let outpoint2 = setup.deposits[1].0.outpoint;
    // The deposits sighashes have been internally sorted. We can't gaurentee
    // the order, so we need to check that at least one of the deposits in the pair
    // is respecting of the validation result.
    assert!(deposits_sighashes
        .iter()
        .all(|d| d.prevout_type == TxPrevoutType::Deposit));
    assert!(deposits_sighashes.iter().all(|d| !d.will_sign));
    assert!(deposits_sighashes.iter().all(|d| !d.is_valid_tx));
    assert!(deposits_sighashes
        .iter()
        .any(|d| d.prevout_txid.deref() == &outpoint1.txid));
    assert!(deposits_sighashes
        .iter()
        .any(|d| d.prevout_txid.deref() == &outpoint2.txid));
    assert!(deposits_sighashes
        .iter()
        .any(|d| d.prevout_output_index == outpoint1.vout));
    assert!(deposits_sighashes
        .iter()
        .any(|d| d.prevout_output_index == outpoint1.vout));
    assert!(deposits_sighashes
        .iter()
        .any(|d| d.validation_result == InputValidationResult::Ok));
    assert!(deposits_sighashes
        .iter()
        .any(|d| d.validation_result == InputValidationResult::FeeTooHigh));
}

#[cfg_attr(not(feature = "integration-tests"), ignore)]
#[tokio::test]
async fn one_withdrawal_errors_validation() {
    let db_num = DATABASE_NUM.fetch_add(1, Ordering::SeqCst);
    let db = testing::storage::new_test_database(db_num, true).await;
    let mut rng = rand::rngs::StdRng::seed_from_u64(51);
    let (rpc, faucet) = regtest::initialize_blockchain();

    let ctx = TestContext::builder()
        .with_storage(db.clone())
        .with_first_bitcoin_core_client()
        .with_mocked_stacks_client()
        .with_mocked_emily_client()
        .build();

    let signers = TestSignerSet::new(&mut rng);
    let amounts = [
        DepositAmounts {
            amount: 700_000,
            max_fee: 500_000,
        },
        DepositAmounts {
            amount: 1_000_000,
            max_fee: 500_000,
        },
    ];

    // When making assertions below, we need to make sure that we're
    // comparing the right deposits transaction outputs, so we sort.
    let mut setup = TestSweepSetup2::new_setup(signers, &faucet, &amounts);
    setup.deposits.sort_by_key(|(x, _, _)| x.outpoint);
    backfill_bitcoin_blocks(&db, rpc, &setup.deposit_block_hash).await;

    setup.store_dkg_shares(&db).await;
    setup.store_donation(&db).await;
    setup.store_deposit_txs(&db).await;
    setup.store_deposit_request(&db).await;
    setup.store_deposit_decisions(&db).await;
    // For the withdrawal
    setup.store_withdrawal_request(&db).await;
    setup.store_withdrawal_decisions(&db).await;

    let chain_tip = db.get_bitcoin_canonical_chain_tip().await.unwrap().unwrap();
    let chain_tip_block = db.get_bitcoin_block(&chain_tip).await.unwrap().unwrap();

    let aggregate_key = setup.signers.signer.keypair.public_key().into();

    let test_state = TestSignerState::with_defaults(chain_tip, aggregate_key);

    let btc_ctx = BitcoinTxContext {
        chain_tip: chain_tip_block.block_hash,
        chain_tip_height: chain_tip_block.block_height,
        request_packages: vec![TxRequestIds {
            deposits: setup.deposit_outpoints(),
            withdrawals: setup.withdrawal_ids(),
        }],
        signer_public_key: setup.signers.keys[0],
        aggregate_key,
        signer_state: test_state.get_btc_state(&ctx).await.unwrap(),
    };

    let result = btc_ctx.construct_package_sighashes(&ctx).await;
    assert!(result.is_err());
}

#[cfg_attr(not(feature = "integration-tests"), ignore)]
#[tokio::test]
async fn cannot_sign_deposit_is_ok() {
    let db_num = DATABASE_NUM.fetch_add(1, Ordering::SeqCst);
    let db = testing::storage::new_test_database(db_num, true).await;
    let mut rng = rand::rngs::StdRng::seed_from_u64(51);
    let (rpc, faucet) = regtest::initialize_blockchain();

    let ctx = TestContext::builder()
        .with_storage(db.clone())
        .with_first_bitcoin_core_client()
        .with_mocked_stacks_client()
        .with_mocked_emily_client()
        .build();

    let signers = TestSignerSet::new(&mut rng);
    let amounts = [
        DepositAmounts {
            amount: 700_000,
            max_fee: 500_000,
        },
        DepositAmounts {
            amount: 1_000_000,
            max_fee: 500_000,
        },
    ];

    // When making assertions below, we need to make sure that we're
    // comparing the right deposits transaction outputs, so we sort.
    let mut setup = TestSweepSetup2::new_setup(signers, &faucet, &amounts);
    setup.deposits.sort_by_key(|(x, _, _)| x.outpoint);
    // Let's suppose that signer 0 cannot sign for the deposit, but that
    // they still accept the deposit. That means the bitmap at signer 0
    // will have a 1, since that means the signer did not sign for all of
    // the inputs in the transaction.
    setup.deposits[0].1.signer_bitmap.set(0, true);

    backfill_bitcoin_blocks(&db, rpc, &setup.deposit_block_hash).await;

    setup.store_dkg_shares(&db).await;
    setup.store_donation(&db).await;
    setup.store_deposit_txs(&db).await;
    setup.store_deposit_request(&db).await;
    setup.store_deposit_decisions(&db).await;

    // Here we update the database to specifically say that we cannot sign
    // but we accept the deposit, so we would if we could.
    sqlx::query(
        "
        UPDATE sbtc_signer.deposit_signers
           SET can_sign = FALSE
             , can_accept = TRUE          
         WHERE txid = $1
           AND output_index = $2
           AND signer_pub_key = $3
    ",
    )
    .bind(setup.deposits[0].0.outpoint.txid.to_byte_array())
    .bind(setup.deposits[0].0.outpoint.vout as i32)
    .bind(setup.signers.keys[0])
    .execute(db.pool())
    .await
    .unwrap();

    let chain_tip = db.get_bitcoin_canonical_chain_tip().await.unwrap().unwrap();
    let chain_tip_block = db.get_bitcoin_block(&chain_tip).await.unwrap().unwrap();

    // Now we construct the validation data, including the sighashes.
    let aggregate_key = setup.signers.signer.keypair.public_key().into();
    let test_state = TestSignerState::with_defaults(chain_tip, aggregate_key);

    let btc_ctx = BitcoinTxContext {
        chain_tip: chain_tip_block.block_hash,
        chain_tip_height: chain_tip_block.block_height,
        request_packages: vec![TxRequestIds {
            deposits: setup.deposit_outpoints(),
            withdrawals: Vec::new(),
        }],
        signer_public_key: setup.signers.keys[0],
        aggregate_key,
        signer_state: test_state.get_btc_state(&ctx).await.unwrap(),
    };

    let valadation_data = btc_ctx.construct_package_sighashes(&ctx).await.unwrap();
    // There are a few invariants that we uphold for our validation data.
    // These are things like "the transaction ID per package must be the
    // same", we check for them here.
    valadation_data.assert_invariants();
    // We only had a package with one set of requests that were being
    // handled.
    assert_eq!(valadation_data.len(), 1);

    // We didn't give any withdrawals so the outputs vector should be
    // empty (it only has signer outputs).
    let set = &valadation_data[0];
    assert!(set.to_withdrawal_rows().is_empty());

    // The signer won't sign the sighashes where they cannot sign, but the
    // transaction is still valid and they will sign the other sighashes.
    let input_rows = set.to_input_rows();
    let signer = input_rows.first().unwrap();
    assert_eq!(input_rows.len(), 3);
    assert_eq!(signer.prevout_type, TxPrevoutType::SignersInput);
    assert_eq!(signer.validation_result, InputValidationResult::Ok);
    assert_eq!(signer.prevout_txid.deref(), &setup.donation.txid);
    assert_eq!(signer.prevout_output_index, setup.donation.vout);
    assert!(signer.will_sign);
    assert!(signer.is_valid_tx);

    let [deposit1, deposit2] = input_rows.last_chunk().unwrap();
    let outpoint = setup.deposits[0].0.outpoint;
    assert_eq!(deposit1.prevout_type, TxPrevoutType::Deposit);
    assert_eq!(
        deposit1.validation_result,
        InputValidationResult::CannotSignUtxo
    );
    assert_eq!(deposit1.prevout_txid.deref(), &outpoint.txid);
    assert_eq!(deposit1.prevout_output_index, outpoint.vout);
    assert!(!deposit1.will_sign);
    assert!(deposit1.is_valid_tx);

    let outpoint = setup.deposits[1].0.outpoint;
    assert_eq!(deposit2.prevout_type, TxPrevoutType::Deposit);
    assert_eq!(deposit2.validation_result, InputValidationResult::Ok);
    assert_eq!(deposit2.prevout_txid.deref(), &outpoint.txid);
    assert_eq!(deposit2.prevout_output_index, outpoint.vout);
    assert!(deposit2.will_sign);
    assert!(deposit2.is_valid_tx);

    // Let's make sure the sighashes still match
    let sbtc_requests = SbtcRequests {
        deposits: setup
            .deposits
            .iter()
            .map(|(_, req, _)| req.clone())
            .collect(),
        withdrawals: Vec::new(),
        signer_state: btc_ctx.signer_state,
        accept_threshold: 2,
        num_signers: 3,
    };
    let txs = sbtc_requests.construct_transactions().unwrap();
    assert_eq!(txs.len(), 1);

    let tx = &txs[0];
    let sighashes = tx.construct_digests().unwrap();
    assert_eq!(sighashes.signers, signer.sighash);

    assert_eq!(sighashes.deposits.len(), 2);
    assert_eq!(sighashes.deposits[0].1, deposit1.sighash);
    assert_eq!(sighashes.deposits[1].1, deposit2.sighash);
}

#[cfg_attr(not(feature = "integration-tests"), ignore)]
#[tokio::test]
async fn sighashes_match_from_sbtc_requests_object() {
    let db_num = DATABASE_NUM.fetch_add(1, Ordering::SeqCst);
    let db = testing::storage::new_test_database(db_num, true).await;
    let mut rng = rand::rngs::StdRng::seed_from_u64(51);
    let (rpc, faucet) = regtest::initialize_blockchain();

    let ctx = TestContext::builder()
        .with_storage(db.clone())
        .with_first_bitcoin_core_client()
        .with_mocked_stacks_client()
        .with_mocked_emily_client()
        .build();

    let signers = TestSignerSet::new(&mut rng);
    let amounts = [
        DepositAmounts {
            amount: 700_000,
            max_fee: 500_000,
        },
        DepositAmounts {
            amount: 1_000_000,
            max_fee: 500_000,
        },
    ];

    let mut setup = TestSweepSetup2::new_setup(signers, &faucet, &amounts);
    setup.deposits.sort_by_key(|(x, _, _)| x.outpoint);
    backfill_bitcoin_blocks(&db, rpc, &setup.deposit_block_hash).await;

    setup.store_dkg_shares(&db).await;
    setup.store_donation(&db).await;
    setup.store_deposit_txs(&db).await;
    setup.store_deposit_request(&db).await;
    setup.store_deposit_decisions(&db).await;

    let chain_tip = db.get_bitcoin_canonical_chain_tip().await.unwrap().unwrap();
    let chain_tip_block = db.get_bitcoin_block(&chain_tip).await.unwrap().unwrap();

    let aggregate_key = setup.signers.signer.keypair.public_key().into();

    let test_state = TestSignerState::with_defaults(chain_tip, aggregate_key);

    let btc_ctx = BitcoinTxContext {
        chain_tip: chain_tip_block.block_hash,
        chain_tip_height: chain_tip_block.block_height,
        request_packages: vec![TxRequestIds {
            deposits: setup.deposit_outpoints(),
            withdrawals: Vec::new(),
        }],
        signer_public_key: setup.signers.keys[0],
        aggregate_key,
        signer_state: test_state.get_btc_state(&ctx).await.unwrap(),
    };

    let valadation_data = btc_ctx.construct_package_sighashes(&ctx).await.unwrap();
    // There a re a few invariants that we uphold for our validation data.
    // These are things like "the transaction ID per package must be the
    // same", we check for them here.
    valadation_data.assert_invariants();
    // We only had a package with one set of requests that were being
    // handled.
    assert_eq!(valadation_data.len(), 1);

    // We didn't give any withdrawals so the outputs vector should be
    // empty (it only has signer outputs).
    let set = &valadation_data[0];
    assert!(set.to_withdrawal_rows().is_empty());

    // The signer won't sign any of the sighashes, even though all deposits
    // have passed validation. The withdrawal will fail validation,
    // invalidating the transaction.
    let input_rows = set.to_input_rows();
    let signer = input_rows.first().unwrap();
    assert_eq!(input_rows.len(), 3);
    assert_eq!(signer.prevout_type, TxPrevoutType::SignersInput);
    assert_eq!(signer.validation_result, InputValidationResult::Ok);
    assert_eq!(signer.prevout_txid.deref(), &setup.donation.txid);
    assert_eq!(signer.prevout_output_index, setup.donation.vout);
    assert!(signer.will_sign);
    assert!(signer.is_valid_tx);

    let [deposit1, deposit2] = input_rows.last_chunk().unwrap();
    let outpoint = setup.deposits[0].0.outpoint;
    assert_eq!(deposit1.prevout_type, TxPrevoutType::Deposit);
    assert_eq!(deposit1.validation_result, InputValidationResult::Ok);
    assert_eq!(deposit1.prevout_txid.deref(), &outpoint.txid);
    assert_eq!(deposit1.prevout_output_index, outpoint.vout);
    assert!(deposit1.will_sign);
    assert!(deposit1.is_valid_tx);

    let outpoint = setup.deposits[1].0.outpoint;
    assert_eq!(deposit2.prevout_type, TxPrevoutType::Deposit);
    assert_eq!(deposit2.validation_result, InputValidationResult::Ok);
    assert_eq!(deposit2.prevout_txid.deref(), &outpoint.txid);
    assert_eq!(deposit2.prevout_output_index, outpoint.vout);
    assert!(deposit2.will_sign);
    assert!(deposit2.is_valid_tx);

    let sbtc_requests = SbtcRequests {
        deposits: setup
            .deposits
            .iter()
            .map(|(_, req, _)| req.clone())
            .collect(),
        withdrawals: Vec::new(),
        signer_state: btc_ctx.signer_state,
        accept_threshold: 2,
        num_signers: 3,
    };
    let txs = sbtc_requests.construct_transactions().unwrap();
    assert_eq!(txs.len(), 1);

    let tx = &txs[0];
    let sighashes = tx.construct_digests().unwrap();
    assert_eq!(sighashes.signers, signer.sighash);

    assert_eq!(sighashes.deposits.len(), 2);
    assert_eq!(sighashes.deposits[0].1, deposit1.sighash);
    assert_eq!(sighashes.deposits[1].1, deposit2.sighash);
}

#[cfg_attr(not(feature = "integration-tests"), ignore)]
#[tokio::test]
async fn outcome_is_independent_of_input_order() {
    let db_num = DATABASE_NUM.fetch_add(1, Ordering::SeqCst);
    let db = testing::storage::new_test_database(db_num, true).await;
    let mut rng = OsRng;
    let (rpc, faucet) = regtest::initialize_blockchain();

    let ctx = TestContext::builder()
        .with_storage(db.clone())
        .with_first_bitcoin_core_client()
        .with_mocked_stacks_client()
        .with_mocked_emily_client()
        .build();

    let signers = TestSignerSet::new(&mut rng);
    let amounts = [
        DepositAmounts {
            amount: 1_500_000,
            max_fee: 500_000,
        },
        DepositAmounts {
            amount: 700_000,
            max_fee: 500_000,
        },
        DepositAmounts {
            amount: 1_000_000,
            max_fee: 500_000,
        },
        DepositAmounts {
            amount: 2_000_000,
            max_fee: 500_000,
        },
    ];

    let mut setup = TestSweepSetup2::new_setup(signers, &faucet, &amounts);
    setup.deposits.sort_by_key(|(x, _, _)| x.outpoint);
    backfill_bitcoin_blocks(&db, rpc, &setup.deposit_block_hash).await;

    setup.store_dkg_shares(&db).await;
    setup.store_donation(&db).await;
    setup.store_deposit_txs(&db).await;
    setup.store_deposit_request(&db).await;
    setup.store_deposit_decisions(&db).await;

    let chain_tip = db.get_bitcoin_canonical_chain_tip().await.unwrap().unwrap();
    let chain_tip_block = db.get_bitcoin_block(&chain_tip).await.unwrap().unwrap();

    let aggregate_key = setup.signers.signer.keypair.public_key().into();

    let test_state = TestSignerState::with_defaults(chain_tip, aggregate_key);
    let mut btc_ctx = BitcoinTxContext {
        chain_tip: chain_tip_block.block_hash,
        chain_tip_height: chain_tip_block.block_height,
        request_packages: vec![TxRequestIds {
            deposits: setup.deposit_outpoints(),
            withdrawals: Vec::new(),
        }],
        signer_public_key: setup.signers.keys[0],
        aggregate_key,
        signer_state: test_state.get_btc_state(&ctx).await.unwrap(),
    };

    // The outcome is independent of the ordering of the input IDs.
    let valadation_data1 = btc_ctx.construct_package_sighashes(&ctx).await.unwrap();
    let set1 = &valadation_data1[0];
    let input_rows1 = set1.to_input_rows();

    btc_ctx.request_packages[0].deposits.shuffle(&mut rng);
    let valadation_data2 = btc_ctx.construct_package_sighashes(&ctx).await.unwrap();
    let set2 = &valadation_data2[0];
    let input_rows2 = set2.to_input_rows();

    assert_eq!(input_rows1, input_rows2);
}<|MERGE_RESOLUTION|>--- conflicted
+++ resolved
@@ -97,7 +97,7 @@
             let txids: HashSet<_> = input_rows
                 .iter()
                 .map(|row| row.txid)
-                .chain(withdrawal_rows.iter().map(|row| row.txid))
+                .chain(withdrawal_rows.iter().map(|row| row.bitcoin_txid))
                 .collect();
             let is_valid_tx: HashSet<_> = input_rows
                 .iter()
@@ -107,7 +107,7 @@
             let chain_tip: HashSet<_> = input_rows
                 .iter()
                 .map(|row| row.chain_tip)
-                .chain(withdrawal_rows.iter().map(|row| row.chain_tip))
+                .chain(withdrawal_rows.iter().map(|row| row.bitcoin_chain_tip))
                 .collect();
 
             assert_eq!(txids.len(), 1);
@@ -220,6 +220,7 @@
         .with_mocked_stacks_client()
         .with_mocked_emily_client()
         .build();
+
     let signers = TestSignerSet::new(&mut rng);
     let amounts = [
         DepositAmounts { amount: 1_000_000, max_fee: 10 },
@@ -228,26 +229,26 @@
             max_fee: 500_000,
         },
     ];
-<<<<<<< HEAD
-    let setup = TestSweepSetup2::new_setup(signers, &faucet, &amounts);
-=======
 
     // When making assertions below, we need to make sure that we're
     // comparing the right deposits transaction outputs, so we sort.
     let mut setup = TestSweepSetup2::new_setup(signers, &faucet, &amounts);
     setup.deposits.sort_by_key(|(x, _, _)| x.outpoint);
->>>>>>> 2d0b28da
     backfill_bitcoin_blocks(&db, rpc, &setup.deposit_block_hash).await;
+
     setup.store_dkg_shares(&db).await;
     setup.store_donation(&db).await;
     setup.store_deposit_txs(&db).await;
     setup.store_deposit_request(&db).await;
     setup.store_deposit_decisions(&db).await;
+
     let chain_tip = db.get_bitcoin_canonical_chain_tip().await.unwrap().unwrap();
     let chain_tip_block = db.get_bitcoin_block(&chain_tip).await.unwrap().unwrap();
+
     let aggregate_key = setup.signers.signer.keypair.public_key().into();
 
     let test_state = TestSignerState::with_defaults(chain_tip, aggregate_key);
+
     let btc_ctx = BitcoinTxContext {
         chain_tip: chain_tip_block.block_hash,
         chain_tip_height: chain_tip_block.block_height,
@@ -259,6 +260,7 @@
         aggregate_key,
         signer_state: test_state.get_btc_state(&ctx).await.unwrap(),
     };
+
     let valadation_data = btc_ctx.construct_package_sighashes(&ctx).await.unwrap();
     // There a re a few invariants that we uphold for our validation data.
     // These are things like "the transaction ID per package must be the
@@ -284,37 +286,25 @@
     assert!(!signer.will_sign);
     assert!(!signer.is_valid_tx);
 
-    let deposits_sighashes: &[signer::storage::model::BitcoinTxSigHash; 2] =
-        input_rows.last_chunk().unwrap();
-
-    let outpoint1 = setup.deposits[0].0.outpoint;
-    let outpoint2 = setup.deposits[1].0.outpoint;
-    // The deposits sighashes have been internally sorted. We can't gaurentee
-    // the order, so we need to check that at least one of the deposits in the pair
-    // is respecting of the validation result.
-    assert!(deposits_sighashes
-        .iter()
-        .all(|d| d.prevout_type == TxPrevoutType::Deposit));
-    assert!(deposits_sighashes.iter().all(|d| !d.will_sign));
-    assert!(deposits_sighashes.iter().all(|d| !d.is_valid_tx));
-    assert!(deposits_sighashes
-        .iter()
-        .any(|d| d.prevout_txid.deref() == &outpoint1.txid));
-    assert!(deposits_sighashes
-        .iter()
-        .any(|d| d.prevout_txid.deref() == &outpoint2.txid));
-    assert!(deposits_sighashes
-        .iter()
-        .any(|d| d.prevout_output_index == outpoint1.vout));
-    assert!(deposits_sighashes
-        .iter()
-        .any(|d| d.prevout_output_index == outpoint1.vout));
-    assert!(deposits_sighashes
-        .iter()
-        .any(|d| d.validation_result == InputValidationResult::Ok));
-    assert!(deposits_sighashes
-        .iter()
-        .any(|d| d.validation_result == InputValidationResult::FeeTooHigh));
+    let [deposit1, deposit2] = input_rows.last_chunk().unwrap();
+    let outpoint = setup.deposits[0].0.outpoint;
+    assert_eq!(deposit1.prevout_type, TxPrevoutType::Deposit);
+    assert_eq!(
+        deposit1.validation_result,
+        InputValidationResult::FeeTooHigh
+    );
+    assert_eq!(deposit1.prevout_txid.deref(), &outpoint.txid);
+    assert_eq!(deposit1.prevout_output_index, outpoint.vout);
+    assert!(!deposit1.will_sign);
+    assert!(!deposit1.is_valid_tx);
+
+    let outpoint = setup.deposits[1].0.outpoint;
+    assert_eq!(deposit2.prevout_type, TxPrevoutType::Deposit);
+    assert_eq!(deposit2.validation_result, InputValidationResult::Ok);
+    assert_eq!(deposit2.prevout_txid.deref(), &outpoint.txid);
+    assert_eq!(deposit2.prevout_output_index, outpoint.vout);
+    assert!(!deposit2.will_sign);
+    assert!(!deposit2.is_valid_tx);
 }
 
 #[cfg_attr(not(feature = "integration-tests"), ignore)]
@@ -433,7 +423,7 @@
         "
         UPDATE sbtc_signer.deposit_signers
            SET can_sign = FALSE
-             , can_accept = TRUE          
+             , can_accept = TRUE
          WHERE txid = $1
            AND output_index = $2
            AND signer_pub_key = $3
@@ -528,11 +518,11 @@
 
     let tx = &txs[0];
     let sighashes = tx.construct_digests().unwrap();
-    assert_eq!(sighashes.signers, signer.sighash);
+    assert_eq!(sighashes.signers, *signer.sighash);
 
     assert_eq!(sighashes.deposits.len(), 2);
-    assert_eq!(sighashes.deposits[0].1, deposit1.sighash);
-    assert_eq!(sighashes.deposits[1].1, deposit2.sighash);
+    assert_eq!(sighashes.deposits[0].1, *deposit1.sighash);
+    assert_eq!(sighashes.deposits[1].1, *deposit2.sighash);
 }
 
 #[cfg_attr(not(feature = "integration-tests"), ignore)]
@@ -651,11 +641,11 @@
 
     let tx = &txs[0];
     let sighashes = tx.construct_digests().unwrap();
-    assert_eq!(sighashes.signers, signer.sighash);
+    assert_eq!(sighashes.signers, *signer.sighash);
 
     assert_eq!(sighashes.deposits.len(), 2);
-    assert_eq!(sighashes.deposits[0].1, deposit1.sighash);
-    assert_eq!(sighashes.deposits[1].1, deposit2.sighash);
+    assert_eq!(sighashes.deposits[0].1, *deposit1.sighash);
+    assert_eq!(sighashes.deposits[1].1, *deposit2.sighash);
 }
 
 #[cfg_attr(not(feature = "integration-tests"), ignore)]
