--- conflicted
+++ resolved
@@ -20,21 +20,9 @@
     #[error(transparent)]
     Segments(#[from] segments::SegmentsError),
 
-<<<<<<< HEAD
-    // TODO: clippy was complaining about the missing docs
-    /// The segmenter encountered an empty range
-    #[error("the segmenter encountered an empty range: {start} to {end}")]
-    EmptyRange {
-        /// Range start
-        start: usize,
-        /// Range end
-        end: usize,
-    },
-=======
     /// The segmenter encountered invalid boundaries.
     #[error("the segmenter encountered invalid boundaries")]
     InvalidBoundaries,
->>>>>>> a8d5f6c3
 }
 
 /// Trait for segmenting integer values into optimal segments.
