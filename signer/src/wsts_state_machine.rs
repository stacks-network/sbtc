//! Utilities for constructing and loading WSTS state machines

use std::collections::BTreeMap;
use std::future::Future;

use crate::codec::Decode as _;
use crate::codec::Encode as _;
use crate::error;
use crate::error::Error;
use crate::keys::PrivateKey;
use crate::keys::PublicKey;
use crate::keys::PublicKeyXOnly;
use crate::keys::SignerScriptPubKey as _;
use crate::storage;
use crate::storage::model;
use crate::storage::model::SigHash;

use hashbrown::HashMap;
use hashbrown::HashSet;
use wsts::common::PolyCommitment;
use wsts::net::Message;
use wsts::net::Packet;
use wsts::net::SignatureType;
use wsts::state_machine::coordinator::fire;
use wsts::state_machine::coordinator::frost;
use wsts::state_machine::coordinator::Config;
use wsts::state_machine::coordinator::Coordinator as _;
use wsts::state_machine::coordinator::SavedState;
use wsts::state_machine::coordinator::State as WstsState;
use wsts::state_machine::OperationResult;
use wsts::state_machine::StateMachine as _;
use wsts::traits::Signer as _;
use wsts::v2::Aggregator;

/// An identifier for signer state machines.
///
/// Signer state machines are used for either DKG or signing rounds on
/// bitcoin. For DKG, the state machine is identified by the bitcoin block
/// hash bytes while for the signing rounds we identify the state machine
/// by the sighash bytes.
#[derive(Debug, Copy, Clone, PartialEq, Eq, PartialOrd, Ord, Hash)]
pub enum StateMachineId {
    /// Identifier for a DKG state machines
    Dkg(model::BitcoinBlockHash),
    /// Identifier for a Bitcoin signing state machines
    BitcoinSign(SigHash),
    /// Identifier for a rotate key verification signing round
    RotateKey(PublicKeyXOnly, model::BitcoinBlockHash),
<<<<<<< HEAD
    /// Identifier for arbitrary signing state machines
    ArbitrarySign([u8; 32]),
=======
>>>>>>> df5111fd
}

impl From<&model::BitcoinBlockHash> for StateMachineId {
    fn from(value: &model::BitcoinBlockHash) -> Self {
        StateMachineId::Dkg(*value)
    }
}

impl From<SigHash> for StateMachineId {
    fn from(value: SigHash) -> Self {
        StateMachineId::BitcoinSign(value)
    }
}

<<<<<<< HEAD
impl From<[u8; 32]> for StateMachineId {
    fn from(value: [u8; 32]) -> Self {
        StateMachineId::ArbitrarySign(value)
    }
}

=======
>>>>>>> df5111fd
/// A trait for converting a message into another type.
pub trait FromMessage {
    /// Convert the given message into the implementing type.
    fn from_message(message: &Message) -> Self
    where
        Self: Sized;
}

impl FromMessage for Packet {
    fn from_message(message: &Message) -> Self {
        Packet {
            msg: message.clone(),
            sig: Vec::new(),
        }
    }
}

/// Wrapper for a WSTS FIRE coordinator state machine.
#[derive(Debug, Clone, PartialEq)]
pub struct FireCoordinator(fire::Coordinator<Aggregator>);

impl std::ops::Deref for FireCoordinator {
    type Target = fire::Coordinator<Aggregator>;

    fn deref(&self) -> &Self::Target {
        &self.0
    }
}

impl std::ops::DerefMut for FireCoordinator {
    fn deref_mut(&mut self) -> &mut Self::Target {
        &mut self.0
    }
}

/// Wrapper for a WSTS FROST coordinator state machine.
#[derive(Debug, Clone, PartialEq)]
pub struct FrostCoordinator(frost::Coordinator<Aggregator>);

impl std::ops::Deref for FrostCoordinator {
    type Target = frost::Coordinator<Aggregator>;

    fn deref(&self) -> &Self::Target {
        &self.0
    }
}

impl std::ops::DerefMut for FrostCoordinator {
    fn deref_mut(&mut self) -> &mut Self::Target {
        &mut self.0
    }
}

/// A trait for WSTS state machines.
pub trait WstsCoordinator
where
    Self: Sized,
{
    /// Creates a new coordinator state machine.
    fn new<I>(signers: I, threshold: u16, message_private_key: PrivateKey) -> Self
    where
        I: IntoIterator<Item = PublicKey>;

    /// Gets the coordinator configuration.
    fn get_config(&self) -> Config;

    /// Save the state required to reconstruct the state machine.
    fn save(&self) -> SavedState;

    /// Create a new coordinator state machine from the given aggregate
    /// key.
    ///
    /// # Notes
    ///
    /// The `WstsCoordinator` is a state machine that is responsible for
    /// DKG and for facilitating signing rounds. When created the
    /// `WstsCoordinator` state machine starts off in the `IDLE` state,
    /// where you can either start a signing round or start DKG. This
    /// function is for loading the state with the assumption that DKG has
    /// already been successfully completed.
    fn load<S>(
        storage: &S,
        aggregate_key: PublicKeyXOnly,
        signer_public_keys: impl IntoIterator<Item = PublicKey> + Send,
        threshold: u16,
        signer_private_key: PrivateKey,
    ) -> impl Future<Output = Result<Self, error::Error>> + Send
    where
        S: storage::DbRead + Send + Sync;

    /// Process the given message.
    fn process_message(
        &mut self,
        message: &Message,
    ) -> Result<(Option<Packet>, Option<OperationResult>), Error> {
        let packet = Packet::from_message(message);
        self.process_packet(&packet)
    }

    /// Process inbound messages
    fn process_inbound_messages(
        &mut self,
        messages: &[Message],
    ) -> Result<(Vec<Packet>, Vec<OperationResult>), Error> {
        let packets = messages
            .iter()
            .map(Packet::from_message)
            .collect::<Vec<_>>();
        self.process_inbound_packets(&packets)
<<<<<<< HEAD
=======
    }

    /// Process the given packet.
    fn process_packet(
        &mut self,
        packet: &Packet,
    ) -> Result<(Option<Packet>, Option<OperationResult>), Error>;

    /// Process inbound packets
    fn process_inbound_packets(
        &mut self,
        packets: &[Packet],
    ) -> Result<(Vec<Packet>, Vec<OperationResult>), Error>;

    /// Start a signing round with the given message and signature type.
    fn start_signing_round(
        &mut self,
        message: &[u8],
        signature_type: SignatureType,
    ) -> Result<Packet, Error>;
}

impl WstsCoordinator for FireCoordinator {
    fn new<I>(signers: I, threshold: u16, message_private_key: PrivateKey) -> Self
    where
        I: IntoIterator<Item = PublicKey>,
    {
        let signer_public_keys: hashbrown::HashMap<u32, _> = signers
            .into_iter()
            .enumerate()
            .map(|(idx, key)| (idx as u32, key.into()))
            .collect();

        // The number of possible signers is capped at a number well below
        // u32::MAX, so this conversion should always work.
        let num_signers: u32 = signer_public_keys
            .len()
            .try_into()
            .expect("the number of signers is greater than u32::MAX?");
        let signer_key_ids = (0..num_signers)
            .map(|signer_id| (signer_id, std::iter::once(signer_id + 1).collect()))
            .collect();
        let config = wsts::state_machine::coordinator::Config {
            num_signers,
            num_keys: num_signers,
            threshold: threshold as u32,
            dkg_threshold: num_signers,
            message_private_key: message_private_key.into(),
            dkg_public_timeout: None,
            dkg_private_timeout: None,
            dkg_end_timeout: None,
            nonce_timeout: None,
            sign_timeout: None,
            signer_key_ids,
            signer_public_keys,
        };

        let wsts_coordinator = fire::Coordinator::new(config);
        Self(wsts_coordinator)
    }

    fn get_config(&self) -> Config {
        self.0.get_config()
    }

    fn save(&self) -> SavedState {
        self.0.save()
    }

    async fn load<S>(
        storage: &S,
        aggregate_key: PublicKeyXOnly,
        signer_public_keys: impl IntoIterator<Item = PublicKey> + Send,
        threshold: u16,
        signer_private_key: PrivateKey,
    ) -> Result<Self, error::Error>
    where
        S: storage::DbRead + Send + Sync,
    {
        let encrypted_shares = storage
            .get_encrypted_dkg_shares(aggregate_key)
            .await?
            .ok_or(Error::MissingDkgShares(aggregate_key))?;

        let public_dkg_shares: BTreeMap<u32, wsts::net::DkgPublicShares> =
            BTreeMap::decode(encrypted_shares.public_shares.as_slice())?;
        let party_polynomials = public_dkg_shares
            .iter()
            .flat_map(|(_, share)| share.comms.clone())
            .collect::<Vec<(u32, PolyCommitment)>>();

        let mut coordinator = Self::new(signer_public_keys, threshold, signer_private_key);

        let aggregate_key = encrypted_shares.aggregate_key.into();
        coordinator
            .set_key_and_party_polynomials(aggregate_key, party_polynomials)
            .map_err(Error::wsts_coordinator)?;
        coordinator.current_dkg_id = 1;

        coordinator
            .move_to(WstsState::Idle)
            .map_err(Error::wsts_coordinator)?;

        Ok(coordinator)
    }

    fn process_message(
        &mut self,
        message: &Message,
    ) -> Result<(Option<Packet>, Option<OperationResult>), Error> {
        let packet = Packet::from_message(message);
        self.0
            .process_message(&packet)
            .map_err(Error::wsts_coordinator)
    }

    fn process_inbound_messages(
        &mut self,
        messages: &[Message],
    ) -> Result<(Vec<Packet>, Vec<OperationResult>), Error> {
        let packets = messages
            .iter()
            .map(Packet::from_message)
            .collect::<Vec<_>>();
        self.0
            .process_inbound_messages(&packets)
            .map_err(Error::wsts_coordinator)
    }

    fn process_packet(
        &mut self,
        packet: &Packet,
    ) -> Result<(Option<Packet>, Option<OperationResult>), Error> {
        self.0
            .process_message(packet)
            .map_err(Error::wsts_coordinator)
    }

    fn process_inbound_packets(
        &mut self,
        packets: &[Packet],
    ) -> Result<(Vec<Packet>, Vec<OperationResult>), Error> {
        self.0
            .process_inbound_messages(packets)
            .map_err(Error::wsts_coordinator)
    }

    fn start_signing_round(
        &mut self,
        message: &[u8],
        signature_type: SignatureType,
    ) -> Result<Packet, Error> {
        self.0
            .start_signing_round(message, signature_type)
            .map_err(Error::wsts_coordinator)
>>>>>>> df5111fd
    }

    /// Process the given packet.
    fn process_packet(
        &mut self,
        packet: &Packet,
    ) -> Result<(Option<Packet>, Option<OperationResult>), Error>;

    /// Process inbound packets
    fn process_inbound_packets(
        &mut self,
        packets: &[Packet],
    ) -> Result<(Vec<Packet>, Vec<OperationResult>), Error>;

    /// Start a signing round with the given message and signature type.
    fn start_signing_round(
        &mut self,
        message: &[u8],
        signature_type: SignatureType,
    ) -> Result<Packet, Error>;
}

<<<<<<< HEAD
impl WstsCoordinator for FireCoordinator {
    fn new<I>(signers: I, threshold: u16, message_private_key: PrivateKey) -> Self
    where
        I: IntoIterator<Item = PublicKey>,
    {
        let signer_public_keys: hashbrown::HashMap<u32, _> = signers
            .into_iter()
            .enumerate()
            .map(|(idx, key)| (idx as u32, key.into()))
            .collect();

        // The number of possible signers is capped at a number well below
        // u32::MAX, so this conversion should always work.
        let num_signers: u32 = signer_public_keys
            .len()
            .try_into()
            .expect("the number of signers is greater than u32::MAX?");
        let signer_key_ids = (0..num_signers)
            .map(|signer_id| (signer_id, std::iter::once(signer_id + 1).collect()))
            .collect();
        let config = wsts::state_machine::coordinator::Config {
            num_signers,
            num_keys: num_signers,
            threshold: threshold as u32,
            dkg_threshold: num_signers,
            message_private_key: message_private_key.into(),
            dkg_public_timeout: None,
            dkg_private_timeout: None,
            dkg_end_timeout: None,
            nonce_timeout: None,
            sign_timeout: None,
            signer_key_ids,
            signer_public_keys,
        };

        let wsts_coordinator = fire::Coordinator::new(config);
        Self(wsts_coordinator)
    }

    fn get_config(&self) -> Config {
        self.0.get_config()
    }

    fn save(&self) -> SavedState {
        self.0.save()
    }

    async fn load<S>(
        storage: &S,
        aggregate_key: PublicKeyXOnly,
        signer_public_keys: impl IntoIterator<Item = PublicKey> + Send,
        threshold: u16,
        signer_private_key: PrivateKey,
    ) -> Result<Self, error::Error>
    where
        S: storage::DbRead + Send + Sync,
    {
        let encrypted_shares = storage
            .get_encrypted_dkg_shares(aggregate_key)
            .await?
            .ok_or(Error::MissingDkgShares(aggregate_key))?;

        let public_dkg_shares: BTreeMap<u32, wsts::net::DkgPublicShares> =
            BTreeMap::decode(encrypted_shares.public_shares.as_slice())?;
        let party_polynomials = public_dkg_shares
            .iter()
            .flat_map(|(_, share)| share.comms.clone())
            .collect::<Vec<(u32, PolyCommitment)>>();

        let mut coordinator = Self::new(signer_public_keys, threshold, signer_private_key);

        let aggregate_key = encrypted_shares.aggregate_key.into();
        coordinator
            .set_key_and_party_polynomials(aggregate_key, party_polynomials)
            .map_err(Error::wsts_coordinator)?;
        coordinator.current_dkg_id = 1;

        coordinator
            .move_to(WstsState::Idle)
            .map_err(Error::wsts_coordinator)?;

        Ok(coordinator)
    }

    fn process_message(
        &mut self,
        message: &Message,
    ) -> Result<(Option<Packet>, Option<OperationResult>), Error> {
        let packet = Packet::from_message(message);
        self.0
            .process_message(&packet)
            .map_err(Error::wsts_coordinator)
    }

    fn process_inbound_messages(
        &mut self,
        messages: &[Message],
    ) -> Result<(Vec<Packet>, Vec<OperationResult>), Error> {
        let packets = messages
            .iter()
            .map(Packet::from_message)
            .collect::<Vec<_>>();
        self.0
            .process_inbound_messages(&packets)
            .map_err(Error::wsts_coordinator)
    }

    fn process_packet(
        &mut self,
        packet: &Packet,
    ) -> Result<(Option<Packet>, Option<OperationResult>), Error> {
        self.0
            .process_message(packet)
            .map_err(Error::wsts_coordinator)
    }

    fn process_inbound_packets(
        &mut self,
        packets: &[Packet],
    ) -> Result<(Vec<Packet>, Vec<OperationResult>), Error> {
        self.0
            .process_inbound_messages(packets)
            .map_err(Error::wsts_coordinator)
    }

    fn start_signing_round(
        &mut self,
        message: &[u8],
        signature_type: SignatureType,
    ) -> Result<Packet, Error> {
        self.0
            .start_signing_round(message, signature_type)
            .map_err(Error::wsts_coordinator)
    }
}

=======
>>>>>>> df5111fd
impl WstsCoordinator for FrostCoordinator {
    fn new<I>(signers: I, threshold: u16, message_private_key: PrivateKey) -> Self
    where
        I: IntoIterator<Item = PublicKey>,
    {
        let signer_public_keys: hashbrown::HashMap<u32, _> = signers
            .into_iter()
            .enumerate()
            .map(|(idx, key)| (idx as u32, key.into()))
            .collect();

        // The number of possible signers is capped at a number well below
        // u32::MAX, so this conversion should always work.
        let num_signers: u32 = signer_public_keys
            .len()
            .try_into()
            .expect("the number of signers is greater than u32::MAX?");
        let signer_key_ids = (0..num_signers)
            .map(|signer_id| (signer_id, std::iter::once(signer_id + 1).collect()))
            .collect();
        let config = wsts::state_machine::coordinator::Config {
            num_signers,
            num_keys: num_signers,
            threshold: threshold as u32,
            dkg_threshold: num_signers,
            message_private_key: message_private_key.into(),
            dkg_public_timeout: None,
            dkg_private_timeout: None,
            dkg_end_timeout: None,
            nonce_timeout: None,
            sign_timeout: None,
            signer_key_ids,
            signer_public_keys,
        };

        let wsts_coordinator = frost::Coordinator::new(config);
        Self(wsts_coordinator)
    }

    fn get_config(&self) -> Config {
        self.0.get_config()
    }

    fn save(&self) -> SavedState {
        self.0.save()
    }

    async fn load<S>(
        storage: &S,
        aggregate_key: PublicKeyXOnly,
        signer_public_keys: impl IntoIterator<Item = PublicKey> + Send,
        threshold: u16,
        signer_private_key: PrivateKey,
    ) -> Result<Self, error::Error>
    where
        S: storage::DbRead + Send + Sync,
    {
        let encrypted_shares = storage
            .get_encrypted_dkg_shares(aggregate_key)
            .await?
            .ok_or(Error::MissingDkgShares(aggregate_key))?;

        let public_dkg_shares: BTreeMap<u32, wsts::net::DkgPublicShares> =
            BTreeMap::decode(encrypted_shares.public_shares.as_slice())?;
        let party_polynomials = public_dkg_shares
            .iter()
            .flat_map(|(_, share)| share.comms.clone())
            .collect::<Vec<(u32, PolyCommitment)>>();

        let mut coordinator = Self::new(signer_public_keys, threshold, signer_private_key);

        let aggregate_key = encrypted_shares.aggregate_key.into();
        coordinator
            .set_key_and_party_polynomials(aggregate_key, party_polynomials)
            .map_err(Error::wsts_coordinator)?;
        coordinator.current_dkg_id = 1;

        coordinator
            .move_to(WstsState::Idle)
            .map_err(Error::wsts_coordinator)?;

        Ok(coordinator)
    }

    fn process_message(
        &mut self,
        message: &Message,
    ) -> Result<(Option<Packet>, Option<OperationResult>), Error> {
        let packet = Packet::from_message(message);
        self.0
            .process_message(&packet)
            .map_err(Error::wsts_coordinator)
    }

    fn process_inbound_messages(
        &mut self,
        messages: &[Message],
    ) -> Result<(Vec<Packet>, Vec<OperationResult>), Error> {
        let packets = messages
            .iter()
            .map(Packet::from_message)
            .collect::<Vec<_>>();
        self.0
            .process_inbound_messages(&packets)
            .map_err(Error::wsts_coordinator)
    }

    fn process_packet(
        &mut self,
        packet: &Packet,
    ) -> Result<(Option<Packet>, Option<OperationResult>), Error> {
        self.0
            .process_message(packet)
            .map_err(Error::wsts_coordinator)
    }

    fn process_inbound_packets(
        &mut self,
        packets: &[Packet],
    ) -> Result<(Vec<Packet>, Vec<OperationResult>), Error> {
        self.0
            .process_inbound_messages(packets)
            .map_err(Error::wsts_coordinator)
    }

    fn start_signing_round(
        &mut self,
        message: &[u8],
        signature_type: SignatureType,
    ) -> Result<Packet, Error> {
        self.0
            .start_signing_round(message, signature_type)
            .map_err(Error::wsts_coordinator)
    }
}

/// Wrapper around a WSTS signer state machine
#[derive(Debug, Clone, PartialEq)]
pub struct SignerStateMachine(wsts::state_machine::signer::Signer<wsts::v2::Party>);

type WstsSigner = wsts::state_machine::signer::Signer<wsts::v2::Party>;

impl SignerStateMachine {
    /// Create a new state machine
    pub fn new(
        signers: impl IntoIterator<Item = PublicKey>,
        threshold: u32,
        signer_private_key: PrivateKey,
    ) -> Result<Self, error::Error> {
        let signer_pub_key = PublicKey::from_private_key(&signer_private_key);
        let signers: hashbrown::HashMap<u32, _> = signers
            .into_iter()
            .enumerate()
            .map(|(id, key)| (id as u32, p256k1::keys::PublicKey::from(&key)))
            .collect();

        let key_ids = signers
            .clone()
            .into_iter()
            .map(|(id, key)| (id + 1, key))
            .collect();

        let num_parties = signers
            .len()
            .try_into()
            .map_err(|_| error::Error::TypeConversion)?;
        let num_keys = num_parties;
        let dkg_threshold = num_parties;

        let p256k1_public_key = p256k1::keys::PublicKey::from(&signer_pub_key);
        let id: u32 = *signers
            .iter()
            .find(|(_, key)| *key == &p256k1_public_key)
            .ok_or_else(|| error::Error::MissingPublicKey)?
            .0;

        let signer_key_ids: HashMap<u32, HashSet<u32>> = signers
            .iter()
            .map(|(&signer_id, _)| {
                let mut keys = HashSet::new();
                keys.insert(signer_id + 1);
                (signer_id, keys)
            })
            .collect();
        let public_keys = wsts::state_machine::PublicKeys {
            signers,
            key_ids,
            signer_key_ids,
        };

        let key_ids = vec![id + 1];

        if threshold > num_keys {
            return Err(error::Error::InvalidConfiguration);
        };

        let state_machine = WstsSigner::new(
            threshold,
            dkg_threshold,
            num_parties,
            num_keys,
            id,
            key_ids,
            signer_private_key.into(),
            public_keys,
        )
        .map_err(Error::Wsts)?;

        Ok(Self(state_machine))
    }

    /// Create a state machine from loaded DKG shares for the given aggregate key
    pub async fn load<S>(
        storage: &S,
        aggregate_key: PublicKeyXOnly,
        threshold: u32,
        signer_private_key: PrivateKey,
    ) -> Result<Self, error::Error>
    where
        S: storage::DbRead,
    {
        let encrypted_shares = storage
            .get_encrypted_dkg_shares(aggregate_key)
            .await?
            .ok_or_else(|| error::Error::MissingDkgShares(aggregate_key))?;

        let decrypted = wsts::util::decrypt(
            &signer_private_key.to_bytes(),
            &encrypted_shares.encrypted_private_shares,
        )
        .map_err(|_| error::Error::Encryption)?;

        let saved_state = wsts::traits::SignerState::decode(decrypted.as_slice())?;

        // This may panic if the saved state doesn't contain exactly one party,
        // however, that should never be the case since wsts maintains this invariant
        // when we save the state.
        let signer = wsts::v2::Party::load(&saved_state);
        let signers = encrypted_shares.signer_set_public_keys;

        let mut state_machine = Self::new(signers, threshold, signer_private_key)?;

        state_machine.0.signer = signer;

        Ok(state_machine)
    }

    /// Get the encrypted DKG shares
    pub fn get_encrypted_dkg_shares<Rng: rand::CryptoRng + rand::RngCore>(
        &self,
        rng: &mut Rng,
    ) -> Result<model::EncryptedDkgShares, error::Error> {
        let saved_state = self.signer.save();
        let aggregate_key = PublicKey::try_from(&saved_state.group_key)?;

        // When creating a new Self, the `public_keys` field gets populated
        // using the `signers` input iterator. It represents the public
        // keys for all signers in the signing set for DKG, including the
        // coordinator.
        let mut signer_set_public_keys = self
            .public_keys
            .signers
            .values()
            .map(PublicKey::from)
            .collect::<Vec<PublicKey>>();

        // We require the public keys to be stored sorted in db
        signer_set_public_keys.sort();

        let encoded = saved_state.encode_to_vec();
        let public_shares = self.dkg_public_shares.clone().encode_to_vec();

        // After DKG, each of the signers will have "new public keys".
        let encrypted_private_shares =
            wsts::util::encrypt(&self.0.network_private_key.to_bytes(), &encoded, rng)
                .map_err(|_| error::Error::Encryption)?;

        let signature_share_threshold: u16 = self
            .threshold
            .try_into()
            .map_err(|_| Error::TypeConversion)?;

        Ok(model::EncryptedDkgShares {
            aggregate_key,
            tweaked_aggregate_key: aggregate_key.signers_tweaked_pubkey()?,
            script_pubkey: aggregate_key.signers_script_pubkey().into(),
            encrypted_private_shares,
            public_shares,
            signer_set_public_keys,
            signature_share_threshold,
        })
    }
}

impl std::ops::Deref for SignerStateMachine {
    type Target = WstsSigner;

    fn deref(&self) -> &Self::Target {
        &self.0
    }
}

impl std::ops::DerefMut for SignerStateMachine {
    fn deref_mut(&mut self) -> &mut Self::Target {
        &mut self.0
    }
}<|MERGE_RESOLUTION|>--- conflicted
+++ resolved
@@ -46,11 +46,6 @@
     BitcoinSign(SigHash),
     /// Identifier for a rotate key verification signing round
     RotateKey(PublicKeyXOnly, model::BitcoinBlockHash),
-<<<<<<< HEAD
-    /// Identifier for arbitrary signing state machines
-    ArbitrarySign([u8; 32]),
-=======
->>>>>>> df5111fd
 }
 
 impl From<&model::BitcoinBlockHash> for StateMachineId {
@@ -65,15 +60,6 @@
     }
 }
 
-<<<<<<< HEAD
-impl From<[u8; 32]> for StateMachineId {
-    fn from(value: [u8; 32]) -> Self {
-        StateMachineId::ArbitrarySign(value)
-    }
-}
-
-=======
->>>>>>> df5111fd
 /// A trait for converting a message into another type.
 pub trait FromMessage {
     /// Convert the given message into the implementing type.
@@ -183,8 +169,6 @@
             .map(Packet::from_message)
             .collect::<Vec<_>>();
         self.process_inbound_packets(&packets)
-<<<<<<< HEAD
-=======
     }
 
     /// Process the given packet.
@@ -340,31 +324,10 @@
         self.0
             .start_signing_round(message, signature_type)
             .map_err(Error::wsts_coordinator)
->>>>>>> df5111fd
-    }
-
-    /// Process the given packet.
-    fn process_packet(
-        &mut self,
-        packet: &Packet,
-    ) -> Result<(Option<Packet>, Option<OperationResult>), Error>;
-
-    /// Process inbound packets
-    fn process_inbound_packets(
-        &mut self,
-        packets: &[Packet],
-    ) -> Result<(Vec<Packet>, Vec<OperationResult>), Error>;
-
-    /// Start a signing round with the given message and signature type.
-    fn start_signing_round(
-        &mut self,
-        message: &[u8],
-        signature_type: SignatureType,
-    ) -> Result<Packet, Error>;
-}
-
-<<<<<<< HEAD
-impl WstsCoordinator for FireCoordinator {
+    }
+}
+
+impl WstsCoordinator for FrostCoordinator {
     fn new<I>(signers: I, threshold: u16, message_private_key: PrivateKey) -> Self
     where
         I: IntoIterator<Item = PublicKey>,
@@ -399,144 +362,6 @@
             signer_public_keys,
         };
 
-        let wsts_coordinator = fire::Coordinator::new(config);
-        Self(wsts_coordinator)
-    }
-
-    fn get_config(&self) -> Config {
-        self.0.get_config()
-    }
-
-    fn save(&self) -> SavedState {
-        self.0.save()
-    }
-
-    async fn load<S>(
-        storage: &S,
-        aggregate_key: PublicKeyXOnly,
-        signer_public_keys: impl IntoIterator<Item = PublicKey> + Send,
-        threshold: u16,
-        signer_private_key: PrivateKey,
-    ) -> Result<Self, error::Error>
-    where
-        S: storage::DbRead + Send + Sync,
-    {
-        let encrypted_shares = storage
-            .get_encrypted_dkg_shares(aggregate_key)
-            .await?
-            .ok_or(Error::MissingDkgShares(aggregate_key))?;
-
-        let public_dkg_shares: BTreeMap<u32, wsts::net::DkgPublicShares> =
-            BTreeMap::decode(encrypted_shares.public_shares.as_slice())?;
-        let party_polynomials = public_dkg_shares
-            .iter()
-            .flat_map(|(_, share)| share.comms.clone())
-            .collect::<Vec<(u32, PolyCommitment)>>();
-
-        let mut coordinator = Self::new(signer_public_keys, threshold, signer_private_key);
-
-        let aggregate_key = encrypted_shares.aggregate_key.into();
-        coordinator
-            .set_key_and_party_polynomials(aggregate_key, party_polynomials)
-            .map_err(Error::wsts_coordinator)?;
-        coordinator.current_dkg_id = 1;
-
-        coordinator
-            .move_to(WstsState::Idle)
-            .map_err(Error::wsts_coordinator)?;
-
-        Ok(coordinator)
-    }
-
-    fn process_message(
-        &mut self,
-        message: &Message,
-    ) -> Result<(Option<Packet>, Option<OperationResult>), Error> {
-        let packet = Packet::from_message(message);
-        self.0
-            .process_message(&packet)
-            .map_err(Error::wsts_coordinator)
-    }
-
-    fn process_inbound_messages(
-        &mut self,
-        messages: &[Message],
-    ) -> Result<(Vec<Packet>, Vec<OperationResult>), Error> {
-        let packets = messages
-            .iter()
-            .map(Packet::from_message)
-            .collect::<Vec<_>>();
-        self.0
-            .process_inbound_messages(&packets)
-            .map_err(Error::wsts_coordinator)
-    }
-
-    fn process_packet(
-        &mut self,
-        packet: &Packet,
-    ) -> Result<(Option<Packet>, Option<OperationResult>), Error> {
-        self.0
-            .process_message(packet)
-            .map_err(Error::wsts_coordinator)
-    }
-
-    fn process_inbound_packets(
-        &mut self,
-        packets: &[Packet],
-    ) -> Result<(Vec<Packet>, Vec<OperationResult>), Error> {
-        self.0
-            .process_inbound_messages(packets)
-            .map_err(Error::wsts_coordinator)
-    }
-
-    fn start_signing_round(
-        &mut self,
-        message: &[u8],
-        signature_type: SignatureType,
-    ) -> Result<Packet, Error> {
-        self.0
-            .start_signing_round(message, signature_type)
-            .map_err(Error::wsts_coordinator)
-    }
-}
-
-=======
->>>>>>> df5111fd
-impl WstsCoordinator for FrostCoordinator {
-    fn new<I>(signers: I, threshold: u16, message_private_key: PrivateKey) -> Self
-    where
-        I: IntoIterator<Item = PublicKey>,
-    {
-        let signer_public_keys: hashbrown::HashMap<u32, _> = signers
-            .into_iter()
-            .enumerate()
-            .map(|(idx, key)| (idx as u32, key.into()))
-            .collect();
-
-        // The number of possible signers is capped at a number well below
-        // u32::MAX, so this conversion should always work.
-        let num_signers: u32 = signer_public_keys
-            .len()
-            .try_into()
-            .expect("the number of signers is greater than u32::MAX?");
-        let signer_key_ids = (0..num_signers)
-            .map(|signer_id| (signer_id, std::iter::once(signer_id + 1).collect()))
-            .collect();
-        let config = wsts::state_machine::coordinator::Config {
-            num_signers,
-            num_keys: num_signers,
-            threshold: threshold as u32,
-            dkg_threshold: num_signers,
-            message_private_key: message_private_key.into(),
-            dkg_public_timeout: None,
-            dkg_private_timeout: None,
-            dkg_end_timeout: None,
-            nonce_timeout: None,
-            sign_timeout: None,
-            signer_key_ids,
-            signer_public_keys,
-        };
-
         let wsts_coordinator = frost::Coordinator::new(config);
         Self(wsts_coordinator)
     }
