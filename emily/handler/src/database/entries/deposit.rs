//! Entries into the deposit table.

use serde::{Deserialize, Serialize};

use crate::{
    api::models::{
        chainstate::Chainstate,
        common::{Fulfillment, Status},
        deposit::{Deposit, DepositInfo, DepositParameters},
    },
    common::error::{Error, Inconsistency},
};

use super::{
    EntryTrait, KeyTrait, PrimaryIndex, PrimaryIndexTrait, SecondaryIndex, SecondaryIndexTrait,
    StatusEntry, VersionedEntryTrait,
};

// Deposit entry ---------------------------------------------------------------

/// Deposit table entry key. This is the primary index key.
#[derive(Clone, Default, Debug, Eq, PartialEq, Hash, Serialize, Deserialize)]
#[serde(rename_all = "PascalCase")]
pub struct DepositEntryKey {
    /// Bitcoin transaction id.
    pub bitcoin_txid: String,
    /// Output index on the bitcoin transaction associated with this specific deposit.
    pub bitcoin_tx_output_index: u32,
}

/// Deposit table entry.
#[derive(Clone, Default, Debug, Eq, PartialEq, Hash, Serialize, Deserialize)]
#[serde(rename_all = "PascalCase")]
pub struct DepositEntry {
    /// Deposit table entry key.
    #[serde(flatten)]
    pub key: DepositEntryKey,
    /// Table entry version. Updated on each alteration.
    pub version: u64,
    /// Stacks address to received the deposited sBTC encoded in hex.
    pub recipient: String,
    /// Amount of BTC being deposited in satoshis.
    pub amount: u64,
    /// Deposit parameters.
    #[serde(flatten)]
    pub parameters: DepositParametersEntry,
    /// The status of the deposit.
    #[serde(rename = "OpStatus")]
    pub status: Status,
    /// The raw reclaim script.
    pub reclaim_script: String,
    /// The raw deposit script.
    pub deposit_script: String,
    /// The most recent Stacks block height the API was aware of when the deposit was last
    /// updated. If the most recent update is tied to an artifact on the Stacks blockchain
    /// then this height is the Stacks block height that contains that artifact.
    pub last_update_height: u64,
    /// The most recent Stacks block hash the API was aware of when the deposit was last
    /// updated. If the most recent update is tied to an artifact on the Stacks blockchain
    /// then this hash is the Stacks block hash that contains that artifact.
    pub last_update_block_hash: String,
    /// Data about the fulfillment of the sBTC Operation.
    #[serde(skip_serializing_if = "Option::is_none")]
    pub fulfillment: Option<Fulfillment>,
    /// History of this deposit transaction.
    pub history: Vec<DepositEvent>,
    /// The ordered SHA-256 hash of x-only pubkeys used to create
    /// the reclaim script of the deposit.
    /// If the reclaim script is in unknown format, this field will be None.
    #[serde(skip_serializing_if = "Option::is_none")]
    pub reclaim_pubkeys_hash: Option<String>,
}

/// Implements versioned entry trait for the deposit entry.
impl VersionedEntryTrait for DepositEntry {
    /// Version field.
    const VERSION_FIELD: &'static str = "Version";
    /// Get version.
    fn get_version(&self) -> u64 {
        self.version
    }
    /// Increment version.
    fn increment_version(&mut self) {
        self.version += 1;
    }
}

/// Implements the key trait for the deposit entry key.
impl KeyTrait for DepositEntryKey {
    /// The type of the partition key.
    type PartitionKey = String;
    /// the type of the sort key.
    type SortKey = u32;
    /// The table field name of the partition key.
    const PARTITION_KEY_NAME: &'static str = "BitcoinTxid";
    /// The table field name of the sort key.
    const SORT_KEY_NAME: &'static str = "BitcoinTxOutputIndex";
}

/// Implements the entry trait for the deposit entry.
impl EntryTrait for DepositEntry {
    /// The type of the key for this entry type.
    type Key = DepositEntryKey;
    /// Extract the key from the deposit entry.
    fn key(&self) -> Self::Key {
        DepositEntryKey {
            bitcoin_txid: self.key.bitcoin_txid.clone(),
            bitcoin_tx_output_index: self.key.bitcoin_tx_output_index,
        }
    }
}

/// Primary index struct.
pub struct DepositTablePrimaryIndexInner;
/// Deposit table primary index type.
pub type DepositTablePrimaryIndex = PrimaryIndex<DepositTablePrimaryIndexInner>;
/// Definition of Primary index trait.
impl PrimaryIndexTrait for DepositTablePrimaryIndexInner {
    type Entry = DepositEntry;
    fn table_name(settings: &crate::context::Settings) -> &str {
        &settings.deposit_table_name
    }
}

/// Implementation of deposit entry.
impl DepositEntry {
    /// Implement validate.
    pub fn validate(&self) -> Result<(), Error> {
        let stringy_self = serde_json::to_string(self)?;

        // Get latest event.
        let latest_event: &DepositEvent = self.history.last().ok_or(Error::Debug(format!(
            "Failed getting the last history element for deposit. {stringy_self:?}"
        )))?;

        // Verify that the latest event is the current one shown in the entry.
        if self.last_update_block_hash != latest_event.stacks_block_hash {
            return Err(Error::Debug(
                format!("last update block hash is inconsistent between history and top level data. {stringy_self:?}")
            ));
        }
        if self.last_update_height != latest_event.stacks_block_height {
            return Err(Error::Debug(
                format!("last update block height is inconsistent between history and top level data. {stringy_self:?}")
            ));
        }
        if self.status != (&latest_event.status).into() {
            return Err(Error::Debug(
                format!("most recent status is inconsistent between history and top level data. {stringy_self:?}")
            ));
        }
        Ok(())
    }

    /// Gets the latest event.
    pub fn latest_event(&self) -> Result<&DepositEvent, Error> {
        self.history.last().ok_or(Error::Debug(format!(
            "Deposit entry must always have at least one event, but entry with id {:?} did not.",
            self.key(),
        )))
    }

    /// Reorgs around a given chainstate.
    /// TODO(TBD): Remove duplicate code around deposits and withdrawals if possible.
    pub fn reorganize_around(&mut self, chainstate: &Chainstate) -> Result<(), Error> {
        // Update the history to have the histories wiped after the reorg.
        self.history.retain(|event| {
            // The event is younger than the reorg...
            (chainstate.stacks_block_height > event.stacks_block_height)
                // Or the event is as old as the reorg and has the same block hash...
                || ((chainstate.stacks_block_height == event.stacks_block_height)
                    && (chainstate.stacks_block_hash == event.stacks_block_hash))
        });
        // If the history is empty, just say that the deposit is pending again where its
        // latest update is the point at which the reorg happened.
        if self.history.is_empty() {
            self.history = vec![DepositEvent {
                status: StatusEntry::Pending,
                message: "Reprocessing deposit status after reorg.".to_string(),
                stacks_block_height: chainstate.stacks_block_height,
                stacks_block_hash: chainstate.stacks_block_hash.clone(),
            }]
        }
        // Synchronize self with the new history.
        self.synchronize_with_history()?;
        // Return.
        Ok(())
    }

    /// Synchronizes the entry with its history.
    ///
    /// These entries contain an internal vector of history entries in chronological order.
    /// The last entry in the history vector is the latest entry, meaning the most up-to-date data.
    /// Within this last history are some fields that we want to be able to index into the
    /// table with; at the moment of writing this it's `status` and `last_update_height`.
    ///
    /// DynamoDB can only be sorted and indexed by top level fields, so in order to allow the table
    /// to be searchable by `status`` or ordered by `last_update_height`` there needs to be a top
    /// level field for it.
    ///
    /// This function takes the entry and then synchronizes the top level fields that should
    /// reflect the latest data in the history vector with the latest entry in the history vector.
    pub fn synchronize_with_history(&mut self) -> Result<(), Error> {
        // Get latest event.
        let latest_event: DepositEvent = self.latest_event()?.clone();
        // Calculate the new values.
        let new_status: Status = (&latest_event.status).into();
        let new_last_update_height: u64 = latest_event.stacks_block_height;

        // Set variables.
        if new_status == Status::Confirmed {
            self.fulfillment = match &latest_event.status {
                StatusEntry::Confirmed(fulfillment) => Some(fulfillment.clone()),
                _ => None,
            };
        } else {
            self.fulfillment = None;
        }
        self.status = new_status;
        self.last_update_height = new_last_update_height;
        self.last_update_block_hash = latest_event.stacks_block_hash;

        // Return.
        Ok(())
    }
}

impl TryFrom<DepositEntry> for Deposit {
    type Error = Error;
    fn try_from(deposit_entry: DepositEntry) -> Result<Self, Self::Error> {
        // Ensure entry is valid.
        deposit_entry.validate()?;

        // Extract data from the latest event.
        let latest_event = deposit_entry.latest_event()?;
        let status_message = latest_event.message.clone();
        let status: Status = (&latest_event.status).into();
        let fulfillment = match &latest_event.status {
            StatusEntry::Confirmed(fulfillment) => Some(fulfillment.clone()),
            _ => None,
        };

        // Create deposit from table entry.
        Ok(Deposit {
            bitcoin_txid: deposit_entry.key.bitcoin_txid,
            bitcoin_tx_output_index: deposit_entry.key.bitcoin_tx_output_index,
            recipient: deposit_entry.recipient,
            amount: deposit_entry.amount,
            last_update_height: deposit_entry.last_update_height,
            last_update_block_hash: deposit_entry.last_update_block_hash,
            status,
            status_message,
            parameters: DepositParameters {
                max_fee: deposit_entry.parameters.max_fee,
                lock_time: deposit_entry.parameters.lock_time,
            },
            reclaim_script: deposit_entry.reclaim_script,
            deposit_script: deposit_entry.deposit_script,
            fulfillment,
        })
    }
}

/// Deposit parameters entry.
#[derive(Clone, Default, Debug, Eq, PartialEq, Hash, Serialize, Deserialize)]
#[serde(rename_all = "PascalCase")]
pub struct DepositParametersEntry {
    /// Maximum fee the signers are allowed to take from the deposit to facilitate
    /// the transaction.
    pub max_fee: u64,
    /// Bitcoin block height at which the reclaim script becomes executable.
    pub lock_time: u32,
}

/// Event in the history of a deposit.
#[derive(Clone, Default, Debug, Eq, PartialEq, Hash, Serialize, Deserialize)]
#[serde(rename_all = "PascalCase")]
pub struct DepositEvent {
    /// Status code.
    #[serde(rename = "OpStatus")]
    pub status: StatusEntry,
    /// Status message.
    pub message: String,
    /// Stacks block height at the time of this update.
    pub stacks_block_height: u64,
    /// Stacks block hash associated with the height of this update.
    pub stacks_block_hash: String,
}

/// Implementation of deposit event.
impl DepositEvent {
    /// Errors if the next event provided could not follow the current one.
    pub fn ensure_following_event_is_valid(&self, next_event: &DepositEvent) -> Result<(), Error> {
        // Determine if event is valid.
        if self.stacks_block_height > next_event.stacks_block_height {
            let err_msg = format!(
                "Attempting to update a deposit with a block height earlier than it should be.\n
                latest_existing_event:\n{self:?}\n
                newest_event:\n{next_event:?}"
            );
            return Err(Error::InconsistentState(Inconsistency::ItemUpdate(err_msg)));
        } else if self.stacks_block_height == next_event.stacks_block_height
            && self.stacks_block_hash != next_event.stacks_block_hash
        {
            let err_msg = format!(
                "Attempting to update a deposit with a block height and hash that conflicts with its current history.\n
                latest_existing_event:\n{self:?}\n
                newest_event:\n{next_event:?}"
            );
            return Err(Error::InconsistentState(Inconsistency::ItemUpdate(err_msg)));
        }

        Ok(())
    }
}

// Deposit info entry ----------------------------------------------------------

/// Search token for GSI.
#[derive(Clone, Default, Debug, Eq, PartialEq, Hash, Serialize, Deserialize)]
#[serde(rename_all = "PascalCase")]
pub struct DepositInfoEntrySearchToken {
    /// Primary index key.
    #[serde(flatten)]
    pub primary_index_key: DepositEntryKey,
    /// Global secondary index key.
    #[serde(flatten)]
    pub secondary_index_key: DepositInfoEntryKey,
}

/// Key for deposit info entry.
#[derive(Clone, Default, Debug, Eq, PartialEq, Hash, Serialize, Deserialize)]
#[serde(rename_all = "PascalCase")]
pub struct DepositInfoEntryKey {
    /// The status of the deposit.
    #[serde(rename = "OpStatus")]
    pub status: Status,
    /// The most recent Stacks block height the API was aware of when the deposit was last
    /// updated. If the most recent update is tied to an artifact on the Stacks blockchain
    /// then this height is the Stacks block height that contains that artifact.
    pub last_update_height: u64,
}

/// Reduced version of the deposit data.
#[derive(Clone, Default, Debug, Eq, PartialEq, Hash, Serialize, Deserialize)]
#[serde(rename_all = "PascalCase")]
pub struct DepositInfoEntry {
    /// Gsi key data.
    #[serde(flatten)]
    pub key: DepositInfoEntryKey,
    /// Primary index key data.
    #[serde(flatten)]
    pub primary_index_key: DepositEntryKey,
    /// Stacks address to received the deposited sBTC encoded in hex.
    pub recipient: String,
    /// Amount of BTC being deposited in satoshis.
    pub amount: u64,
    /// The raw reclaim script.
    pub reclaim_script: String,
    /// The raw deposit script.
    pub deposit_script: String,
    /// The most recent Stacks block hash the API was aware of when the deposit was last
    /// updated. If the most recent update is tied to an artifact on the Stacks blockchain
    /// then this hash is the Stacks block hash that contains that artifact.
    pub last_update_block_hash: String,
}

/// Implements the key trait for the deposit entry key.
impl KeyTrait for DepositInfoEntryKey {
    /// The type of the partition key.
    type PartitionKey = Status;
    /// the type of the sort key.
    type SortKey = u64;
    /// The table field name of the partition key.
    const PARTITION_KEY_NAME: &'static str = "OpStatus";
    /// The table field name of the sort key.
    const SORT_KEY_NAME: &'static str = "LastUpdateHeight";
}

/// Implements the entry trait for the deposit entry.
impl EntryTrait for DepositInfoEntry {
    /// The type of the key for this entry type.
    type Key = DepositInfoEntryKey;
    /// Extract the key from the deposit info entry.
    fn key(&self) -> Self::Key {
        DepositInfoEntryKey {
            status: self.key.status.clone(),
            last_update_height: self.key.last_update_height,
        }
    }
}

/// Primary index struct.
pub struct DepositTableSecondaryIndexInner;
/// Deposit table primary index type.
pub type DepositTableSecondaryIndex = SecondaryIndex<DepositTableSecondaryIndexInner>;
/// Definition of Primary index trait.
impl SecondaryIndexTrait for DepositTableSecondaryIndexInner {
    type PrimaryIndex = DepositTablePrimaryIndex;
    type Entry = DepositInfoEntry;
    const INDEX_NAME: &'static str = "DepositStatus";
}

impl From<DepositInfoEntry> for DepositInfo {
    fn from(deposit_info_entry: DepositInfoEntry) -> Self {
        // Create deposit info resource from deposit info table entry.
        DepositInfo {
            bitcoin_txid: deposit_info_entry.primary_index_key.bitcoin_txid,
            bitcoin_tx_output_index: deposit_info_entry.primary_index_key.bitcoin_tx_output_index,
            recipient: deposit_info_entry.recipient,
            amount: deposit_info_entry.amount,
            last_update_height: deposit_info_entry.key.last_update_height,
            last_update_block_hash: deposit_info_entry.last_update_block_hash,
            status: deposit_info_entry.key.status,
            reclaim_script: deposit_info_entry.reclaim_script,
            deposit_script: deposit_info_entry.deposit_script,
        }
    }
}

// Deposit info by recipient entry ---------------------------------------------

/// Search token for recipient GSI.
#[derive(Clone, Default, Debug, Eq, PartialEq, Hash, Serialize, Deserialize)]
#[serde(rename_all = "PascalCase")]
pub struct DepositInfoByRecipientEntrySearchToken {
    /// Primary index key.
    #[serde(flatten)]
    pub primary_index_key: DepositEntryKey,
    /// Global secondary index key.
    #[serde(flatten)]
    pub secondary_index_key: DepositInfoByRecipientEntryKey,
}

/// Key for deposit info entry that's indexed by recipient.
#[derive(Clone, Default, Debug, Eq, PartialEq, Hash, Serialize, Deserialize)]
#[serde(rename_all = "PascalCase")]
pub struct DepositInfoByRecipientEntryKey {
    /// The recipient of the deposit encoded in hex.
    pub recipient: String,
    /// The most recent Stacks block height the API was aware of when the deposit was last
    /// updated. If the most recent update is tied to an artifact on the Stacks blockchain
    /// then this height is the Stacks block height that contains that artifact.
    pub last_update_height: u64,
}

/// Reduced version of the deposit data that is indexed by recipient.
#[derive(Clone, Default, Debug, Eq, PartialEq, Hash, Serialize, Deserialize)]
#[serde(rename_all = "PascalCase")]
pub struct DepositInfoByRecipientEntry {
    /// Gsi key data.
    #[serde(flatten)]
    pub key: DepositInfoByRecipientEntryKey,
    /// Primary index key data.
    #[serde(flatten)]
    pub primary_index_key: DepositEntryKey,
    /// The status of the entry.
    #[serde(rename = "OpStatus")]
    pub status: Status,
    /// Amount of BTC being deposited in satoshis.
    pub amount: u64,
    /// The raw reclaim script.
    pub reclaim_script: String,
    /// The raw deposit script.
    pub deposit_script: String,
    /// The most recent Stacks block hash the API was aware of when the deposit was last
    /// updated. If the most recent update is tied to an artifact on the Stacks blockchain
    /// then this hash is the Stacks block hash that contains that artifact.
    pub last_update_block_hash: String,
}

/// Implements the key trait for the deposit entry key.
impl KeyTrait for DepositInfoByRecipientEntryKey {
    /// The type of the partition key.
    type PartitionKey = String;
    /// the type of the sort key.
    type SortKey = u64;
    /// The table field name of the partition key.
    const PARTITION_KEY_NAME: &'static str = "Recipient";
    /// The table field name of the sort key.
    const SORT_KEY_NAME: &'static str = "LastUpdateHeight";
}

/// Implements the entry trait for the deposit entry.
impl EntryTrait for DepositInfoByRecipientEntry {
    /// The type of the key for this entry type.
    type Key = DepositInfoByRecipientEntryKey;
    /// Extract the key from the deposit info entry.
    fn key(&self) -> Self::Key {
        DepositInfoByRecipientEntryKey {
            recipient: self.key.recipient.clone(),
            last_update_height: self.key.last_update_height,
        }
    }
}

/// Primary index struct.
pub struct DepositTableByRecipientSecondaryIndexInner;
/// Deposit table primary index type.
pub type DepositTableByRecipientSecondaryIndex =
    SecondaryIndex<DepositTableByRecipientSecondaryIndexInner>;
/// Definition of Primary index trait.
impl SecondaryIndexTrait for DepositTableByRecipientSecondaryIndexInner {
    type PrimaryIndex = DepositTablePrimaryIndex;
    type Entry = DepositInfoByRecipientEntry;
    const INDEX_NAME: &'static str = "DepositRecipient";
}

impl From<DepositInfoByRecipientEntry> for DepositInfo {
    fn from(deposit_info_entry: DepositInfoByRecipientEntry) -> Self {
        // Create deposit info resource from deposit info table entry.
        DepositInfo {
            bitcoin_txid: deposit_info_entry.primary_index_key.bitcoin_txid,
            bitcoin_tx_output_index: deposit_info_entry.primary_index_key.bitcoin_tx_output_index,
            recipient: deposit_info_entry.key.recipient,
            amount: deposit_info_entry.amount,
            last_update_height: deposit_info_entry.key.last_update_height,
            last_update_block_hash: deposit_info_entry.last_update_block_hash,
            status: deposit_info_entry.status,
            reclaim_script: deposit_info_entry.reclaim_script,
            deposit_script: deposit_info_entry.deposit_script,
        }
    }
}

/// Search token for reclaim pubkey GSI.
#[derive(Clone, Default, Debug, Eq, PartialEq, Hash, Serialize, Deserialize)]
#[serde(rename_all = "PascalCase")]
pub struct DepositInfoByReclaimPubkeysEntrySearchToken {
    /// Primary index key.
    #[serde(flatten)]
    pub primary_index_key: DepositEntryKey,
    /// Global secondary index key.
    #[serde(flatten)]
    pub secondary_index_key: DepositInfoByReclaimPubkeysEntryKey,
}

/// Key for deposit info entry that's indexed by reclaim pubkeys hash.
#[derive(Clone, Default, Debug, Eq, PartialEq, Hash, Serialize, Deserialize)]
#[serde(rename_all = "PascalCase")]
pub struct DepositInfoByReclaimPubkeysEntryKey {
    /// The hashed reclaim pubkeys of the deposit.
    pub reclaim_pubkeys_hash: String,
    /// The most recent Stacks block height the API was aware of when the deposit was last
    /// updated. If the most recent update is tied to an artifact on the Stacks blockchain
    /// then this height is the Stacks block height that contains that artifact.
    pub last_update_height: u64,
}

/// Reduced version of the deposit data that is indexed by reclaim_pubkeys_hash.
#[derive(Clone, Default, Debug, Eq, PartialEq, Hash, Serialize, Deserialize)]
#[serde(rename_all = "PascalCase")]
pub struct DepositInfoByReclaimPubkeysEntry {
    /// Gsi key data.
    #[serde(flatten)]
    pub key: DepositInfoByReclaimPubkeysEntryKey,
    /// Primary index key data.
    #[serde(flatten)]
    pub primary_index_key: DepositEntryKey,
    /// The status of the entry.
    #[serde(rename = "OpStatus")]
    pub status: Status,
    /// The recipient of the deposit encoded in hex.
    pub recipient: String,
    /// Amount of BTC being deposited in satoshis.
    pub amount: u64,
    /// The raw reclaim script.
    pub reclaim_script: String,
    /// The raw deposit script.
    pub deposit_script: String,
    /// The most recent Stacks block hash the API was aware of when the deposit was last
    /// updated. If the most recent update is tied to an artifact on the Stacks blockchain
    /// then this hash is the Stacks block hash that contains that artifact.
    pub last_update_block_hash: String,
}

/// Implements the key trait for the deposit entry key.
impl KeyTrait for DepositInfoByReclaimPubkeysEntryKey {
    /// The type of the partition key.
    type PartitionKey = String;
    /// the type of the sort key.
    type SortKey = u64;
    /// The table field name of the partition key.
    const PARTITION_KEY_NAME: &'static str = "ReclaimPubkeysHash";
    /// The table field name of the sort key.
    const SORT_KEY_NAME: &'static str = "LastUpdateHeight";
}

/// Implements the entry trait for the deposit entry.
impl EntryTrait for DepositInfoByReclaimPubkeysEntry {
    /// The type of the key for this entry type.
    type Key = DepositInfoByReclaimPubkeysEntryKey;
    /// Extract the key from the deposit info entry.
    fn key(&self) -> Self::Key {
        DepositInfoByReclaimPubkeysEntryKey {
            reclaim_pubkeys_hash: self.key.reclaim_pubkeys_hash.clone(),
            last_update_height: self.key.last_update_height,
        }
    }
}

/// Primary index struct.
pub struct DepositTableByReclaimPubkeysSecondaryIndexInner;
/// Deposit table primary index type.
pub type DepositTableByReclaimPubkeysSecondaryIndex =
    SecondaryIndex<DepositTableByReclaimPubkeysSecondaryIndexInner>;
/// Definition of Primary index trait.
impl SecondaryIndexTrait for DepositTableByReclaimPubkeysSecondaryIndexInner {
    type PrimaryIndex = DepositTablePrimaryIndex;
    type Entry = DepositInfoByReclaimPubkeysEntry;
    const INDEX_NAME: &'static str = "DepositReclaimPubkeysHashIndex";
}

impl From<DepositInfoByReclaimPubkeysEntry> for DepositInfo {
    fn from(deposit_info_entry: DepositInfoByReclaimPubkeysEntry) -> Self {
        // Create deposit info resource from deposit info table entry.
        DepositInfo {
            bitcoin_txid: deposit_info_entry.primary_index_key.bitcoin_txid,
            bitcoin_tx_output_index: deposit_info_entry.primary_index_key.bitcoin_tx_output_index,
            recipient: deposit_info_entry.recipient,
            amount: deposit_info_entry.amount,
            last_update_height: deposit_info_entry.key.last_update_height,
            last_update_block_hash: deposit_info_entry.last_update_block_hash,
            status: deposit_info_entry.status,
            reclaim_script: deposit_info_entry.reclaim_script,
            deposit_script: deposit_info_entry.deposit_script,
        }
    }
}

// -----------------------------------------------------------------------------

/// Validated version of the update deposit request.
#[derive(Clone, Default, Debug, Eq, PartialEq, Hash)]
pub struct ValidatedUpdateDepositsRequest {
    /// Validated deposit update requests where each update request is in chronological order
    /// of when the update should have occurred, but where the first value of the tuple is the
    /// index of the update in the original request.
    ///
    /// This allows the updates to be executed in chronological order but returned in the order
    /// that the client sent them.
    pub deposits: Vec<(usize, ValidatedDepositUpdate)>,
}

<<<<<<< HEAD
/// Implement try from for the validated deposit requests.
impl TryFrom<UpdateDepositsRequestBody> for ValidatedUpdateDepositsRequest {
    type Error = Error;
    fn try_from(update_request: UpdateDepositsRequestBody) -> Result<Self, Self::Error> {
        // Validate all the deposit updates.
        let mut deposits: Vec<(usize, ValidatedDepositUpdate)> = vec![];
        let mut failed_txs: Vec<String> = vec![];

        for (index, update) in update_request.deposits.into_iter().enumerate() {
            match update.clone().try_into() {
                Ok(validated_update) => deposits.push((index, validated_update)),
                Err(_) => {
                    failed_txs.push(format!(
                        "{}:{}",
                        update.bitcoin_txid.clone(),
                        update.bitcoin_tx_output_index
                    ));
                }
            }
        }

        // If there are failed conversion, return an error.
        if !failed_txs.is_empty() {
            return Err(ValidationError::DepositsMissingFulfillment(failed_txs).into());
        }

        // Order the updates by order of when they occur so that it's as though we got them in
        // chronological order.
        deposits.sort_by_key(|(_, update)| update.event.stacks_block_height);

        Ok(ValidatedUpdateDepositsRequest { deposits })
    }
}

impl ValidatedUpdateDepositsRequest {
    /// Infers all chainstates that need to be present in the API for the
    /// deposit updates to be valid.
    pub fn inferred_chainstates(&self) -> Vec<Chainstate> {
        // TODO(TBD): Error if the inferred chainstates have conflicting block hashes
        // for a the same block height.
        let mut inferred_chainstates = self
            .deposits
            .clone()
            .into_iter()
            .map(|(_, update)| Chainstate {
                stacks_block_hash: update.event.stacks_block_hash,
                stacks_block_height: update.event.stacks_block_height,
                bitcoin_block_hash: Default::default(),
                bitcoin_block_height: 0,
            })
            .collect::<HashSet<_>>()
            .into_iter()
            .collect::<Vec<_>>();

        // Sort the chainstates in the order that they should come in.
        inferred_chainstates.sort_by_key(|chainstate| chainstate.stacks_block_height);

        // Return.
        inferred_chainstates
    }
}

=======
>>>>>>> b3df9796
/// Validated deposit update.
#[derive(Clone, Default, Debug, Eq, PartialEq, Hash)]
pub struct ValidatedDepositUpdate {
    /// Key.
    pub key: DepositEntryKey,
    /// Deposit event.
    pub event: DepositEvent,
}

impl ValidatedDepositUpdate {
    /// Returns true if the update is not necessary.
    pub fn is_unnecessary(&self, entry: &DepositEntry) -> bool {
        entry
            .history
            .iter()
            .rev()
            .take_while(|event| event.stacks_block_height >= self.event.stacks_block_height)
            .any(|event| event == &self.event)
    }
}

/// Packaged deposit update.
pub struct DepositUpdatePackage {
    /// Key.
    pub key: DepositEntryKey,
    /// Version.
    pub version: u64,
    /// Deposit event.
    pub event: DepositEvent,
}

/// Implementation of deposit update package.
impl DepositUpdatePackage {
    /// Implements from.
    pub fn try_from(entry: &DepositEntry, update: ValidatedDepositUpdate) -> Result<Self, Error> {
        // Ensure the keys are equal.
        if update.key != entry.key {
            return Err(Error::Debug(
                "Attempted to update deposit txid + output index combo".into(),
            ));
        }
        // Ensure that this event is valid if it follows the current latest event.
        entry
            .latest_event()?
            .ensure_following_event_is_valid(&update.event)?;
        // Create the deposit update package.
        Ok(DepositUpdatePackage {
            key: entry.key.clone(),
            version: entry.version,
            event: update.event,
        })
    }
}

#[cfg(test)]
mod tests {
    use super::*;
    use test_case::test_case;

    #[test]
    fn deposit_update_should_be_unnecessary_when_event_is_present() {
        let pending = DepositEvent {
            status: StatusEntry::Pending,
            message: "".to_string(),
            stacks_block_height: 0,
            stacks_block_hash: "".to_string(),
        };

        let accepted = DepositEvent {
            status: StatusEntry::Accepted,
            message: "".to_string(),
            stacks_block_height: 1,
            stacks_block_hash: "".to_string(),
        };

        let deposit = DepositEntry {
            key: Default::default(),
            version: 0,
            recipient: "".to_string(),
            amount: 0,
            parameters: Default::default(),
            status: Status::Pending,
            reclaim_script: "".to_string(),
            deposit_script: "".to_string(),
            last_update_height: 0,
            last_update_block_hash: "".to_string(),
            fulfillment: None,
            history: vec![pending, accepted.clone()],
            reclaim_pubkeys_hash: None,
        };

        let update = ValidatedDepositUpdate {
            key: Default::default(),
            event: accepted,
        };

        assert!(update.is_unnecessary(&deposit));
    }

    #[test]
    fn deposit_update_should_be_necessary_when_event_is_not_present() {
        let pending = DepositEvent {
            status: StatusEntry::Pending,
            message: "".to_string(),
            stacks_block_height: 0,
            stacks_block_hash: "".to_string(),
        };

        let accepted = DepositEvent {
            status: StatusEntry::Accepted,
            message: "".to_string(),
            stacks_block_height: 1,
            stacks_block_hash: "".to_string(),
        };

        let deposit = DepositEntry {
            key: Default::default(),
            version: 0,
            recipient: "".to_string(),
            amount: 0,
            parameters: Default::default(),
            status: Status::Pending,
            reclaim_script: "".to_string(),
            deposit_script: "".to_string(),
            last_update_height: 0,
            last_update_block_hash: "".to_string(),
            fulfillment: None,
            history: vec![pending.clone()],
            reclaim_pubkeys_hash: None,
        };

        let update = ValidatedDepositUpdate {
            key: Default::default(),
            event: accepted,
        };

        assert!(!update.is_unnecessary(&deposit));
    }

    #[test_case(0, "hash0", 0, "hash0", StatusEntry::Pending; "reorg around genesis sets status to pending at genesis")]
    #[test_case(5, "hash5", 4, "hash4", StatusEntry::Accepted; "reorg goes to earliest canonical event 1")]
    #[test_case(4, "hash4", 4, "hash4", StatusEntry::Accepted; "reorg setting a height consistent with an event keeps it")]
    #[test_case(4, "hash4-1", 2, "hash2", StatusEntry::Pending; "reorg setting a height inconsistent with an event removes it")]
    #[test_case(3, "hash3", 2, "hash2", StatusEntry::Pending; "reorg  goes to earliest canonical event 2")]
    fn reorganizing_around_a_new_chainstate_results_in_valid_deposit(
        reorg_height: u64,
        reorg_hash: &str,
        expected_height: u64,
        expected_hash: &str,
        expected_status: StatusEntry,
    ) {
        let pending = DepositEvent {
            status: StatusEntry::Pending,
            message: "initial test pending".to_string(),
            stacks_block_height: 2,
            stacks_block_hash: "hash2".to_string(),
        };

        let accepted = DepositEvent {
            status: StatusEntry::Accepted,
            message: "accepted".to_string(),
            stacks_block_height: 4,
            stacks_block_hash: "hash4".to_string(),
        };

        let fulfillment: Fulfillment = Default::default();
        let confirmed = DepositEvent {
            status: StatusEntry::Confirmed(fulfillment.clone()),
            message: "confirmed".to_string(),
            stacks_block_height: 6,
            stacks_block_hash: "hash6".to_string(),
        };

        let mut deposit = DepositEntry {
            key: Default::default(),
            version: 3,
            recipient: "test-recipient".to_string(),
            amount: 100,
            parameters: Default::default(),
            status: (&confirmed.status).into(),
            reclaim_script: "test-reclaim".to_string(),
            deposit_script: "test-deposit".to_string(),
            last_update_height: 6,
            last_update_block_hash: "hash6".to_string(),
            fulfillment: Some(fulfillment.clone()),
            history: vec![pending.clone(), accepted.clone(), confirmed.clone()],
            reclaim_pubkeys_hash: Some(hex::encode([1u8; 32])),
        };

        // Ensure the deposit is valid.
        assert!(
            deposit.validate().is_ok(),
            "Test deposit must be valid before reorg.",
        );

        // Reorganize around a new chainstate.
        let chainstate = Chainstate {
            stacks_block_height: reorg_height,
            stacks_block_hash: reorg_hash.to_string(),
            bitcoin_block_hash: Default::default(),
            bitcoin_block_height: 0,
        };
        deposit.reorganize_around(&chainstate).unwrap();

        // Ensure the deposit is valid.
        assert!(
            deposit.validate().is_ok(),
            "Deposit must be valid after reorg.",
        );

        // Check latest height.
        assert_eq!(deposit.last_update_height, expected_height);
        assert_eq!(deposit.last_update_block_hash, expected_hash);
        assert_eq!(deposit.status, (&expected_status).into());

        let latest_event = deposit
            .latest_event()
            .expect("must have latest event")
            .clone();
        assert_eq!(latest_event.stacks_block_height, expected_height);
        assert_eq!(latest_event.stacks_block_hash, expected_hash);
        assert_eq!(latest_event.status, expected_status);
    }
}<|MERGE_RESOLUTION|>--- conflicted
+++ resolved
@@ -642,71 +642,6 @@
     pub deposits: Vec<(usize, ValidatedDepositUpdate)>,
 }
 
-<<<<<<< HEAD
-/// Implement try from for the validated deposit requests.
-impl TryFrom<UpdateDepositsRequestBody> for ValidatedUpdateDepositsRequest {
-    type Error = Error;
-    fn try_from(update_request: UpdateDepositsRequestBody) -> Result<Self, Self::Error> {
-        // Validate all the deposit updates.
-        let mut deposits: Vec<(usize, ValidatedDepositUpdate)> = vec![];
-        let mut failed_txs: Vec<String> = vec![];
-
-        for (index, update) in update_request.deposits.into_iter().enumerate() {
-            match update.clone().try_into() {
-                Ok(validated_update) => deposits.push((index, validated_update)),
-                Err(_) => {
-                    failed_txs.push(format!(
-                        "{}:{}",
-                        update.bitcoin_txid.clone(),
-                        update.bitcoin_tx_output_index
-                    ));
-                }
-            }
-        }
-
-        // If there are failed conversion, return an error.
-        if !failed_txs.is_empty() {
-            return Err(ValidationError::DepositsMissingFulfillment(failed_txs).into());
-        }
-
-        // Order the updates by order of when they occur so that it's as though we got them in
-        // chronological order.
-        deposits.sort_by_key(|(_, update)| update.event.stacks_block_height);
-
-        Ok(ValidatedUpdateDepositsRequest { deposits })
-    }
-}
-
-impl ValidatedUpdateDepositsRequest {
-    /// Infers all chainstates that need to be present in the API for the
-    /// deposit updates to be valid.
-    pub fn inferred_chainstates(&self) -> Vec<Chainstate> {
-        // TODO(TBD): Error if the inferred chainstates have conflicting block hashes
-        // for a the same block height.
-        let mut inferred_chainstates = self
-            .deposits
-            .clone()
-            .into_iter()
-            .map(|(_, update)| Chainstate {
-                stacks_block_hash: update.event.stacks_block_hash,
-                stacks_block_height: update.event.stacks_block_height,
-                bitcoin_block_hash: Default::default(),
-                bitcoin_block_height: 0,
-            })
-            .collect::<HashSet<_>>()
-            .into_iter()
-            .collect::<Vec<_>>();
-
-        // Sort the chainstates in the order that they should come in.
-        inferred_chainstates.sort_by_key(|chainstate| chainstate.stacks_block_height);
-
-        // Return.
-        inferred_chainstates
-    }
-}
-
-=======
->>>>>>> b3df9796
 /// Validated deposit update.
 #[derive(Clone, Default, Debug, Eq, PartialEq, Hash)]
 pub struct ValidatedDepositUpdate {
