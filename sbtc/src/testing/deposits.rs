//! Helper functions for creating deposit transactions
//!

use bitcoin::absolute::LockTime;
use bitcoin::transaction::Version;
use bitcoin::Amount;
use bitcoin::ScriptBuf;
use bitcoin::Transaction;
use bitcoin::TxOut;
use clarity::vm::types::PrincipalData;
use rand::rngs::OsRng;
use secp256k1::SecretKey;
use secp256k1::SECP256K1;
use stacks_common::types::chainstate::StacksAddress;

use crate::deposits;
use crate::deposits::DepositScriptInputs;
use crate::deposits::ReclaimScriptInputs;

/// A properly formated transaction and the corresponding deposit and
/// reclaim inputs.
pub struct TxSetup {
    /// The transaction
    pub tx: Transaction,
    /// The deposit scripts and their variable inputs
    pub deposits: Vec<DepositScriptInputs>,
    /// The reclaim scripts and their variable inputs
    pub reclaims: Vec<ReclaimScriptInputs>,
}

/// The BTC transaction that is in this TxSetup is consistent with
/// the deposit and reclaim scripts.
pub fn tx_setup(lock_time: u32, max_fee: u64, amounts: &[u64]) -> TxSetup {
    let mut tx_outs = Vec::with_capacity(amounts.len());
    let mut deposits = Vec::with_capacity(amounts.len());
    let mut reclaims = Vec::with_capacity(amounts.len());

    for &amount in amounts {
        let secret_key = SecretKey::new(&mut OsRng);
        let deposit = DepositScriptInputs {
            signers_public_key: secret_key.x_only_public_key(SECP256K1).0,
            recipient: PrincipalData::from(StacksAddress::burn_address(false)),
            max_fee,
        };
        let reclaim = ReclaimScriptInputs::try_new(lock_time, ScriptBuf::new()).unwrap();

        let deposit_script = deposit.deposit_script();
        let reclaim_script = reclaim.reclaim_script();

        tx_outs.push(TxOut {
            value: Amount::from_sat(amount),
            script_pubkey: deposits::to_script_pubkey(deposit_script, reclaim_script),
        });
        deposits.push(deposit);
        reclaims.push(reclaim);
    }

    let tx = Transaction {
        version: Version::TWO,
        lock_time: LockTime::ZERO,
        input: Vec::new(),
        output: tx_outs,
    };

<<<<<<< HEAD
    TxSetup { tx, reclaims, deposits }
=======
    TxSetup { tx, reclaim, deposit }
}

/// The BTC transaction that is in this TxSetup is consistent with the deposit and
/// reclaim scripts sent to a specific recipient.
pub fn tx_setup_with_recipient(
    lock_time: u32,
    max_fee: u64,
    amount: u64,
    recipient: StacksAddress,
) -> TxSetup {
    let secret_key: SecretKey = SecretKey::new(&mut OsRng);

    let deposit = DepositScriptInputs {
        signers_public_key: secret_key.x_only_public_key(SECP256K1).0,
        recipient: PrincipalData::from(recipient),
        max_fee,
    };
    let reclaim = ReclaimScriptInputs::try_new(lock_time, ScriptBuf::new()).unwrap();

    let deposit_script = deposit.deposit_script();
    let reclaim_script = reclaim.reclaim_script();
    // This transaction is kinda invalid because it doesn't have any
    // inputs. But it is fine for our purposes.
    let tx = Transaction {
        version: Version::TWO,
        lock_time: LockTime::ZERO,
        input: Vec::new(),
        output: vec![TxOut {
            value: Amount::from_sat(amount),
            script_pubkey: deposits::to_script_pubkey(deposit_script, reclaim_script),
        }],
    };

    TxSetup { tx, reclaim, deposit }
>>>>>>> 8c1ad1bd
}<|MERGE_RESOLUTION|>--- conflicted
+++ resolved
@@ -28,22 +28,29 @@
     pub reclaims: Vec<ReclaimScriptInputs>,
 }
 
-/// The BTC transaction that is in this TxSetup is consistent with
-/// the deposit and reclaim scripts.
-pub fn tx_setup(lock_time: u32, max_fee: u64, amounts: &[u64]) -> TxSetup {
+fn build_deposit_reclaim_outputs(
+    lock_time: u32,
+    max_fee: u64,
+    amounts: &[u64],
+    recipient: Option<StacksAddress>,
+) -> (
+    Vec<TxOut>,
+    Vec<DepositScriptInputs>,
+    Vec<ReclaimScriptInputs>,
+) {
     let mut tx_outs = Vec::with_capacity(amounts.len());
     let mut deposits = Vec::with_capacity(amounts.len());
     let mut reclaims = Vec::with_capacity(amounts.len());
 
     for &amount in amounts {
         let secret_key = SecretKey::new(&mut OsRng);
+        let actual_recipient = recipient.unwrap_or(StacksAddress::burn_address(false));
         let deposit = DepositScriptInputs {
             signers_public_key: secret_key.x_only_public_key(SECP256K1).0,
-            recipient: PrincipalData::from(StacksAddress::burn_address(false)),
+            recipient: PrincipalData::from(actual_recipient),
             max_fee,
         };
         let reclaim = ReclaimScriptInputs::try_new(lock_time, ScriptBuf::new()).unwrap();
-
         let deposit_script = deposit.deposit_script();
         let reclaim_script = reclaim.reclaim_script();
 
@@ -55,17 +62,21 @@
         reclaims.push(reclaim);
     }
 
+    (tx_outs, deposits, reclaims)
+}
+
+/// The BTC transaction that is in this TxSetup is consistent with
+/// the deposit and reclaim scripts.
+pub fn tx_setup(lock_time: u32, max_fee: u64, amounts: &[u64]) -> TxSetup {
+    let (tx_outs, deposits, reclaims) =
+        build_deposit_reclaim_outputs(lock_time, max_fee, amounts, None);
     let tx = Transaction {
         version: Version::TWO,
         lock_time: LockTime::ZERO,
         input: Vec::new(),
         output: tx_outs,
     };
-
-<<<<<<< HEAD
     TxSetup { tx, reclaims, deposits }
-=======
-    TxSetup { tx, reclaim, deposit }
 }
 
 /// The BTC transaction that is in this TxSetup is consistent with the deposit and
@@ -73,32 +84,16 @@
 pub fn tx_setup_with_recipient(
     lock_time: u32,
     max_fee: u64,
-    amount: u64,
+    amounts: &[u64],
     recipient: StacksAddress,
 ) -> TxSetup {
-    let secret_key: SecretKey = SecretKey::new(&mut OsRng);
-
-    let deposit = DepositScriptInputs {
-        signers_public_key: secret_key.x_only_public_key(SECP256K1).0,
-        recipient: PrincipalData::from(recipient),
-        max_fee,
-    };
-    let reclaim = ReclaimScriptInputs::try_new(lock_time, ScriptBuf::new()).unwrap();
-
-    let deposit_script = deposit.deposit_script();
-    let reclaim_script = reclaim.reclaim_script();
-    // This transaction is kinda invalid because it doesn't have any
-    // inputs. But it is fine for our purposes.
+    let (tx_outs, deposits, reclaims) =
+        build_deposit_reclaim_outputs(lock_time, max_fee, amounts, Some(recipient));
     let tx = Transaction {
         version: Version::TWO,
         lock_time: LockTime::ZERO,
         input: Vec::new(),
-        output: vec![TxOut {
-            value: Amount::from_sat(amount),
-            script_pubkey: deposits::to_script_pubkey(deposit_script, reclaim_script),
-        }],
+        output: tx_outs,
     };
-
-    TxSetup { tx, reclaim, deposit }
->>>>>>> 8c1ad1bd
+    TxSetup { tx, reclaims, deposits }
 }