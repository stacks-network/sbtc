use std::collections::BTreeMap;
use std::collections::HashSet;
use std::io::Read as _;
use std::time::Duration;

use bitcoin::hashes::Hash as _;
use bitvec::array::BitArray;
use blockstack_lib::chainstate::nakamoto::NakamotoBlock;
use blockstack_lib::clarity::vm::types::PrincipalData;
use blockstack_lib::clarity::vm::Value as ClarityValue;
use blockstack_lib::codec::StacksMessageCodec;
use blockstack_lib::types::chainstate::StacksAddress;
use fake::Faker;
use futures::future::join_all;
use futures::StreamExt as _;
use rand::seq::IteratorRandom as _;
use rand::seq::SliceRandom as _;
use signer::storage::model::DkgSharesStatus;
use time::OffsetDateTime;

use signer::bitcoin::validation::DepositConfirmationStatus;
use signer::bitcoin::MockBitcoinInteract;
use signer::config::Settings;
use signer::context::Context;
use signer::emily_client::MockEmilyInteract;
use signer::error::Error;
use signer::keys::PublicKey;
use signer::keys::SignerScriptPubKey as _;
use signer::network;
use signer::stacks::api::MockStacksInteract;
use signer::stacks::contracts::AcceptWithdrawalV1;
use signer::stacks::contracts::AsContractCall;
use signer::stacks::contracts::AsTxPayload as _;
use signer::stacks::contracts::CompleteDepositV1;
use signer::stacks::contracts::RejectWithdrawalV1;
use signer::stacks::contracts::ReqContext;
use signer::stacks::contracts::RotateKeysV1;
use signer::storage;
use signer::storage::model;
use signer::storage::model::BitcoinBlock;
use signer::storage::model::BitcoinBlockHash;
use signer::storage::model::BitcoinTxId;
use signer::storage::model::BitcoinTxSigHash;
use signer::storage::model::BitcoinWithdrawalOutput;
use signer::storage::model::CompletedDepositEvent;
use signer::storage::model::EncryptedDkgShares;
use signer::storage::model::QualifiedRequestId;
use signer::storage::model::ScriptPubKey;
use signer::storage::model::StacksBlock;
use signer::storage::model::StacksBlockHash;
use signer::storage::model::StacksTxId;
use signer::storage::model::WithdrawalAcceptEvent;
use signer::storage::model::WithdrawalCreateEvent;
use signer::storage::model::WithdrawalRejectEvent;
use signer::storage::model::WithdrawalSigner;
use signer::storage::postgres::PgStore;
use signer::storage::DbRead;
use signer::storage::DbWrite;
use signer::testing;
use signer::testing::dummy::SignerSetConfig;
use signer::testing::storage::model::TestData;
use signer::testing::wallet::ContractCallWrapper;

use fake::Fake;
use rand::SeedableRng;
use signer::testing::context::*;
use signer::DEPOSIT_LOCKTIME_BLOCK_BUFFER;
use test_case::test_case;
use test_log::test;

use crate::setup::backfill_bitcoin_blocks;
use crate::setup::DepositAmounts;
use crate::setup::TestSignerSet;
use crate::setup::TestSweepSetup;
use crate::setup::TestSweepSetup2;

#[tokio::test]
async fn should_be_able_to_query_bitcoin_blocks() {
    let mut store = testing::storage::new_test_database().await;
    let mut rng = rand::rngs::StdRng::seed_from_u64(42);

    let test_model_params = testing::storage::model::Params {
        num_bitcoin_blocks: 20,
        num_stacks_blocks_per_bitcoin_block: 3,
        num_deposit_requests_per_block: 5,
        num_withdraw_requests_per_block: 5,
        num_signers_per_request: 0,
        consecutive_blocks: false,
    };

    let signer_set = testing::wsts::generate_signer_set_public_keys(&mut rng, 7);

    let persisted_model = TestData::generate(&mut rng, &signer_set, &test_model_params);
    let not_persisted_model = TestData::generate(&mut rng, &signer_set, &test_model_params);

    // Write all blocks for the persisted model to the database
    persisted_model.write_to(&mut store).await;

    // Assert that we can query each of the persisted blocks
    for block in &persisted_model.bitcoin_blocks {
        let persisted_block = store
            .get_bitcoin_block(&block.block_hash)
            .await
            .expect("failed to execute query")
            .expect("block doesn't exist in database");

        assert_eq!(&persisted_block, block)
    }

    // Assert that we can't find any blocks that haven't been persisted
    for block in &not_persisted_model.bitcoin_blocks {
        let result = store
            .get_bitcoin_block(&block.block_hash)
            .await
            .expect("failed_to_execute_query");
        assert!(result.is_none());
    }
    signer::testing::storage::drop_db(store).await;
}

struct InitiateWithdrawalRequest {
    deployer: StacksAddress,
}

impl AsContractCall for InitiateWithdrawalRequest {
    const CONTRACT_NAME: &'static str = "sbtc-withdrawal";
    const FUNCTION_NAME: &'static str = "initiate-withdrawal-request";
    /// The stacks address that deployed the contract.
    fn deployer_address(&self) -> StacksAddress {
        self.deployer
    }
    /// The arguments to the clarity function.
    fn as_contract_args(&self) -> Vec<ClarityValue> {
        Vec::new()
    }
    async fn validate<C>(&self, _db: &C, _ctx: &ReqContext) -> Result<(), Error>
    where
        C: Context + Send + Sync,
    {
        Ok(())
    }
}

/// Test that the write_stacks_blocks function does what it is supposed to
/// do, which is store all stacks blocks and store the transactions that we
/// care about, which, naturally, are sBTC related transactions.
#[test_case(ContractCallWrapper(InitiateWithdrawalRequest {
    deployer: *testing::wallet::WALLET.0.address(),
}); "initiate-withdrawal")]
#[test_case(ContractCallWrapper(CompleteDepositV1 {
    outpoint: bitcoin::OutPoint::null(),
    amount: 123654,
    recipient: PrincipalData::parse("ST1RQHF4VE5CZ6EK3MZPZVQBA0JVSMM9H5PMHMS1Y").unwrap(),
    deployer: *testing::wallet::WALLET.0.address(),
    sweep_txid: BitcoinTxId::from([0; 32]),
    sweep_block_hash: BitcoinBlockHash::from([0; 32]),
    sweep_block_height: 7,
}); "complete-deposit standard recipient")]
#[test_case(ContractCallWrapper(CompleteDepositV1 {
    outpoint: bitcoin::OutPoint::null(),
    amount: 123654,
    recipient: PrincipalData::parse("ST1RQHF4VE5CZ6EK3MZPZVQBA0JVSMM9H5PMHMS1Y.my-contract-name").unwrap(),
    deployer: *testing::wallet::WALLET.0.address(),
    sweep_txid: BitcoinTxId::from([0; 32]),
    sweep_block_hash: BitcoinBlockHash::from([0; 32]),
    sweep_block_height: 7,
}); "complete-deposit contract recipient")]
#[test_case(ContractCallWrapper(AcceptWithdrawalV1 {
    request_id: 0,
    outpoint: bitcoin::OutPoint::null(),
    tx_fee: 3500,
    signer_bitmap: BitArray::ZERO,
    deployer: *testing::wallet::WALLET.0.address(),
    sweep_block_hash: BitcoinBlockHash::from([0; 32]),
    sweep_block_height: 7,
}); "accept-withdrawal")]
#[test_case(ContractCallWrapper(RejectWithdrawalV1 {
    request_id: 0,
    signer_bitmap: BitArray::ZERO,
    deployer: *testing::wallet::WALLET.0.address(),
}); "reject-withdrawal")]
#[test_case(ContractCallWrapper(RotateKeysV1::new(
    &testing::wallet::WALLET.0,
    *testing::wallet::WALLET.0.address(),
    &signer::keys::PublicKey::from_slice(&[0x02; 33]).unwrap()
)); "rotate-keys")]
#[tokio::test]
async fn writing_stacks_blocks_works<T: AsContractCall>(contract: ContractCallWrapper<T>) {
    let store = testing::storage::new_test_database().await;

    let path = "tests/fixtures/tenure-blocks-0-e5fdeb1a51ba6eb297797a1c473e715c27dc81a58ba82c698f6a32eeccee9a5b.bin";
    let mut file = std::fs::File::open(path).unwrap();
    let mut buf = Vec::new();
    file.read_to_end(&mut buf).unwrap();

    let bytes: &mut &[u8] = &mut buf.as_ref();
    let mut blocks = Vec::new();

    while !bytes.is_empty() {
        blocks.push(NakamotoBlock::consensus_deserialize(bytes).unwrap());
    }

    // Now we add a transaction of a type that we care about into one of
    // the blocks. The other transactions in this block are tenure changes,
    // coinbase transactions, or regular transfer transactions.
    let last_block = blocks.last_mut().unwrap();
    let mut tx = last_block.txs.last().unwrap().clone();

    tx.payload = contract.tx_payload();
    last_block.txs.push(tx);

    // Okay now to save these blocks. We check that all of these blocks are
    // saved and that the transaction that we care about is saved as well.
    let settings = Settings::new_from_default_config().unwrap();
    let txs = storage::postgres::extract_relevant_transactions(&blocks, &settings.signer.deployer);
    let headers = blocks
        .iter()
        .map(|block| StacksBlock::from_nakamoto_block(block, &[0; 32].into()))
        .collect::<Vec<_>>();
    store.write_stacks_block_headers(headers).await.unwrap();
    store.write_stacks_transactions(txs).await.unwrap();

    // First check that all blocks are saved
    let sql = "SELECT COUNT(*) FROM sbtc_signer.stacks_blocks";
    let stored_block_count = sqlx::query_scalar::<_, i64>(sql)
        .fetch_one(store.pool())
        .await
        .unwrap();

    assert_eq!(stored_block_count, blocks.len() as i64);

    // Next we check that the one transaction that we care about, the one
    // we just created above, was saved.
    let sql = "SELECT COUNT(*) FROM sbtc_signer.stacks_transactions";
    let stored_transaction_count = sqlx::query_scalar::<_, i64>(sql)
        .fetch_one(store.pool())
        .await
        .unwrap();

    assert_eq!(stored_transaction_count, 1);

    // We have a sanity check that there are more transactions that we
    // could have saved if we saved all transactions.
    let num_transactions = blocks.iter().map(|blk| blk.txs.len()).sum::<usize>();
    more_asserts::assert_gt!(num_transactions, 1);

    // Last let, we check that attempting to store identical blocks is an
    // idempotent operation.
    let headers = blocks
        .iter()
        .map(|block| StacksBlock::from_nakamoto_block(block, &[0; 32].into()))
        .collect::<Vec<_>>();
    store.write_stacks_block_headers(headers).await.unwrap();

    let sql = "SELECT COUNT(*) FROM sbtc_signer.stacks_blocks";
    let stored_block_count_again = sqlx::query_scalar::<_, i64>(sql)
        .fetch_one(store.pool())
        .await
        .unwrap();

    // No more blocks were written
    assert_eq!(stored_block_count_again, blocks.len() as i64);
    assert_eq!(stored_block_count_again, stored_block_count);

    let sql = "SELECT COUNT(*) FROM sbtc_signer.stacks_transactions";
    let stored_transaction_count_again = sqlx::query_scalar::<_, i64>(sql)
        .fetch_one(store.pool())
        .await
        .unwrap();

    // No more transactions were written
    assert_eq!(stored_transaction_count_again, 1);
    signer::testing::storage::drop_db(store).await;
}

/// Here we test that the DbRead::stacks_block_exists function works, while
/// implicitly testing the DbWrite::write_stacks_blocks function for the
/// PgStore type
#[tokio::test]
async fn checking_stacks_blocks_exists_works() {
    let store = testing::storage::new_test_database().await;

    let path = "tests/fixtures/tenure-blocks-0-e5fdeb1a51ba6eb297797a1c473e715c27dc81a58ba82c698f6a32eeccee9a5b.bin";
    let mut file = std::fs::File::open(path).unwrap();
    let mut buf = Vec::new();
    file.read_to_end(&mut buf).unwrap();

    let bytes: &mut &[u8] = &mut buf.as_ref();
    let mut blocks = Vec::new();

    while !bytes.is_empty() {
        blocks.push(NakamotoBlock::consensus_deserialize(bytes).unwrap());
    }

    // Okay, this table is empty and so none of the blocks have
    // been saved yet.
    let any_exist = futures::stream::iter(blocks.iter())
        .any(|block| async { store.stacks_block_exists(block.block_id()).await.unwrap() })
        .await;
    assert!(!any_exist);

    // Okay now to save these blocks.
    let headers = blocks
        .iter()
        .map(|block| StacksBlock::from_nakamoto_block(block, &[0; 32].into()))
        .collect::<Vec<_>>();
    store.write_stacks_block_headers(headers).await.unwrap();

    // Now each of them should exist.
    let all_exist = futures::stream::iter(blocks.iter())
        .all(|block| async { store.stacks_block_exists(block.block_id()).await.unwrap() })
        .await;
    assert!(all_exist);
    signer::testing::storage::drop_db(store).await;
}

/// This ensures that the postgres store and the in memory stores returns equivalent results
/// when fetching pending deposit requests
#[tokio::test]
async fn should_return_the_same_pending_deposit_requests_as_in_memory_store() {
    let mut pg_store = testing::storage::new_test_database().await;
    let mut in_memory_store = storage::in_memory::Store::new_shared();

    let mut rng = rand::rngs::StdRng::seed_from_u64(42);

    let num_signers = 7;
    let context_window = 9;
    let test_model_params = testing::storage::model::Params {
        num_bitcoin_blocks: 20,
        num_stacks_blocks_per_bitcoin_block: 3,
        num_deposit_requests_per_block: 5,
        num_withdraw_requests_per_block: 5,
        num_signers_per_request: 0,
        consecutive_blocks: false,
    };
    let signer_set = testing::wsts::generate_signer_set_public_keys(&mut rng, num_signers);
    let test_data = TestData::generate(&mut rng, &signer_set, &test_model_params);

    test_data.write_to(&mut in_memory_store).await;
    test_data.write_to(&mut pg_store).await;

    let chain_tip = in_memory_store
        .get_bitcoin_canonical_chain_tip()
        .await
        .expect("failed to get canonical chain tip")
        .expect("no chain tip");

    assert_eq!(
        pg_store
            .get_bitcoin_canonical_chain_tip()
            .await
            .expect("failed to get canonical chain tip")
            .expect("no chain tip"),
        chain_tip
    );

    for signer_public_key in signer_set.iter() {
        let mut pending_deposit_requests = in_memory_store
            .get_pending_deposit_requests(&chain_tip, context_window, signer_public_key)
            .await
            .expect("failed to get pending deposit requests");

        pending_deposit_requests.sort();
        assert!(!pending_deposit_requests.is_empty());

        let mut pg_pending_deposit_requests = pg_store
            .get_pending_deposit_requests(&chain_tip, context_window, signer_public_key)
            .await
            .expect("failed to get pending deposit requests");

        pg_pending_deposit_requests.sort();

        assert_eq!(pending_deposit_requests, pg_pending_deposit_requests);
    }

    signer::testing::storage::drop_db(pg_store).await;
}

/// Test that [`DbRead::get_pending_deposit_requests`] returns deposit
/// requests that do not have a vote on them yet.
#[tokio::test]
async fn get_pending_deposit_requests_only_pending() {
    let db = testing::storage::new_test_database().await;

    let (rpc, faucet) = sbtc::testing::regtest::initialize_blockchain();

    let mut rng = rand::rngs::StdRng::seed_from_u64(43);

    let amounts = DepositAmounts { amount: 123456, max_fee: 12345 };
    let signers = TestSignerSet::new(&mut rng);
    let setup = TestSweepSetup2::new_setup(signers, faucet, &[amounts]);

    backfill_bitcoin_blocks(&db, rpc, &setup.deposit_block_hash).await;
    let chain_tip = db.get_bitcoin_canonical_chain_tip().await.unwrap().unwrap();

    // There aren't any deposit requests in the database.
    let signer_public_key = setup.signers.signer_keys()[0];
    let pending_requests = db
        .get_pending_deposit_requests(&chain_tip, 1000, &signer_public_key)
        .await
        .unwrap();

    assert!(pending_requests.is_empty());

    // Now let's store a deposit request with no votes.
    // `get_pending_deposit_requests` should return it now.
    setup.store_deposit_txs(&db).await;
    setup.store_deposit_request(&db).await;

    let pending_requests = db
        .get_pending_deposit_requests(&chain_tip, 1000, &signer_public_key)
        .await
        .unwrap();

    assert_eq!(pending_requests.len(), 1);

    // Okay now lets suppose we have a decision on it.
    // `get_pending_deposit_requests` should not return it now.
    setup.store_deposit_decisions(&db).await;

    let pending_requests = db
        .get_pending_deposit_requests(&chain_tip, 1000, &signer_public_key)
        .await
        .unwrap();

    assert!(pending_requests.is_empty());

    signer::testing::storage::drop_db(db).await;
}

/// Test that [`DbRead::get_pending_withdrawal_requests`] returns
/// withdrawal requests that do not have a vote on them yet.
#[tokio::test]
async fn get_pending_withdrawal_requests_only_pending() {
    let db = testing::storage::new_test_database().await;

    let (rpc, faucet) = sbtc::testing::regtest::initialize_blockchain();

    let mut rng = rand::rngs::StdRng::seed_from_u64(43);

    let amounts = DepositAmounts { amount: 123456, max_fee: 12345 };
    let signers = TestSignerSet::new(&mut rng);
    let setup = TestSweepSetup2::new_setup(signers, faucet, &[amounts]);

    backfill_bitcoin_blocks(&db, rpc, &setup.deposit_block_hash).await;
    let chain_tip = db.get_bitcoin_canonical_chain_tip().await.unwrap().unwrap();

    // There aren't any withdrawal requests in the database.
    let signer_public_key = setup.signers.signer_keys()[0];
    let pending_requests = db
        .get_pending_withdrawal_requests(&chain_tip, 1000, &signer_public_key)
        .await
        .unwrap();

    assert!(pending_requests.is_empty());

    // Now let's store a withdrawal request with no votes.
    // `get_pending_withdrawal_requests` should return it now.
    setup.store_withdrawal_request(&db).await;

    let pending_requests = db
        .get_pending_withdrawal_requests(&chain_tip, 1000, &signer_public_key)
        .await
        .unwrap();

    assert_eq!(pending_requests.len(), 1);

    // Okay now lets suppose we have a decision on it.
    // `get_pending_withdrawal_requests` should not return it now.
    setup.store_withdrawal_decisions(&db).await;

    let pending_requests = db
        .get_pending_withdrawal_requests(&chain_tip, 1000, &signer_public_key)
        .await
        .unwrap();

    assert!(pending_requests.is_empty());

    signer::testing::storage::drop_db(db).await;
}

/// This ensures that the postgres store and the in memory stores returns equivalent results
/// when fetching pending withdraw requests
#[tokio::test]
async fn should_return_the_same_pending_withdraw_requests_as_in_memory_store() {
    let mut pg_store = testing::storage::new_test_database().await;
    let mut in_memory_store = storage::in_memory::Store::new_shared();

    let mut rng = rand::rngs::StdRng::seed_from_u64(42);

    let num_signers = 7;
    let context_window = 7;
    let test_model_params = testing::storage::model::Params {
        num_bitcoin_blocks: 20,
        num_stacks_blocks_per_bitcoin_block: 3,
        num_deposit_requests_per_block: 5,
        num_withdraw_requests_per_block: 1,
        num_signers_per_request: 0,
        consecutive_blocks: false,
    };

    let signer_set = testing::wsts::generate_signer_set_public_keys(&mut rng, num_signers);
    let test_data = TestData::generate(&mut rng, &signer_set, &test_model_params);

    test_data.write_to(&mut in_memory_store).await;
    test_data.write_to(&mut pg_store).await;

    let chain_tip = in_memory_store
        .get_bitcoin_canonical_chain_tip()
        .await
        .expect("failed to get canonical chain tip")
        .expect("no chain tip");

    assert_eq!(
        pg_store
            .get_bitcoin_canonical_chain_tip()
            .await
            .expect("failed to get canonical chain tip")
            .expect("no chain tip"),
        chain_tip
    );

    assert_eq!(
        in_memory_store
            .get_stacks_chain_tip(&chain_tip)
            .await
            .expect("failed to get stacks chain tip")
            .expect("no chain tip"),
        pg_store
            .get_stacks_chain_tip(&chain_tip)
            .await
            .expect("failed to get stacks chain tip")
            .expect("no chain tip"),
    );

    for signer_public_key in signer_set.iter() {
        let mut pending_withdraw_requests = in_memory_store
            .get_pending_withdrawal_requests(&chain_tip, context_window, signer_public_key)
            .await
            .expect("failed to get pending deposit requests");

        pending_withdraw_requests.sort();

        assert!(!pending_withdraw_requests.is_empty());

        let mut pg_pending_withdraw_requests = pg_store
            .get_pending_withdrawal_requests(&chain_tip, context_window, signer_public_key)
            .await
            .expect("failed to get pending deposit requests");

        pg_pending_withdraw_requests.sort();

        assert_eq!(pending_withdraw_requests, pg_pending_withdraw_requests);
    }

    signer::testing::storage::drop_db(pg_store).await;
}

/// This ensures that the postgres store and the in memory stores returns equivalent results
/// when fetching pending accepted deposit requests
#[tokio::test]
async fn should_return_the_same_pending_accepted_deposit_requests_as_in_memory_store() {
    let mut pg_store = testing::storage::new_test_database().await;
    let mut in_memory_store = storage::in_memory::Store::new_shared();

    let mut rng = rand::rngs::StdRng::seed_from_u64(42);

    let num_signers = 7;
    let context_window = 9;
    let test_model_params = testing::storage::model::Params {
        num_bitcoin_blocks: 20,
        num_stacks_blocks_per_bitcoin_block: 3,
        num_deposit_requests_per_block: 5,
        num_withdraw_requests_per_block: 5,
        num_signers_per_request: num_signers,
        consecutive_blocks: false,
    };
    let threshold = 4;

    let signer_set = testing::wsts::generate_signer_set_public_keys(&mut rng, num_signers);
    let test_data = TestData::generate(&mut rng, &signer_set, &test_model_params);

    test_data.write_to(&mut in_memory_store).await;
    test_data.write_to(&mut pg_store).await;

    let chain_tip = in_memory_store
        .get_bitcoin_canonical_chain_tip()
        .await
        .expect("failed to get canonical chain tip")
        .expect("no chain tip");

    assert_eq!(
        pg_store
            .get_bitcoin_canonical_chain_tip()
            .await
            .expect("failed to get canonical chain tip")
            .expect("no chain tip"),
        chain_tip
    );

    let mut pending_accepted_deposit_requests = in_memory_store
        .get_pending_accepted_deposit_requests(&chain_tip, context_window, threshold)
        .await
        .expect("failed to get pending deposit requests");

    pending_accepted_deposit_requests.sort();

    assert!(!pending_accepted_deposit_requests.is_empty());

    let mut pg_pending_accepted_deposit_requests = pg_store
        .get_pending_accepted_deposit_requests(&chain_tip, context_window, threshold)
        .await
        .expect("failed to get pending deposit requests");

    pg_pending_accepted_deposit_requests.sort();

    assert_eq!(
        pending_accepted_deposit_requests,
        pg_pending_accepted_deposit_requests
    );
    signer::testing::storage::drop_db(pg_store).await;
}

/// This ensures that the postgres store and the in memory stores returns equivalent results
/// when fetching pending accepted withdraw requests
#[tokio::test]
async fn should_return_the_same_pending_accepted_withdraw_requests_as_in_memory_store() {
    let mut pg_store = testing::storage::new_test_database().await;
    let mut in_memory_store = storage::in_memory::Store::new_shared();

    let mut rng = rand::rngs::StdRng::seed_from_u64(42);

    let num_signers = 15;
    let context_window = 5;
    let test_model_params = testing::storage::model::Params {
        num_bitcoin_blocks: 20,
        num_stacks_blocks_per_bitcoin_block: 3,
        num_deposit_requests_per_block: 5,
        num_withdraw_requests_per_block: 1,
        // The signers in these tests vote to reject the request with 50%
        // probability, so the number of signers needs to be a bit above
        // the threshold in order for the test to succeed with accepted
        // requests.
        num_signers_per_request: num_signers,
        consecutive_blocks: false,
    };
    let threshold = 4;
    let signer_set = testing::wsts::generate_signer_set_public_keys(&mut rng, num_signers);
    let test_data = TestData::generate(&mut rng, &signer_set, &test_model_params);

    test_data.write_to(&mut in_memory_store).await;
    test_data.write_to(&mut pg_store).await;

    let chain_tip = in_memory_store
        .get_bitcoin_canonical_chain_tip()
        .await
        .expect("failed to get canonical chain tip")
        .expect("no chain tip");

    assert_eq!(
        pg_store
            .get_bitcoin_canonical_chain_tip()
            .await
            .expect("failed to get canonical chain tip")
            .expect("no chain tip"),
        chain_tip
    );

    assert_eq!(
        in_memory_store
            .get_stacks_chain_tip(&chain_tip)
            .await
            .expect("failed to get stacks chain tip")
            .expect("no chain tip"),
        pg_store
            .get_stacks_chain_tip(&chain_tip)
            .await
            .expect("failed to get stacks chain tip")
            .expect("no chain tip"),
    );

    let mut pending_accepted_withdraw_requests = in_memory_store
        .get_pending_accepted_withdrawal_requests(&chain_tip, context_window, threshold)
        .await
        .expect("failed to get pending_accepted deposit requests");

    pending_accepted_withdraw_requests.sort();

    assert!(!pending_accepted_withdraw_requests.is_empty());

    let mut pg_pending_accepted_withdraw_requests = pg_store
        .get_pending_accepted_withdrawal_requests(&chain_tip, context_window, threshold)
        .await
        .expect("failed to get pending_accepted deposit requests");

    pg_pending_accepted_withdraw_requests.sort();

    assert_eq!(
        pending_accepted_withdraw_requests,
        pg_pending_accepted_withdraw_requests
    );
    signer::testing::storage::drop_db(pg_store).await;
}

/// This tests that when fetching pending accepted deposits we ingore swept ones.
#[tokio::test]
async fn should_not_return_swept_deposits_as_pending_accepted() {
    let db = testing::storage::new_test_database().await;
    let mut rng = rand::rngs::StdRng::seed_from_u64(51);

    // This query doesn't *need* bitcoind (it's just a query), we just need
    // the transaction data in the database. We use the [`TestSweepSetup`]
    // structure because it has helper functions for generating and storing
    // sweep transactions, and the [`TestSweepSetup`] structure correctly
    // sets up the database.
    let (rpc, faucet) = sbtc::testing::regtest::initialize_blockchain();
    let setup = TestSweepSetup::new_setup(&rpc, &faucet, 1_000_000, &mut rng);

    let chain_tip = setup.sweep_block_hash.into();
    let context_window = 20;
    let threshold = 4;

    // We need to manually update the database with new bitcoin block
    // headers.
    crate::setup::backfill_bitcoin_blocks(&db, rpc, &setup.sweep_block_hash).await;
    setup.store_stacks_genesis_block(&db).await;

    // This isn't technically required right now, but the deposit
    // transaction is supposed to be there, so future versions of our query
    // can rely on that fact.
    setup.store_deposit_tx(&db).await;

    // The request needs to be added to the database. This stores
    // `setup.deposit_request` into the database.
    setup.store_deposit_request(&db).await;

    // Store decisions to make it "accepted"
    setup.store_deposit_decisions(&db).await;

    let requests = db
        .get_pending_accepted_deposit_requests(&chain_tip, context_window, threshold)
        .await
        .unwrap();

    assert_eq!(requests.len(), 1);

    // We take the sweep transaction as is from the test setup and
    // store it in the database.
    setup.store_sweep_tx(&db).await;

    let requests = db
        .get_pending_accepted_deposit_requests(&chain_tip, context_window, threshold)
        .await
        .unwrap();

    assert!(requests.is_empty());

    // Ensure that we only consider sweep tx in the canonical chain
    let requests = db
        .get_pending_accepted_deposit_requests(
            // this excludes the sweep tx block
            &setup.deposit_block_hash.into(),
            context_window,
            threshold,
        )
        .await
        .unwrap();

    assert_eq!(requests.len(), 1);

    signer::testing::storage::drop_db(db).await;
}

/// This test ensures that the postgres store will only return the pending accepted deposit requests
/// if they are within the reclaim bounds. If they can be reclaimed too close to the current chain tip
/// they should not appear in the accepted pending deposit requests list.
///
///
/// TODO(#751): Add a test to ensure that the locktime buffer is interpreted the same way during
/// DepositRequestReport validation and the get pending accepted deposits database accessor function.
#[tokio::test]
async fn should_return_only_accepted_pending_deposits_that_are_within_reclaim_bounds() {
    let mut pg_store = testing::storage::new_test_database().await;
    let mut in_memory_store = storage::in_memory::Store::new_shared();

    let mut rng = rand::rngs::StdRng::seed_from_u64(42);

    let num_signers = 7;
    let context_window = 9;
    let test_model_params = testing::storage::model::Params {
        num_bitcoin_blocks: 10,
        num_stacks_blocks_per_bitcoin_block: 3,
        num_deposit_requests_per_block: 5,
        num_withdraw_requests_per_block: 5,
        num_signers_per_request: num_signers,
        consecutive_blocks: false,
    };
    let threshold = 4;

    let signer_set = testing::wsts::generate_signer_set_public_keys(&mut rng, num_signers);
    let mut test_data = TestData::generate(&mut rng, &signer_set, &test_model_params);

    // Modify the lock times of the deposit requests to be definitely okay to accept because
    // it's the largest possible lock time.
    for deposit in test_data.deposit_requests.iter_mut() {
        deposit.lock_time = u16::MAX as u32;
    }

    // Take 1 ------------------------------------------------------------------
    test_data.write_to(&mut pg_store).await;
    test_data.write_to(&mut in_memory_store).await;

    let chain_tip = in_memory_store
        .get_bitcoin_canonical_chain_tip()
        .await
        .expect("failed to get canonical chain tip")
        .expect("no chain tip");

    assert_eq!(
        chain_tip,
        pg_store
            .get_bitcoin_canonical_chain_tip()
            .await
            .expect("failed to get canonical chain tip")
            .expect("no chain tip")
    );

    // First ensure that we didn't break the main pending accepted deposit requests functionality
    // since all the lock times are the maximum possible value and thus should be accepted.
    let mut pending_accepted_deposit_requests = pg_store
        .get_pending_accepted_deposit_requests(&chain_tip, context_window, threshold)
        .await
        .expect("failed to get pending deposit requests from pg store.");

    let mut in_memory_pending_accepted_deposit_requests = in_memory_store
        .get_pending_accepted_deposit_requests(&chain_tip, context_window, threshold)
        .await
        .expect("failed to get pending deposit requests from in memory store.");

    pending_accepted_deposit_requests.sort();
    in_memory_pending_accepted_deposit_requests.sort();
    assert_eq!(
        pending_accepted_deposit_requests, in_memory_pending_accepted_deposit_requests,
        "Basic pending accepted deposit requests functionality is broken."
    );

    // Every single accepted deposit request that is valid should be returned. If any of these aren't
    // returned after we modify the lock times then we know that the reclaim bounds are what kicked
    // them out.

    // Now get the height of the Bitcoin chain tip, we're going to use this to put some of the
    // accepted deposit requests outside of the reclaim bounds.
    let bitcoin_chain_tip_height = pg_store
        .get_bitcoin_block(&chain_tip)
        .await
        .expect("failed to get bitcoin block")
        .expect("no chain tip block")
        .block_height;

    // Add one to the acceptable unlock height because the chain tip is at height one less
    // than the height of the next block, which is the block for which we are assessing
    // the threshold.
    let minimum_acceptable_unlock_height =
        bitcoin_chain_tip_height as u32 + DEPOSIT_LOCKTIME_BLOCK_BUFFER as u32 + 1;

    // Okay, mess with the test data and make sure that some of the pending accepted deposit requests
    // are outside of the reclaim bounds.
    let percent_of_original_requests_expected_to_be_in_bounds = 0.42;
    let num_deposits_in_bounds = (pending_accepted_deposit_requests.len() as f64
        * percent_of_original_requests_expected_to_be_in_bounds)
        .floor() as usize;

    // Prepare some datastructures to filter the deposit requests that we're going to put out of bounds
    // and to check against later.
    pending_accepted_deposit_requests.shuffle(&mut rng);
    let mut unique_deposit_ids = pending_accepted_deposit_requests
        .into_iter()
        .map(|deposit_request| (deposit_request.txid, deposit_request.output_index));

    // Take the first several deposit requests to be in bounds and the rest to be out of bounds.
    let in_bounds_requests: HashSet<(BitcoinTxId, u32)> = unique_deposit_ids
        .by_ref()
        .take(num_deposits_in_bounds)
        .collect();
    let out_of_bounds_requests: HashSet<(BitcoinTxId, u32)> = unique_deposit_ids.collect();

    // Alter all the deposit test data to make sure that the lock times are JUST BARELY in bounds.
    let mut expected_pending_deposit_requests: Vec<model::DepositRequest> = Vec::new();
    for deposit_request in test_data.deposit_requests.iter_mut() {
        // Get the associated block so that we can get the height that the deposit
        // was included in.
        let associated_blocks = pg_store
            .get_bitcoin_blocks_with_transaction(&deposit_request.txid)
            .await
            .expect("failed to get bitcoin blocks with transaction");

        assert_eq!(
            associated_blocks.len(),
            1,
            "Deposit found in multiple Bitcoin blocks - this test is not designed to handle this."
        );

        let height_included = pg_store
            .get_bitcoin_block(associated_blocks.first().unwrap())
            .await
            .expect("Failed getting block from storage")
            .expect("Block included needs to exists")
            .block_height;

        let minimum_acceptable_unlock_time_for_this_deposit =
            minimum_acceptable_unlock_height - height_included as u32;

        let unique_deposit_id: (BitcoinTxId, u32) =
            (deposit_request.txid, deposit_request.output_index);

        if out_of_bounds_requests.contains(&unique_deposit_id) {
            // Make the block the request can be reclaimed at one lower than the minimum.
            deposit_request.lock_time = minimum_acceptable_unlock_time_for_this_deposit - 1;
        } else if in_bounds_requests.contains(&unique_deposit_id) {
            // Make the block the request can be reclaimed at one lower than the minimum and
            // track that it's one of the expected acceptable deposits.
            deposit_request.lock_time = minimum_acceptable_unlock_time_for_this_deposit;
            expected_pending_deposit_requests.push(deposit_request.clone());
        }
    }

    // Take 2 ------------------------------------------------------------------
    // This time some of the deposit requests are outside of the reclaim bounds.
    // We should only get the ones that are within the reclaim bounds.
    signer::testing::storage::drop_db(pg_store).await;
    pg_store = testing::storage::new_test_database().await;
    in_memory_store = storage::in_memory::Store::new_shared();

    // Initialize the data.
    test_data.write_to(&mut pg_store).await;
    test_data.write_to(&mut in_memory_store).await;

    let mut pending_accepted_deposit_requests_in_memory = in_memory_store
        .get_pending_accepted_deposit_requests(&chain_tip, context_window, threshold)
        .await
        .expect("failed to get pending deposit requests");

    let mut pending_accepted_deposit_requests_pg_store = pg_store
        .get_pending_accepted_deposit_requests(&chain_tip, context_window, threshold)
        .await
        .expect("failed to get pending deposit requests");

    // Sort the deposit requests so that we can compare them.
    pending_accepted_deposit_requests_pg_store.sort();
    pending_accepted_deposit_requests_in_memory.sort();
    expected_pending_deposit_requests.sort();

    assert_eq!(
        expected_pending_deposit_requests, pending_accepted_deposit_requests_pg_store,
        "Pending accepted deposits from the PG store do not match the expected output."
    );
    assert_eq!(
        expected_pending_deposit_requests, pending_accepted_deposit_requests_in_memory,
        "Pending accepted deposits from the in memory store does not match the expected output."
    );

    signer::testing::storage::drop_db(pg_store).await;
}

/// This ensures that the postgres store and the in memory stores returns
/// equivalent results when fetching pending the last key rotation.
/// TODO(415): Make this robust to multiple key rotations.
#[tokio::test]
async fn should_return_the_same_last_key_rotation_as_in_memory_store() {
    let mut pg_store = testing::storage::new_test_database().await;
    let mut in_memory_store = storage::in_memory::Store::new_shared();

    let mut rng = rand::rngs::StdRng::seed_from_u64(42);

    let test_model_params = testing::storage::model::Params {
        num_bitcoin_blocks: 20,
        num_stacks_blocks_per_bitcoin_block: 3,
        num_deposit_requests_per_block: 5,
        num_withdraw_requests_per_block: 1,
        num_signers_per_request: 7,
        consecutive_blocks: false,
    };
    let num_signers = 7;
    let threshold = 4;
    let signer_set = testing::wsts::generate_signer_set_public_keys(&mut rng, num_signers);
    let test_data = TestData::generate(&mut rng, &signer_set, &test_model_params);

    test_data.write_to(&mut in_memory_store).await;
    test_data.write_to(&mut pg_store).await;

    let chain_tip = in_memory_store
        .get_bitcoin_canonical_chain_tip()
        .await
        .expect("failed to get canonical chain tip")
        .expect("no chain tip");

    let signer_info = testing::wsts::generate_signer_info(&mut rng, num_signers);

    let dummy_wsts_network = network::InMemoryNetwork::new();
    let mut testing_signer_set =
        testing::wsts::SignerSet::new(&signer_info, threshold, || dummy_wsts_network.connect());
    let dkg_txid = testing::dummy::txid(&fake::Faker, &mut rng);
    let (_, all_shares) = testing_signer_set
        .run_dkg(chain_tip, dkg_txid.into(), &mut rng)
        .await;

    let shares = all_shares.first().unwrap();
    testing_signer_set
        .write_as_rotate_keys_tx(&mut in_memory_store, &chain_tip, shares, &mut rng)
        .await;

    testing_signer_set
        .write_as_rotate_keys_tx(&mut pg_store, &chain_tip, shares, &mut rng)
        .await;

    let last_key_rotation_in_memory = in_memory_store
        .get_last_key_rotation(&chain_tip)
        .await
        .expect("failed to get last key rotation from in memory store");

    let last_key_rotation_pg = pg_store
        .get_last_key_rotation(&chain_tip)
        .await
        .expect("failed to get last key rotation from postgres");

    assert!(last_key_rotation_in_memory.is_some());
    assert_eq!(
        last_key_rotation_pg.as_ref().unwrap().aggregate_key,
        last_key_rotation_in_memory.as_ref().unwrap().aggregate_key
    );
    assert_eq!(
        last_key_rotation_pg.as_ref().unwrap().signer_set,
        last_key_rotation_in_memory.as_ref().unwrap().signer_set
    );
    signer::testing::storage::drop_db(pg_store).await;
}

/// Here we test that we can store deposit request model objects. We also
/// test that if we attempt to write another deposit request then we do not
/// write it and that we do not error.
#[tokio::test]
async fn writing_deposit_requests_postgres() {
    let store = testing::storage::new_test_database().await;
    let num_rows = 15;
    let mut rng = rand::rngs::StdRng::seed_from_u64(51);
    let deposit_requests: Vec<model::DepositRequest> =
        std::iter::repeat_with(|| fake::Faker.fake_with_rng(&mut rng))
            .take(num_rows)
            .collect();

    // Let's see if we can write these rows to the database.
    store
        .write_deposit_requests(deposit_requests.clone())
        .await
        .unwrap();
    let count =
        sqlx::query_scalar::<_, i64>(r#"SELECT COUNT(*) FROM sbtc_signer.deposit_requests"#)
            .fetch_one(store.pool())
            .await
            .unwrap();
    // Were they all written?
    assert_eq!(num_rows, count as usize);

    // Okay now lets test that we do not write duplicates.
    store
        .write_deposit_requests(deposit_requests)
        .await
        .unwrap();
    let count =
        sqlx::query_scalar::<_, i64>(r#"SELECT COUNT(*) FROM sbtc_signer.deposit_requests"#)
            .fetch_one(store.pool())
            .await
            .unwrap();

    // No new records written right?
    assert_eq!(num_rows, count as usize);
    signer::testing::storage::drop_db(store).await;
}

/// This is very similar to the above test; we test that we can store
/// transaction model objects. We also test that if we attempt to write
/// duplicate transactions then we do not write it and that we do not
/// error.
#[tokio::test]
async fn writing_transactions_postgres() {
    let store = testing::storage::new_test_database().await;
    let num_rows = 12;
    let mut rng = rand::rngs::StdRng::seed_from_u64(51);
    let mut txs: Vec<model::Transaction> =
        std::iter::repeat_with(|| fake::Faker.fake_with_rng(&mut rng))
            .take(num_rows)
            .collect();

    let parent_hash = bitcoin::BlockHash::from_byte_array([0; 32]);
    let block_hash = bitcoin::BlockHash::from_byte_array([1; 32]);

    txs.iter_mut().for_each(|tx| {
        tx.block_hash = block_hash.to_byte_array();
    });

    let db_block = model::BitcoinBlock {
        block_hash: block_hash.into(),
        block_height: 15,
        parent_hash: parent_hash.into(),
    };

    // We start by writing the bitcoin block because of the foreign key
    // constraint
    store.write_bitcoin_block(&db_block).await.unwrap();

    // Let's see if we can write these transactions to the database.
    store.write_bitcoin_transactions(txs.clone()).await.unwrap();
    let count =
        sqlx::query_scalar::<_, i64>(r#"SELECT COUNT(*) FROM sbtc_signer.bitcoin_transactions"#)
            .fetch_one(store.pool())
            .await
            .unwrap();
    // Were they all written?
    assert_eq!(num_rows, count as usize);

    // what about the transactions table, the same number of rows should
    // have been written there as well.
    let count = sqlx::query_scalar::<_, i64>(r#"SELECT COUNT(*) FROM sbtc_signer.transactions"#)
        .fetch_one(store.pool())
        .await
        .unwrap();

    assert_eq!(num_rows, count as usize);
    // Okay now lets test that we do not write duplicates.
    store.write_bitcoin_transactions(txs).await.unwrap();
    let count =
        sqlx::query_scalar::<_, i64>(r#"SELECT COUNT(*) FROM sbtc_signer.bitcoin_transactions"#)
            .fetch_one(store.pool())
            .await
            .unwrap();

    // No new records written right?
    assert_eq!(num_rows, count as usize);

    // what about duplicates in the transactions table.
    let count = sqlx::query_scalar::<_, i64>(r#"SELECT COUNT(*) FROM sbtc_signer.transactions"#)
        .fetch_one(store.pool())
        .await
        .unwrap();

    // let's see, who knows what will happen!
    assert_eq!(num_rows, count as usize);
    signer::testing::storage::drop_db(store).await;
}

/// Here we test that we can store completed deposit events.
#[tokio::test]
async fn writing_completed_deposit_requests_postgres() {
    let store = testing::storage::new_test_database().await;

    let mut rng = rand::rngs::StdRng::seed_from_u64(51);
    let event: CompletedDepositEvent = fake::Faker.fake_with_rng(&mut rng);

    // Let's see if we can write these rows to the database.
    store.write_completed_deposit_event(&event).await.unwrap();
    let mut db_event = sqlx::query_as::<_, ([u8; 32], [u8; 32], i64, [u8; 32], i64)>(
        r#"
            SELECT txid
                 , block_hash
                 , amount
                 , bitcoin_txid
                 , output_index
            FROM sbtc_signer.completed_deposit_events"#,
    )
    .fetch_all(store.pool())
    .await
    .unwrap();
    // Did we only write one row
    assert_eq!(db_event.len(), 1);

    let (txid, block_id, amount, bitcoin_txid, vout) = db_event.pop().unwrap();

    assert_eq!(txid, event.txid.into_bytes());
    assert_eq!(block_id, event.block_id.into_bytes());
    assert_eq!(amount as u64, event.amount);
    assert_eq!(bitcoin_txid, event.outpoint.txid.to_byte_array());
    assert_eq!(vout as u32, event.outpoint.vout);

    signer::testing::storage::drop_db(store).await;
}

/// Here we test that we can store withdrawal-create events.
#[tokio::test]
async fn writing_withdrawal_create_requests_postgres() {
    let store = testing::storage::new_test_database().await;

    let mut rng = rand::rngs::StdRng::seed_from_u64(51);
    let event: WithdrawalCreateEvent = fake::Faker.fake_with_rng(&mut rng);

    // Let's see if we can write these rows to the database.
    store
        .write_withdrawal_create_event(&event.clone().into())
        .await
        .unwrap();
    let mut db_event =
        sqlx::query_as::<_, ([u8; 32], [u8; 32], i64, i64, String, Vec<u8>, i64, i64)>(
            r#"
            SELECT txid
                 , block_hash
                 , request_id
                 , amount
                 , sender
                 , recipient
                 , max_fee
                 , block_height
            FROM sbtc_signer.withdrawal_create_events"#,
        )
        .fetch_all(store.pool())
        .await
        .unwrap();
    // Did we only write one row
    assert_eq!(db_event.len(), 1);

    let (txid, block_id, request_id, amount, sender, recipient, max_fee, block_height) =
        db_event.pop().unwrap();

    assert_eq!(txid, event.txid.into_bytes());
    assert_eq!(block_id, event.block_id.into_bytes());
    assert_eq!(request_id as u64, event.request_id);
    assert_eq!(amount as u64, event.amount);
    assert_eq!(sender, event.sender.to_string());
    assert_eq!(recipient, event.recipient.to_bytes());
    assert_eq!(max_fee as u64, event.max_fee);
    assert_eq!(block_height as u64, event.block_height);

    signer::testing::storage::drop_db(store).await;
}

/// Here we test that we can store withdrawal-accept events.
#[tokio::test]
async fn writing_withdrawal_accept_requests_postgres() {
    let store = testing::storage::new_test_database().await;

    let mut rng = rand::rngs::StdRng::seed_from_u64(51);
    let event: WithdrawalAcceptEvent = fake::Faker.fake_with_rng(&mut rng);

    // Let's see if we can write these rows to the database.
    store.write_withdrawal_accept_event(&event).await.unwrap();
    let mut db_event =
        sqlx::query_as::<_, ([u8; 32], [u8; 32], i64, [u8; 16], [u8; 32], i64, i64)>(
            r#"
            SELECT txid
                 , block_hash
                 , request_id
                 , signer_bitmap
                 , bitcoin_txid
                 , output_index
                 , fee
            FROM sbtc_signer.withdrawal_accept_events"#,
        )
        .fetch_all(store.pool())
        .await
        .unwrap();
    // Did we only write one row
    assert_eq!(db_event.len(), 1);

    let (txid, block_id, request_id, bitmap, bitcoin_txid, vout, fee) = db_event.pop().unwrap();

    assert_eq!(txid, event.txid.into_bytes());
    assert_eq!(block_id, event.block_id.into_bytes());
    assert_eq!(request_id as u64, event.request_id);
    assert_eq!(bitmap, event.signer_bitmap.into_inner());
    assert_eq!(bitcoin_txid, event.outpoint.txid.to_byte_array());
    assert_eq!(vout as u32, event.outpoint.vout);
    assert_eq!(fee as u64, event.fee);

    signer::testing::storage::drop_db(store).await;
}

/// Here we test that we can store withdrawal-reject events.
#[tokio::test]
async fn writing_withdrawal_reject_requests_postgres() {
    let store = testing::storage::new_test_database().await;

    let mut rng = rand::rngs::StdRng::seed_from_u64(51);
    let event: WithdrawalRejectEvent = fake::Faker.fake_with_rng(&mut rng);

    // Let's see if we can write these rows to the database.
    store.write_withdrawal_reject_event(&event).await.unwrap();
    let mut db_event = sqlx::query_as::<_, ([u8; 32], [u8; 32], i64, [u8; 16])>(
        r#"
            SELECT txid
                 , block_hash
                 , request_id
                 , signer_bitmap
            FROM sbtc_signer.withdrawal_reject_events"#,
    )
    .fetch_all(store.pool())
    .await
    .unwrap();
    // Did we only write one row
    assert_eq!(db_event.len(), 1);

    let (txid, block_id, request_id, bitmap) = db_event.pop().unwrap();

    assert_eq!(txid, event.txid.into_bytes());
    assert_eq!(block_id, event.block_id.into_bytes());
    assert_eq!(request_id as u64, event.request_id);
    assert_eq!(bitmap, event.signer_bitmap.into_inner());

    signer::testing::storage::drop_db(store).await;
}

/// For this test we check that when we get the votes for a deposit request
/// for a specific aggregate key, that we get a vote for all public keys
/// for the specific aggregate key. This includes "implicit" votes where we
/// got no response from a particular signer but so we assume that they
/// vote to reject the transaction.
#[tokio::test]
async fn fetching_deposit_request_votes() {
    // So we have 7 signers, but we will only receive votes from 4 of them.
    // Three of the votes will be to accept and one explicit reject. The
    // others will be counted as rejections in the query.
    let store = testing::storage::new_test_database().await;

    let mut rng = rand::rngs::StdRng::seed_from_u64(51);
    let signer_set_config = SignerSetConfig {
        num_keys: 7,
        signatures_required: 4,
    };
    let shares = EncryptedDkgShares {
        dkg_shares_status: DkgSharesStatus::Unverified,
        ..signer_set_config.fake_with_rng(&mut rng)
    };

    store.write_encrypted_dkg_shares(&shares).await.unwrap();

    let txid: BitcoinTxId = fake::Faker.fake_with_rng(&mut rng);
    let output_index = 2;

    let signer_decisions = [
        model::DepositSigner {
            txid,
            output_index,
            signer_pub_key: shares.signer_set_public_keys[0],
            can_accept: true,
            can_sign: true,
        },
        model::DepositSigner {
            txid,
            output_index,
            signer_pub_key: shares.signer_set_public_keys[1],
            can_accept: false,
            can_sign: true,
        },
        model::DepositSigner {
            txid,
            output_index,
            signer_pub_key: shares.signer_set_public_keys[2],
            can_accept: true,
            can_sign: true,
        },
        model::DepositSigner {
            txid,
            output_index,
            signer_pub_key: shares.signer_set_public_keys[3],
            can_accept: true,
            can_sign: true,
        },
    ];

    for decision in signer_decisions.clone() {
        // Before we can write the decision, we need to make sure that the
        // deposit request is in the database to satisfy the foreign key
        // constraint.
        let random_req: model::DepositRequest = fake::Faker.fake_with_rng(&mut rng);
        let req = model::DepositRequest {
            txid,
            output_index,
            ..random_req
        };
        store.write_deposit_request(&req).await.unwrap();
        store
            .write_deposit_signer_decision(&decision)
            .await
            .unwrap();
    }

    // Okay let's test the query and get the votes.
    let votes = store
        .get_deposit_request_signer_votes(&txid, output_index, &shares.aggregate_key)
        .await
        .unwrap();

    let mut actual_signer_vote_map: BTreeMap<PublicKey, Option<bool>> = votes
        .iter()
        .map(|vote| (vote.signer_public_key, vote.is_accepted))
        .collect();

    // Let's make sure that the votes are what we expected. For the votes
    // that we've received, they should match exactly.
    for decision in signer_decisions.into_iter() {
        let actual_vote = actual_signer_vote_map
            .remove(&decision.signer_pub_key)
            .unwrap();
        assert_eq!(actual_vote, Some(decision.can_accept));
    }

    // The remaining keys, the ones were we have not received a vote,
    // should be all None.
    assert!(actual_signer_vote_map.values().all(Option::is_none));

    signer::testing::storage::drop_db(store).await;
}

#[tokio::test]
async fn fetching_deposit_signer_decisions() {
    let pg_store = testing::storage::new_test_database().await;
    let mut rng = rand::rngs::StdRng::seed_from_u64(51);

    // This is just a sql test, where we use the `TestData` struct to help
    // populate the database with test data. We set all the other
    // unnecessary parameters to zero.
    let num_signers = 3;
    let test_model_params = testing::storage::model::Params {
        num_bitcoin_blocks: 5,
        num_stacks_blocks_per_bitcoin_block: 0,
        num_deposit_requests_per_block: 1,
        num_withdraw_requests_per_block: 0,
        num_signers_per_request: num_signers,
        consecutive_blocks: true,
    };

    let signer_set = testing::wsts::generate_signer_set_public_keys(&mut rng, num_signers);

    let mut test_data = TestData::generate(&mut rng, &signer_set, &test_model_params);
    test_data.write_to(&pg_store).await;

    let signer_pub_key = signer_set.first().unwrap();

    // We'll register each block with a 2 minute interval
    // i.e. times -> [-15, -13, -11, -9, -7]
    let mut new_time = OffsetDateTime::now_utc() - time::Duration::minutes(15);
    // Update Bitcoin blocks
    for block in test_data.bitcoin_blocks.iter() {
        let new_time_str = new_time
            .format(&time::format_description::well_known::Rfc3339)
            .unwrap();
        sqlx::query(
            r#"
            UPDATE sbtc_signer.bitcoin_blocks
            SET created_at = $1::timestamptz
            WHERE block_hash = $2"#,
        )
        .bind(new_time_str) // Bind as string
        .bind(block.block_hash)
        .execute(pg_store.pool())
        .await
        .unwrap();

        new_time += time::Duration::minutes(2);
    }

    // Rotate deposits to test edge case:
    // Move first deposit to be processed last (latest timestamp)
    // This tests that a deposit decision can still be returned
    // even when its associated block falls outside the context window
    test_data.deposit_requests.rotate_left(1);

    // Now we'll update the deposits decisions. Each decision will be
    // updated so that it will arrive 1 minute after its corresponding block.
    // With the exception of the first one, which will be updated to arrive last.
    // Block times:     [-15, -13, -11,  -9,  -7]
    // Decision times:       [-12, -10,  -8,  -6,  -4]
    //                         ^    ^     ^    ^    ^
    //                         |    |     |    |    first deposit (moved to last)
    //                         |    |     |    fifth deposit
    //                         |    |     forth deposit
    //                         |    third deposit
    //                         second deposit
    new_time = OffsetDateTime::now_utc() - time::Duration::minutes(12);
    for deposit in test_data.deposit_requests.iter() {
        let new_time_str = new_time
            .format(&time::format_description::well_known::Rfc3339)
            .unwrap();

        sqlx::query(
            r#"
            UPDATE sbtc_signer.deposit_signers
            SET created_at = $1::timestamptz
            WHERE txid = $2 AND output_index = $3 AND signer_pub_key = $4"#,
        )
        .bind(new_time_str) // Bind as string
        .bind(deposit.txid)
        .bind(i32::try_from(deposit.output_index).unwrap())
        .bind(signer_pub_key)
        .execute(pg_store.pool())
        .await
        .unwrap();

        new_time += time::Duration::minutes(2);
    }

    let chain_tip = pg_store
        .get_bitcoin_canonical_chain_tip()
        .await
        .unwrap()
        .unwrap();

    let deposit_decisions = pg_store
        .get_deposit_signer_decisions(&chain_tip, 3, signer_pub_key)
        .await
        .unwrap();

    assert_eq!(deposit_decisions.len(), 4);
    // Test data contains 5 deposit requests, we should get decisions for
    // the last 4.
    for deposit in test_data.deposit_requests[1..].iter() {
        assert!(deposit_decisions.iter().any(|decision| {
            decision.txid == deposit.txid
                && decision.output_index == deposit.output_index
                && decision.signer_pub_key == *signer_pub_key
        }));
    }

    signer::testing::storage::drop_db(pg_store).await;
}

/// For this test we check that when we get the votes for a withdrawal
/// request for a specific aggregate key, that we get a vote for all public
/// keys for the specific aggregate key. This includes "implicit" votes
/// where we got no response from a particular signer but so we assume that
/// they vote to reject the transaction.
#[tokio::test]
async fn fetching_withdrawal_request_votes() {
    // So we have 7 signers, but we will only receive votes from 4 of them.
    // Three of the votes will be to accept and one explicit reject. The
    // others will be counted as rejections in the query.
    let store = testing::storage::new_test_database().await;

    let mut rng = rand::rngs::StdRng::seed_from_u64(51);
    let signer_set_config = SignerSetConfig {
        num_keys: 7,
        signatures_required: 4,
    };
    let shares = EncryptedDkgShares {
        dkg_shares_status: DkgSharesStatus::Unverified,
        ..signer_set_config.fake_with_rng(&mut rng)
    };

    store.write_encrypted_dkg_shares(&shares).await.unwrap();

    let txid: StacksTxId = fake::Faker.fake_with_rng(&mut rng);
    let block_hash: StacksBlockHash = fake::Faker.fake_with_rng(&mut rng);
    let request_id = 17;

    let signer_decisions = [
        WithdrawalSigner {
            txid,
            block_hash,
            request_id,
            signer_pub_key: shares.signer_set_public_keys[0],
            is_accepted: true,
        },
        WithdrawalSigner {
            txid,
            block_hash,
            request_id,
            signer_pub_key: shares.signer_set_public_keys[1],
            is_accepted: false,
        },
        WithdrawalSigner {
            txid,
            block_hash,
            request_id,
            signer_pub_key: shares.signer_set_public_keys[2],
            is_accepted: true,
        },
        WithdrawalSigner {
            txid,
            block_hash,
            request_id,
            signer_pub_key: shares.signer_set_public_keys[3],
            is_accepted: true,
        },
    ];

    for decision in signer_decisions.clone() {
        // Before we can write the decision, we need to make sure that the
        // withdrawal request and stacks block are in the database to
        // satisfy the foreign key constraints.
        let block = StacksBlock {
            block_hash,
            ..fake::Faker.fake_with_rng::<StacksBlock, _>(&mut rng)
        };
        let req = model::WithdrawalRequest {
            txid,
            block_hash,
            request_id,
            ..fake::Faker.fake_with_rng::<model::WithdrawalRequest, _>(&mut rng)
        };

        store.write_stacks_block(&block).await.unwrap();
        store.write_withdrawal_request(&req).await.unwrap();
        store
            .write_withdrawal_signer_decision(&decision)
            .await
            .unwrap();
    }

    let id = QualifiedRequestId { txid, block_hash, request_id };
    // Let's make sure the identifiers match, doesn't hurt too.
    assert_eq!(id, signer_decisions[0].qualified_id());

    // Okay let's test the query and get the votes.
    let votes = store
        .get_withdrawal_request_signer_votes(&id, &shares.aggregate_key)
        .await
        .unwrap();

    let mut actual_signer_vote_map: BTreeMap<PublicKey, Option<bool>> = votes
        .iter()
        .map(|vote| (vote.signer_public_key, vote.is_accepted))
        .collect();

    // Let's make sure that the votes are what we expected. For the votes
    // that we've received, they should match exactly.
    for decision in signer_decisions.into_iter() {
        let actual_vote = actual_signer_vote_map
            .remove(&decision.signer_pub_key)
            .unwrap();
        assert_eq!(actual_vote, Some(decision.is_accepted));
    }

    // The remaining keys, the ones were we have not received a vote,
    // should be all None.
    assert!(actual_signer_vote_map.values().all(Option::is_none));

    signer::testing::storage::drop_db(store).await;
}

/// For this test we check that the `block_in_canonical_bitcoin_blockchain`
/// function returns false when the input block is not in the canonical
/// bitcoin blockchain.
#[tokio::test]
async fn block_in_canonical_bitcoin_blockchain_in_other_block_chain() {
    let pg_store = testing::storage::new_test_database().await;
    let mut rng = rand::rngs::StdRng::seed_from_u64(51);

    // This is just a sql test, where we use the `TestData` struct to help
    // populate the database with test data. We set all the other
    // unnecessary parameters to zero.
    let num_signers = 0;
    let test_model_params = testing::storage::model::Params {
        num_bitcoin_blocks: 50,
        num_stacks_blocks_per_bitcoin_block: 0,
        num_deposit_requests_per_block: 0,
        num_withdraw_requests_per_block: 0,
        num_signers_per_request: num_signers,
        consecutive_blocks: false,
    };

    let signer_set = testing::wsts::generate_signer_set_public_keys(&mut rng, num_signers);
    // Okay now we generate one blockchain and get its chain tip
    let test_data1 = TestData::generate(&mut rng, &signer_set, &test_model_params);
    // And we generate another blockchain and get its chain tip
    let test_data2 = TestData::generate(&mut rng, &signer_set, &test_model_params);

    test_data1.write_to(&pg_store).await;
    test_data2.write_to(&pg_store).await;

    let chain_tip1 = test_data1
        .bitcoin_blocks
        .iter()
        .max_by_key(|x| (x.block_height, x.block_hash))
        .unwrap();
    let chain_tip2 = test_data2
        .bitcoin_blocks
        .iter()
        .max_by_key(|x| (x.block_height, x.block_hash))
        .unwrap();

    // These shouldn't be equal
    assert_ne!(chain_tip1, chain_tip2);

    // Now for the moment of truth, these chains should have nothing to do
    // with one another.
    let is_in_chain = pg_store
        .in_canonical_bitcoin_blockchain(&chain_tip2.into(), &chain_tip1.into())
        .await
        .unwrap();
    assert!(!is_in_chain);
    let is_in_chain = pg_store
        .in_canonical_bitcoin_blockchain(&chain_tip1.into(), &chain_tip2.into())
        .await
        .unwrap();
    assert!(!is_in_chain);

    // Okay, now let's get a block that we know is in the blockchain.
    let block_ref = {
        let tmp = test_data1
            .get_bitcoin_block(&chain_tip1.parent_hash)
            .unwrap();
        test_data1.get_bitcoin_block(&tmp.parent_hash).unwrap()
    };

    let is_in_chain = pg_store
        .in_canonical_bitcoin_blockchain(&chain_tip1.into(), &block_ref.into())
        .await
        .unwrap();
    assert!(is_in_chain);

    signer::testing::storage::drop_db(pg_store).await;
}

/// For this test we check that the `get_bitcoin_tx` function returns a
/// transaction when the transaction exists in the block, and returns None
/// otherwise.
#[tokio::test]
async fn we_can_fetch_bitcoin_txs_from_db() {
    let pg_store = testing::storage::new_test_database().await;
    let mut rng = rand::rngs::StdRng::seed_from_u64(51);

    // This is just a sql test, where we use the `TestData` struct to help
    // populate the database with test data. We set all the other
    // unnecessary parameters to zero.
    let num_signers = 0;
    let test_model_params = testing::storage::model::Params {
        num_bitcoin_blocks: 10,
        num_stacks_blocks_per_bitcoin_block: 0,
        num_deposit_requests_per_block: 2,
        num_withdraw_requests_per_block: 0,
        num_signers_per_request: num_signers,
        consecutive_blocks: false,
    };

    let signer_set = testing::wsts::generate_signer_set_public_keys(&mut rng, num_signers);
    let test_data = TestData::generate(&mut rng, &signer_set, &test_model_params);
    test_data.write_to(&pg_store).await;

    let tx = test_data.bitcoin_transactions.choose(&mut rng).unwrap();

    // Now let's try fetching this transaction
    let btc_tx = pg_store
        .get_bitcoin_tx(&tx.txid, &tx.block_hash)
        .await
        .unwrap()
        .unwrap();

    assert_eq!(btc_tx.compute_txid(), tx.txid.into());

    // Now let's try fetching this transaction when we know it is missing.
    let txid: BitcoinTxId = fake::Faker.fake_with_rng(&mut rng);
    let block_hash: BitcoinBlockHash = fake::Faker.fake_with_rng(&mut rng);
    // Actual block but missing txid
    let btc_tx = pg_store
        .get_bitcoin_tx(&txid, &tx.block_hash)
        .await
        .unwrap();
    assert!(btc_tx.is_none());
    // Actual txid but missing block
    let btc_tx = pg_store
        .get_bitcoin_tx(&tx.txid, &block_hash)
        .await
        .unwrap();
    assert!(btc_tx.is_none());
    // Now everything is missing
    let btc_tx = pg_store.get_bitcoin_tx(&txid, &block_hash).await.unwrap();
    assert!(btc_tx.is_none());

    signer::testing::storage::drop_db(pg_store).await;
}

/// Check that `is_signer_script_pub_key` correctly returns whether a
/// scriptPubKey value exists in the dkg_shares table.
#[tokio::test]
async fn is_signer_script_pub_key_checks_dkg_shares_for_script_pubkeys() {
    let db = testing::storage::new_test_database().await;
    let mem = storage::in_memory::Store::new_shared();

    let mut rng = rand::rngs::StdRng::seed_from_u64(51);

    // Okay let's put a row in the dkg_shares table.
    let aggregate_key: PublicKey = fake::Faker.fake_with_rng(&mut rng);
    let script_pubkey: ScriptPubKey = aggregate_key.signers_script_pubkey().into();
    let shares = EncryptedDkgShares {
        script_pubkey: script_pubkey.clone(),
        tweaked_aggregate_key: aggregate_key.signers_tweaked_pubkey().unwrap(),
        encrypted_private_shares: Vec::new(),
        public_shares: Vec::new(),
        aggregate_key,
        signer_set_public_keys: vec![fake::Faker.fake_with_rng(&mut rng)],
        signature_share_threshold: 1,
        dkg_shares_status: Faker.fake_with_rng(&mut rng),
        started_at_bitcoin_block_hash: fake::Faker.fake_with_rng(&mut rng),
        started_at_bitcoin_block_height: fake::Faker.fake_with_rng::<u32, _>(&mut rng) as u64,
    };
    db.write_encrypted_dkg_shares(&shares).await.unwrap();
    mem.write_encrypted_dkg_shares(&shares).await.unwrap();

    // Now we have a row in their with our scriptPubKey, let's make sure
    // that the query accurately reports that.
    assert!(db.is_signer_script_pub_key(&script_pubkey).await.unwrap());
    assert!(mem.is_signer_script_pub_key(&script_pubkey).await.unwrap());

    // Now we try the case where it is the script pub key is missing from
    // the database by generating a new one (well it's unlikely to be
    // there).
    let aggregate_key: PublicKey = fake::Faker.fake_with_rng(&mut rng);
    let script_pubkey: ScriptPubKey = aggregate_key.signers_script_pubkey().into();

    assert!(!db.is_signer_script_pub_key(&script_pubkey).await.unwrap());
    assert!(!mem.is_signer_script_pub_key(&script_pubkey).await.unwrap());

    signer::testing::storage::drop_db(db).await;
}

/// The [`DbRead::get_signers_script_pubkeys`] function is only supposed to
/// fetch the last 365 days worth of scriptPubKeys, but if there are no new
/// encrypted shares in the database in a year, we should still return the
/// most recent one.
#[tokio::test]
async fn get_signers_script_pubkeys_returns_non_empty_vec_old_rows() {
    let db = testing::storage::new_test_database().await;

    let mut rng = rand::rngs::StdRng::seed_from_u64(51);

    let shares: model::EncryptedDkgShares = fake::Faker.fake_with_rng(&mut rng);

    sqlx::query(
        r#"
        INSERT INTO sbtc_signer.dkg_shares (
            aggregate_key
            , tweaked_aggregate_key
            , encrypted_private_shares
            , public_shares
            , script_pubkey
            , signer_set_public_keys
            , signature_share_threshold
            , created_at
            , dkg_shares_status
            , started_at_bitcoin_block_hash
            , started_at_bitcoin_block_height
        )
        VALUES ($1, $2, $3, $4, $5, $6, $7, CURRENT_TIMESTAMP - INTERVAL '366 DAYS', $8, $9, $10)
        ON CONFLICT DO NOTHING"#,
    )
    .bind(shares.aggregate_key)
    .bind(shares.tweaked_aggregate_key)
    .bind(&shares.encrypted_private_shares)
    .bind(&shares.public_shares)
    .bind(&shares.script_pubkey)
    .bind(&shares.signer_set_public_keys)
    .bind(shares.signature_share_threshold as i32)
    .bind(shares.dkg_shares_status)
    .bind(shares.started_at_bitcoin_block_hash)
    .bind(shares.started_at_bitcoin_block_height as i64)
    .execute(db.pool())
    .await
    .unwrap();

    let keys = db.get_signers_script_pubkeys().await.unwrap();
    assert_eq!(keys.len(), 1);

    signer::testing::storage::drop_db(db).await;
}

/// The [`DbRead::get_last_encrypted_dkg_shares`] function is supposed to
/// fetch the last encrypted DKG shares stored in the database.
#[tokio::test]
async fn get_last_encrypted_dkg_shares_gets_most_recent_shares() {
    let db = testing::storage::new_test_database().await;

    let mut rng = rand::rngs::StdRng::seed_from_u64(51);

    // We have an empty database, so we don't have any DKG shares there.
    let no_shares = db.get_latest_encrypted_dkg_shares().await.unwrap();
    assert!(no_shares.is_none());

    // Let's create some random DKG shares and store them in the database.
    // When we fetch the last one, there is only one to get, so nothing
    // surprising yet.
    let shares: model::EncryptedDkgShares = fake::Faker.fake_with_rng(&mut rng);
    db.write_encrypted_dkg_shares(&shares).await.unwrap();

    let stored_shares = db.get_latest_encrypted_dkg_shares().await.unwrap();
    assert_eq!(stored_shares.as_ref(), Some(&shares));

    // Now let's pretend that we somehow insert into the database some
    // shares with a timestamp that is in the past. Manually setting the
    // timestamp to be something in the past isn't possible in our current
    // codebase (and should probably never be possible), so this is just
    // for testing purposes.
    let shares0: model::EncryptedDkgShares = fake::Faker.fake_with_rng(&mut rng);
    db.write_encrypted_dkg_shares(&shares0).await.unwrap();

    tokio::time::sleep(Duration::from_millis(5)).await;

    let shares1: model::EncryptedDkgShares = fake::Faker.fake_with_rng(&mut rng);
    db.write_encrypted_dkg_shares(&shares1).await.unwrap();

    tokio::time::sleep(Duration::from_millis(5)).await;

    let shares2: model::EncryptedDkgShares = fake::Faker.fake_with_rng(&mut rng);
    db.write_encrypted_dkg_shares(&shares2).await.unwrap();

    // So when we try to get the last DKG shares this time, we'll get the
    // same ones as last time since they are the most recent.
    let some_shares = db.get_latest_encrypted_dkg_shares().await.unwrap();
    assert_eq!(some_shares.as_ref(), Some(&shares2));

    signer::testing::storage::drop_db(db).await;
}

/// The [`DbRead::get_latest_verified_dkg_shares`] function is supposed to
/// fetch the last encrypted DKG shares with status 'verified' from in the
/// database.
#[tokio::test]
async fn get_last_verfied_dkg_shares_does_whats_advertised() {
    let db = testing::storage::new_test_database().await;

    let mut rng = rand::rngs::StdRng::seed_from_u64(51);

    // We have an empty database, so we don't have any DKG shares there.
    let no_shares = db.get_latest_encrypted_dkg_shares().await.unwrap();
    assert!(no_shares.is_none());

    let no_shares = db.get_latest_verified_dkg_shares().await.unwrap();
    assert!(no_shares.is_none());

    // Let's create some random DKG shares and store them in the database.
    // When we fetch the last one, there is only one to get, so nothing
    // surprising yet.
    let mut shares: model::EncryptedDkgShares = fake::Faker.fake_with_rng(&mut rng);
    shares.dkg_shares_status = model::DkgSharesStatus::Failed;
    db.write_encrypted_dkg_shares(&shares).await.unwrap();

    let stored_shares = db.get_latest_encrypted_dkg_shares().await.unwrap();
    assert_eq!(stored_shares.as_ref(), Some(&shares));

    // But these shares are not verified so nothing still
    let no_shares = db.get_latest_verified_dkg_shares().await.unwrap();
    assert!(no_shares.is_none());

    let mut shares: model::EncryptedDkgShares = fake::Faker.fake_with_rng(&mut rng);
    shares.dkg_shares_status = model::DkgSharesStatus::Unverified;
    db.write_encrypted_dkg_shares(&shares).await.unwrap();

    let stored_shares = db.get_latest_encrypted_dkg_shares().await.unwrap();
    assert_eq!(stored_shares.as_ref(), Some(&shares));

    // None of these shares are verified so nothing still
    let no_shares = db.get_latest_verified_dkg_shares().await.unwrap();
    assert!(no_shares.is_none());

    let mut shares: model::EncryptedDkgShares = fake::Faker.fake_with_rng(&mut rng);
    shares.dkg_shares_status = model::DkgSharesStatus::Verified;
    db.write_encrypted_dkg_shares(&shares).await.unwrap();

    let stored_shares = db.get_latest_encrypted_dkg_shares().await.unwrap();
    assert_eq!(stored_shares.as_ref(), Some(&shares));

    // Finally some verified shares.
    let verified_shares = db.get_latest_verified_dkg_shares().await.unwrap();
    assert_eq!(verified_shares.as_ref(), Some(&shares));

    // Now let's add in some more verified shares to make sure that we get
    // the latest ones.
    let mut shares0: model::EncryptedDkgShares = fake::Faker.fake_with_rng(&mut rng);
    shares0.dkg_shares_status = model::DkgSharesStatus::Verified;
    db.write_encrypted_dkg_shares(&shares0).await.unwrap();

    tokio::time::sleep(Duration::from_millis(5)).await;

    let mut shares1: model::EncryptedDkgShares = fake::Faker.fake_with_rng(&mut rng);
    shares1.dkg_shares_status = model::DkgSharesStatus::Verified;
    db.write_encrypted_dkg_shares(&shares1).await.unwrap();

    tokio::time::sleep(Duration::from_millis(5)).await;

    let mut shares2: model::EncryptedDkgShares = fake::Faker.fake_with_rng(&mut rng);
    shares2.dkg_shares_status = model::DkgSharesStatus::Verified;
    db.write_encrypted_dkg_shares(&shares2).await.unwrap();

    // So when we try to get the last verified DKG shares this time, we'll
    // get the most recent ones.
    let some_shares = db.get_latest_verified_dkg_shares().await.unwrap();
    assert_eq!(some_shares.as_ref(), Some(&shares2));

    signer::testing::storage::drop_db(db).await;
}

/// The [`DbRead::deposit_request_exists`] function is return true we have
/// a record of the deposit request and false otherwise.
#[tokio::test]
async fn deposit_request_exists_works() {
    let db = testing::storage::new_test_database().await;

    let mut rng = rand::rngs::StdRng::seed_from_u64(51);

    let deposit: model::DepositRequest = fake::Faker.fake_with_rng(&mut rng);
    let exists = db
        .deposit_request_exists(&deposit.txid, deposit.output_index)
        .await
        .unwrap();
    assert!(!exists);

    db.write_deposit_request(&deposit).await.unwrap();
    let exists = db
        .deposit_request_exists(&deposit.txid, deposit.output_index)
        .await
        .unwrap();
    assert!(exists);

    signer::testing::storage::drop_db(db).await;
}

/// Check that is_known_bitcoin_block_hash correctly reports whether a
/// given block is in the database.
#[tokio::test]
async fn is_known_bitcoin_block_hash_works() {
    let db = testing::storage::new_test_database().await;
    let mut rng = rand::rngs::StdRng::seed_from_u64(71);

    // We only want the blockchain to be generated
    let num_signers = 3;
    let test_params = testing::storage::model::Params {
        num_bitcoin_blocks: 10,
        num_stacks_blocks_per_bitcoin_block: 1,
        num_deposit_requests_per_block: 0,
        num_withdraw_requests_per_block: 0,
        num_signers_per_request: num_signers,
        consecutive_blocks: false,
    };

    let signer_set = testing::wsts::generate_signer_set_public_keys(&mut rng, num_signers);
    let test_data = TestData::generate(&mut rng, &signer_set, &test_params);
    test_data.write_to(&db).await;

    // We just wrote all of this data to the database, so they are all
    // known.
    for block in test_data.bitcoin_blocks.iter() {
        let block_hash = block.block_hash;
        assert!(db.is_known_bitcoin_block_hash(&block_hash).await.unwrap());
    }

    // It's very unlikely that this random block will be known. It's also
    // that the fixed one is known as well.
    let random_block_hash: model::BitcoinBlockHash = fake::Faker.fake_with_rng(&mut rng);
    assert!(!db
        .is_known_bitcoin_block_hash(&random_block_hash)
        .await
        .unwrap());

    let random_block_hash = model::BitcoinBlockHash::from([23; 32]);
    assert!(!db
        .is_known_bitcoin_block_hash(&random_block_hash)
        .await
        .unwrap());

    signer::testing::storage::drop_db(db).await;
}

/// This tests that deposit requests where there is an associated sweep
/// transaction will show up in the query results from
/// [`DbRead::get_swept_deposit_requests`].
#[tokio::test]
async fn get_swept_deposit_requests_returns_swept_deposit_requests() {
    let db = testing::storage::new_test_database().await;
    let mut rng = rand::rngs::StdRng::seed_from_u64(51);

    // This query doesn't *need* bitcoind (it's just a query), we just need
    // the transaction data in the database. We use the [`TestSweepSetup`]
    // structure because it has helper functions for generating and storing
    // sweep transactions, and the [`TestSweepSetup`] structure correctly
    // sets up the database.
    let (rpc, faucet) = sbtc::testing::regtest::initialize_blockchain();
    let setup = TestSweepSetup::new_setup(&rpc, &faucet, 1_000_000, &mut rng);

    // We need to manually update the database with new bitcoin block
    // headers.
    crate::setup::backfill_bitcoin_blocks(&db, rpc, &setup.sweep_block_hash).await;
    setup.store_stacks_genesis_block(&db).await;

    // This isn't technically required right now, but the deposit
    // transaction is supposed to be there, so future versions of our query
    // can rely on that fact.
    setup.store_deposit_tx(&db).await;

    // The request needs to be added to the database. This stores
    // `setup.deposit_request` into the database.
    setup.store_deposit_request(&db).await;

    // We take the sweep transaction as is from the test setup and
    // store it in the database.
    setup.store_sweep_tx(&db).await;

    let chain_tip = setup.sweep_block_hash.into();
    let context_window = 20;

    let mut requests = db
        .get_swept_deposit_requests(&chain_tip, context_window)
        .await
        .unwrap();

    // There should only be one request in the database and it has a sweep
    // trasnaction so the length should be 1.
    assert_eq!(requests.len(), 1);

    // Its details should match that of the deposit request.
    let req = requests.pop().unwrap();

    assert_eq!(req.amount, setup.deposit_request.amount);
    assert_eq!(req.txid, setup.deposit_request.outpoint.txid.into());
    assert_eq!(req.output_index, setup.deposit_request.outpoint.vout);
    assert_eq!(req.recipient, setup.deposit_recipient.into());
    assert_eq!(req.sweep_block_hash, setup.sweep_block_hash.into());
    assert_eq!(req.sweep_block_height, setup.sweep_block_height);
    assert_eq!(req.sweep_txid, setup.sweep_tx_info.txid.into());

    signer::testing::storage::drop_db(db).await;
}

/// This function tests that deposit requests that do not have a confirmed
/// response (sweep) bitcoin transaction are not returned from
/// [`DbRead::get_swept_deposit_requests`].
#[tokio::test]
async fn get_swept_deposit_requests_does_not_return_unswept_deposit_requests() {
    let db = testing::storage::new_test_database().await;
    let mut rng = rand::rngs::StdRng::seed_from_u64(51);

    // This query doesn't *need* bitcoind (it's just a query), we just need
    // the transaction data in the database. We use the [`TestSweepSetup`]
    // structure because it has helper functions for generating and storing
    // sweep transactions, and the [`TestSweepSetup`] structure correctly
    // sets up the database.
    let (rpc, faucet) = sbtc::testing::regtest::initialize_blockchain();
    let setup = TestSweepSetup::new_setup(&rpc, &faucet, 1_000_000, &mut rng);

    // We need to manually update the database with new bitcoin block
    // headers.
    crate::setup::backfill_bitcoin_blocks(&db, rpc, &setup.sweep_block_hash).await;

    // This isn't technically required right now, but the deposit
    // transaction is supposed to be there, so future versions of our query
    // can rely on that fact.
    setup.store_deposit_tx(&db).await;

    // The request needs to be added to the database. This stores
    // `setup.deposit_request` into the database.
    setup.store_deposit_request(&db).await;

    // We are supposed to store a sweep transaction, but we haven't, so the
    // deposit request is not considered swept.
    let chain_tip = setup.sweep_block_hash.into();
    let context_window = 20;

    let requests = db
        .get_swept_deposit_requests(&chain_tip, context_window)
        .await
        .unwrap();

    // Womp, the request is not considered swept.
    assert!(requests.is_empty());

    signer::testing::storage::drop_db(db).await;
}

/// This function tests that [`DbRead::get_swept_deposit_requests`] function
/// does not return requests where we have already confirmed a
/// `complete-deposit` contract call transaction on the canonical Stacks
/// blockchain.
///
/// We use two sweep setups: we add confirming events to both but for one
/// of them the event is not in the canonical chain, then we push another event
/// (on the canonical chain) resulting in both being confirmed on the canonical chain.
#[tokio::test]
async fn get_swept_deposit_requests_does_not_return_deposit_requests_with_responses() {
    let db = testing::storage::new_test_database().await;
    let mut rng = rand::rngs::StdRng::seed_from_u64(51);

    // This query doesn't *need* bitcoind (it's just a query), we just need
    // the transaction data in the database. We use the [`TestSweepSetup`]
    // structure because it has helper functions for generating and storing
    // sweep transactions, and the [`TestSweepSetup`] structure correctly
    // sets up the database.
    let (rpc, faucet) = sbtc::testing::regtest::initialize_blockchain();
    let mut setup_fork = TestSweepSetup::new_setup(&rpc, &faucet, 2_000_000, &mut rng);
    let mut setup_canonical = TestSweepSetup::new_setup(&rpc, &faucet, 1_000_000, &mut rng);

    let context_window = 20;

    // Adding a block, we will use it to store the complete deposit event later
    let chain_tip: BitcoinBlockHash = faucet.generate_blocks(1).pop().unwrap().into();

    // We need to manually update the database with new bitcoin block
    // headers.
    crate::setup::backfill_bitcoin_blocks(&db, rpc, &chain_tip).await;

    for setup in [&mut setup_fork, &mut setup_canonical] {
        // We almost always need a stacks genesis block, so let's store it.
        setup.store_stacks_genesis_block(&db).await;
        // This isn't technically required right now, but the deposit
        // transaction is supposed to be there, so future versions of our query
        // can rely on that fact.
        setup.store_deposit_tx(&db).await;

        // We take the sweep transaction as is from the test setup and
        // store it in the database.
        setup.store_sweep_tx(&db).await;

        // The request needs to be added to the database. This stores
        // `setup.deposit_request` into the database.
        setup.store_deposit_request(&db).await;
    }

    // Setup the stacks blocks
    let stacks_tip = db.get_stacks_chain_tip(&chain_tip).await.unwrap().unwrap();

    let setup_fork_event_block = StacksBlock {
        block_hash: fake::Faker.fake_with_rng(&mut rng),
        block_height: stacks_tip.block_height + 1,
        parent_hash: stacks_tip.block_hash,
        // For `setup_fork`, the stacks block is not in the canonical chain
        bitcoin_anchor: fake::Faker.fake_with_rng(&mut rng),
    };
    let setup_canonical_event_block = StacksBlock {
        block_hash: fake::Faker.fake_with_rng(&mut rng),
        block_height: stacks_tip.block_height + 1,
        parent_hash: stacks_tip.block_hash,
        // For `setup_canonical`, the stacks block is in the canonical chain
        bitcoin_anchor: chain_tip,
    };
    db.write_stacks_block_headers(vec![
        setup_fork_event_block.clone(),
        setup_canonical_event_block.clone(),
    ])
    .await
    .unwrap();

    // First, let's check we get both deposits
    let requests = db
        .get_swept_deposit_requests(&chain_tip, context_window)
        .await
        .unwrap();

    assert_eq!(requests.len(), 2);

    // Here we store some events that signals that the deposit request has been confirmed.
    // For `setup_canonical`, the event block is on the canonical chain
    let event = CompletedDepositEvent {
        txid: fake::Faker.fake_with_rng::<StacksTxId, _>(&mut rng).into(),
        block_id: setup_canonical_event_block.block_hash.into(),
        amount: setup_canonical.deposit_request.amount,
        outpoint: setup_canonical.deposit_request.outpoint,
        sweep_block_hash: setup_canonical.deposit_block_hash.into(),
        sweep_block_height: 42,
        sweep_txid: setup_canonical.deposit_request.outpoint.txid.into(),
    };
    db.write_completed_deposit_event(&event).await.unwrap();

    // For `setup_fork`, the event block is not on the canonical chain
    let event = CompletedDepositEvent {
        txid: fake::Faker.fake_with_rng::<StacksTxId, _>(&mut rng).into(),
        block_id: setup_fork_event_block.block_hash.into(),
        amount: setup_fork.deposit_request.amount,
        outpoint: setup_fork.deposit_request.outpoint,
        sweep_block_hash: setup_fork.deposit_block_hash.into(),
        sweep_block_height: 42,
        sweep_txid: setup_fork.deposit_request.outpoint.txid.into(),
    };
    db.write_completed_deposit_event(&event).await.unwrap();

    let requests = db
        .get_swept_deposit_requests(&chain_tip, context_window)
        .await
        .unwrap();

    // The only deposit request has a confirmed complete-deposit
    // transaction on the canonical stacks blockchain.
    assert_eq!(requests.len(), 1);
    assert_eq!(requests[0].amount, setup_fork.deposit_info.amount);

    // Finally, we mine again on a block in the canonical chain
    let setup_fork_event_block = StacksBlock {
        block_hash: fake::Faker.fake_with_rng(&mut rng),
        block_height: setup_canonical_event_block.block_height + 1,
        parent_hash: setup_canonical_event_block.block_hash,
        bitcoin_anchor: chain_tip,
    };
    db.write_stacks_block(&setup_fork_event_block)
        .await
        .unwrap();

    let event = CompletedDepositEvent {
        txid: fake::Faker.fake_with_rng::<StacksTxId, _>(&mut rng).into(),
        block_id: setup_fork_event_block.block_hash.into(),
        amount: setup_fork.deposit_request.amount,
        outpoint: setup_fork.deposit_request.outpoint,
        sweep_block_hash: setup_fork.deposit_block_hash.into(),
        sweep_block_height: 42,
        sweep_txid: setup_fork.deposit_request.outpoint.txid.into(),
    };
    db.write_completed_deposit_event(&event).await.unwrap();

    let requests = db
        .get_swept_deposit_requests(&chain_tip, context_window)
        .await
        .unwrap();

    // Now both are confirmed
    assert!(requests.is_empty());

    signer::testing::storage::drop_db(db).await;
}

/// This checks that the DbRead::can_sign_deposit_tx implementation for
/// PgStore operators as it is supposed to. Specifically, it checks that it
/// returns Some(true) if the caller is part of the signing set,
/// Some(false) if it isn't and None if the deposit request record cannot
/// be found.
#[tokio::test]
async fn can_sign_deposit_tx_rejects_not_in_signer_set() {
    let db = testing::storage::new_test_database().await;
    let mut rng = rand::rngs::StdRng::seed_from_u64(51);

    // Let's create any old aggregate key
    let aggregate_key: PublicKey = fake::Faker.fake_with_rng(&mut rng);

    // Now for a deposit request where we use the above aggregate key.
    let mut req: model::DepositRequest = fake::Faker.fake_with_rng(&mut rng);
    req.signers_public_key = aggregate_key.into();
    db.write_deposit_request(&req).await.unwrap();

    // Now we need a row where the aggregate key matches the one we created
    // above. Also, lets create some signing set.
    let signer_set_public_keys = std::iter::repeat_with(|| fake::Faker.fake_with_rng(&mut rng))
        .take(3)
        .collect::<Vec<PublicKey>>();
    let mut shares: model::EncryptedDkgShares = fake::Faker.fake_with_rng(&mut rng);
    shares.aggregate_key = aggregate_key;
    shares.signer_set_public_keys = signer_set_public_keys;
    db.write_encrypted_dkg_shares(&shares).await.unwrap();

    // For each public key in the signing set, we will correctly say that
    // the public key can sign for it.
    for signer_public_key in shares.signer_set_public_keys.iter() {
        let can_sign = db
            .can_sign_deposit_tx(&req.txid, req.output_index, signer_public_key)
            .await
            .unwrap();

        assert_eq!(can_sign, Some(true));
    }

    // For some public key not in the signing set, we will return false,
    // indicating that we cannot sign for the deposit request.
    let not_in_signing_set: PublicKey = fake::Faker.fake_with_rng(&mut rng);
    let can_sign = db
        .can_sign_deposit_tx(&req.txid, req.output_index, &not_in_signing_set)
        .await
        .unwrap();
    assert_eq!(can_sign, Some(false));

    // And lastly, if we do not have a record of the deposit request then
    // we return None.
    let random_txid = fake::Faker.fake_with_rng(&mut rng);
    let signer_public_key = shares.signer_set_public_keys.first().unwrap();
    let can_sign = db
        .can_sign_deposit_tx(&random_txid, req.output_index, signer_public_key)
        .await
        .unwrap();
    assert_eq!(can_sign, None);

    signer::testing::storage::drop_db(db).await;
}

/// This function tests that [`DbRead::get_swept_deposit_requests`]
/// function return requests where we have already confirmed a
/// `complete-deposit` contract call transaction on the Stacks blockchain
/// but that transaction has been reorged while the sweep transaction has not.
#[tokio::test]
async fn get_swept_deposit_requests_response_tx_reorged() {
    let db = testing::storage::new_test_database().await;
    let mut rng = rand::rngs::StdRng::seed_from_u64(51);

    // This query doesn't *need* bitcoind (it's just a query), we just need
    // the transaction data in the database. We use the [`TestSweepSetup`]
    // structure because it has helper functions for generating and storing
    // sweep transactions, and the [`TestSweepSetup`] structure correctly
    // sets up the database.
    let (rpc, faucet) = sbtc::testing::regtest::initialize_blockchain();

    let setup = TestSweepSetup::new_setup(&rpc, &faucet, 1_000_000, &mut rng);

    let context_window = 20;

    // Adding a block, we will use it to store the complete deposit event later
    let chain_tip: BitcoinBlockHash = faucet.generate_blocks(1).pop().unwrap().into();

    // We need to manually update the database with new bitcoin block
    // headers.
    crate::setup::backfill_bitcoin_blocks(&db, rpc, &chain_tip).await;
    setup.store_stacks_genesis_block(&db).await;

    // This isn't technically required right now, but the deposit
    // transaction is supposed to be there, so future versions of our query
    // can rely on that fact.
    setup.store_deposit_tx(&db).await;

    // We take the sweep transaction as is from the test setup and
    // store it in the database.
    setup.store_sweep_tx(&db).await;

    // The request needs to be added to the database. This stores
    // `setup.deposit_request` into the database.
    setup.store_deposit_request(&db).await;

    let stacks_tip = db
        .get_stacks_chain_tip(&chain_tip.into())
        .await
        .unwrap()
        .unwrap();

    // First, let's check we get the deposit
    let requests = db
        .get_swept_deposit_requests(&chain_tip.into(), context_window)
        .await
        .unwrap();
    assert_eq!(requests.len(), 1);

    // Now we push the event to a stacks block anchored to the chain tip
    let original_event_block = StacksBlock {
        block_hash: fake::Faker.fake_with_rng(&mut rng),
        block_height: stacks_tip.block_height + 1,
        parent_hash: stacks_tip.block_hash,
        bitcoin_anchor: chain_tip.into(),
    };
    db.write_stacks_block(&original_event_block).await.unwrap();

    let event = CompletedDepositEvent {
        txid: fake::Faker.fake_with_rng::<StacksTxId, _>(&mut rng).into(),
        block_id: original_event_block.block_hash.into(),
        amount: setup.deposit_request.amount,
        outpoint: setup.deposit_request.outpoint,
        sweep_block_hash: setup.deposit_block_hash.into(),
        sweep_block_height: 42,
        sweep_txid: setup.deposit_request.outpoint.txid.into(),
    };
    db.write_completed_deposit_event(&event).await.unwrap();

    // The deposit should be confirmed now
    let requests = db
        .get_swept_deposit_requests(&chain_tip.into(), context_window)
        .await
        .unwrap();

    assert!(requests.is_empty());

    // Now assume we have a reorg: the new bitcoin chain is `sweep_block_hash`
    // and the complete deposit event is no longer in the canonical chain.
    // The deposit should no longer be confirmed.
    let requests = db
        .get_swept_deposit_requests(&setup.sweep_block_hash.into(), context_window)
        .await
        .unwrap();

    assert_eq!(requests.len(), 1);

    signer::testing::storage::drop_db(db).await;
}

async fn transaction_coordinator_test_environment(
    store: PgStore,
) -> testing::transaction_coordinator::TestEnvironment<
    TestContext<
        storage::postgres::PgStore,
        WrappedMock<MockBitcoinInteract>,
        WrappedMock<MockStacksInteract>,
        WrappedMock<MockEmilyInteract>,
    >,
> {
    let test_model_parameters = testing::storage::model::Params {
        num_bitcoin_blocks: 20,
        num_stacks_blocks_per_bitcoin_block: 3,
        num_deposit_requests_per_block: 5,
        num_withdraw_requests_per_block: 5,
        num_signers_per_request: 7,
        consecutive_blocks: false,
    };

    let context = TestContext::builder()
        .with_storage(store)
        .with_mocked_clients()
        .build();

    testing::transaction_coordinator::TestEnvironment {
        context,
        context_window: 5,
        num_signers: 7,
        signing_threshold: 5,
        test_model_parameters,
    }
}

#[test(tokio::test)]
/// Tests that TxCoordinatorEventLoop::get_pending_requests ignores withdrawals
async fn should_ignore_withdrawals() {
    let store = testing::storage::new_test_database().await;

    transaction_coordinator_test_environment(store.clone())
        .await
        .assert_ignore_withdrawals()
        .await;

    testing::storage::drop_db(store).await;
}

#[tokio::test]
async fn should_get_signer_utxo_simple() {
    let store = testing::storage::new_test_database().await;

    transaction_coordinator_test_environment(store.clone())
        .await
        .assert_get_signer_utxo_simple()
        .await;

    signer::testing::storage::drop_db(store).await;
}

#[tokio::test]
async fn should_get_signer_utxo_fork() {
    let store = testing::storage::new_test_database().await;

    transaction_coordinator_test_environment(store.clone())
        .await
        .assert_get_signer_utxo_fork()
        .await;

    signer::testing::storage::drop_db(store).await;
}

#[tokio::test]
async fn should_get_signer_utxo_unspent() {
    let store = testing::storage::new_test_database().await;

    transaction_coordinator_test_environment(store.clone())
        .await
        .assert_get_signer_utxo_unspent()
        .await;

    signer::testing::storage::drop_db(store).await;
}

#[tokio::test]
async fn should_get_signer_utxo_donations() {
    let store = testing::storage::new_test_database().await;

    transaction_coordinator_test_environment(store.clone())
        .await
        .assert_get_signer_utxo_donations()
        .await;

    signer::testing::storage::drop_db(store).await;
}

/// The following tests check the [`DbRead::get_deposit_request_report`]
/// function and all follow a similar pattern. The pattern is:
/// 1. Generate a random blockchain and write it to the database.
/// 2. Generate a random deposit request and write it to the database.
///    Write the associated deposit transaction as well, sometimes this
///    transaction will be on the canonical bitcoin blockchain, sometimes
///    not.
/// 3. Maybe generate a random deposit vote for the current signer and
///    store that in the database.
/// 4. Maybe generate a sweep transaction and put that in our database.
/// 5. Check that the report comes out right depending on where the various
///    transactions are confirmed.

/// Check the expected report if the deposit request and transaction are in
/// the database, but this signers vote is missing and the transaction is
/// confirmed on the wrong blockchain.
#[tokio::test]
async fn deposit_report_with_only_deposit_request() {
    let db = testing::storage::new_test_database().await;
    let mut rng = rand::rngs::StdRng::seed_from_u64(20);

    // We only want the blockchain to be generated
    let num_signers = 3;
    let test_params = testing::storage::model::Params {
        num_bitcoin_blocks: 10,
        num_stacks_blocks_per_bitcoin_block: 1,
        num_deposit_requests_per_block: 0,
        num_withdraw_requests_per_block: 0,
        num_signers_per_request: num_signers,
        consecutive_blocks: false,
    };

    let signer_set = testing::wsts::generate_signer_set_public_keys(&mut rng, num_signers);
    let test_data = TestData::generate(&mut rng, &signer_set, &test_params);
    test_data.write_to(&db).await;

    // Let's create a deposit request, we'll write it to the database
    // later.
    let deposit_request: model::DepositRequest = fake::Faker.fake_with_rng(&mut rng);
    let chain_tip = db.get_bitcoin_canonical_chain_tip().await.unwrap().unwrap();
    let txid = &deposit_request.txid;
    let output_index = deposit_request.output_index;
    let signer_public_key = &signer_set[0];

    // The deposit request is not in our database, so we should get None
    // here.
    let report = db
        .get_deposit_request_report(&chain_tip, txid, output_index, signer_public_key)
        .await
        .unwrap();

    assert!(report.is_none());

    // We're going to write the deposit request to the database. We also
    // write the deposit transaction to the database. For that transaction
    // we want to test what happens if it is not on the canonical bitcoin
    // transaction.
    let random_block: model::BitcoinBlock = fake::Faker.fake_with_rng(&mut rng);
    let tx = model::Transaction {
        txid: deposit_request.txid.into_bytes(),
        tx: Vec::new(),
        tx_type: model::TransactionType::DepositRequest,
        block_hash: random_block.block_hash.into_bytes(),
    };
    let tx_ref = model::BitcoinTxRef {
        txid: deposit_request.txid,
        block_hash: random_block.block_hash,
    };

    db.write_deposit_request(&deposit_request).await.unwrap();

    // Sanity check, that if the transaction is not in our database then
    // the report comes back empty.
    let report = db
        .get_deposit_request_report(&chain_tip, txid, output_index, signer_public_key)
        .await
        .unwrap();

    assert!(report.is_none());

    db.write_bitcoin_block(&random_block).await.unwrap();
    db.write_transaction(&tx).await.unwrap();
    db.write_bitcoin_transaction(&tx_ref).await.unwrap();

    // The result shouldn't be Ok(None), since we have a deposit request,
    // but only the amount and locktime should be present, everything else
    // should be None.
    let report = db
        .get_deposit_request_report(&chain_tip, txid, output_index, signer_public_key)
        .await
        .unwrap()
        .unwrap();

    let report_lock_time = report.lock_time.to_consensus_u32();

    assert_eq!(report.amount, deposit_request.amount);
    assert_eq!(report_lock_time, deposit_request.lock_time);
    assert_eq!(report.max_fee, deposit_request.max_fee);
    assert!(report.can_accept.is_none());
    assert!(report.can_sign.is_none());
    // The transaction is not on the canonical bitcoin blockchain, so it
    // shows up as unconfirmed.
    assert_eq!(report.status, DepositConfirmationStatus::Unconfirmed);

    testing::storage::drop_db(db).await;
}

/// Check that if the deposit has been confirmed on a block that is not on
/// the canonical bitcoin blockchain then the deposit reports the status as
/// unconfirmed. We also check that if this signer has voted on the request
/// that the votes are accurately reflected in the report.
///
/// The difference between this test and
/// [`deposit_report_with_only_deposit_request`] is that we write the
/// signer decision to the database here and check that it gets reproduced
/// in the report.
#[tokio::test]
async fn deposit_report_with_deposit_request_reorged() {
    let db = testing::storage::new_test_database().await;
    let mut rng = rand::rngs::StdRng::seed_from_u64(21);

    // We only want the blockchain to be generated
    let num_signers = 3;
    let test_params = testing::storage::model::Params {
        num_bitcoin_blocks: 10,
        num_stacks_blocks_per_bitcoin_block: 1,
        num_deposit_requests_per_block: 0,
        num_withdraw_requests_per_block: 0,
        num_signers_per_request: num_signers,
        consecutive_blocks: false,
    };

    let signer_set = testing::wsts::generate_signer_set_public_keys(&mut rng, num_signers);
    let test_data = TestData::generate(&mut rng, &signer_set, &test_params);
    test_data.write_to(&db).await;

    // Let's write the deposit request and associated transaction to our
    // database. The deposit transaction will be confirmed, but on a block
    // that is not on the canonical bitcoin blockchain.
    let deposit_request: model::DepositRequest = fake::Faker.fake_with_rng(&mut rng);
    let chain_tip = db.get_bitcoin_canonical_chain_tip().await.unwrap().unwrap();
    let txid = &deposit_request.txid;
    let output_index = deposit_request.output_index;
    let signer_public_key = &signer_set[0];

    let random_block: model::BitcoinBlock = fake::Faker.fake_with_rng(&mut rng);
    let tx = model::Transaction {
        txid: deposit_request.txid.into_bytes(),
        tx: Vec::new(),
        tx_type: model::TransactionType::DepositRequest,
        block_hash: random_block.block_hash.into_bytes(),
    };
    let tx_ref = model::BitcoinTxRef {
        txid: deposit_request.txid,
        block_hash: random_block.block_hash,
    };

    db.write_deposit_request(&deposit_request).await.unwrap();
    db.write_bitcoin_block(&random_block).await.unwrap();
    db.write_transaction(&tx).await.unwrap();
    db.write_bitcoin_transaction(&tx_ref).await.unwrap();

    // Time to record the signers' vote.
    let mut decision: model::DepositSigner = fake::Faker.fake_with_rng(&mut rng);
    decision.output_index = deposit_request.output_index;
    decision.txid = deposit_request.txid;
    decision.signer_pub_key = *signer_public_key;

    db.write_deposit_signer_decision(&decision).await.unwrap();

    let report = db
        .get_deposit_request_report(&chain_tip, txid, output_index, signer_public_key)
        .await
        .unwrap()
        .unwrap();

    let report_lock_time = report.lock_time.to_consensus_u32();

    assert_eq!(report.amount, deposit_request.amount);
    assert_eq!(report_lock_time, deposit_request.lock_time);
    assert_eq!(report.max_fee, deposit_request.max_fee);
    assert_eq!(report.can_accept, Some(decision.can_accept));
    assert_eq!(report.can_sign, Some(decision.can_sign));
    assert_eq!(report.status, DepositConfirmationStatus::Unconfirmed);

    signer::testing::storage::drop_db(db).await;
}

/// Check that if the deposit has been included in a sweep transaction
/// then the deposit report states that the deposit has been spent in the
/// status.
#[tokio::test]
async fn deposit_report_with_deposit_request_spent() {
    let db = testing::storage::new_test_database().await;
    let mut rng = rand::rngs::StdRng::seed_from_u64(22);

    // We only want the blockchain to be generated
    let num_signers = 3;
    let test_params = testing::storage::model::Params {
        num_bitcoin_blocks: 10,
        num_stacks_blocks_per_bitcoin_block: 1,
        num_deposit_requests_per_block: 0,
        num_withdraw_requests_per_block: 0,
        num_signers_per_request: num_signers,
        consecutive_blocks: false,
    };

    let signer_set = testing::wsts::generate_signer_set_public_keys(&mut rng, num_signers);
    let test_data = TestData::generate(&mut rng, &signer_set, &test_params);
    test_data.write_to(&db).await;

    // Let's write the deposit request and associated trasnaction to the
    // database. Here the deposit transaction will be confirmed on the
    // canonical bitcoin blockchain.
    let deposit_request: model::DepositRequest = fake::Faker.fake_with_rng(&mut rng);
    let chain_tip = db.get_bitcoin_canonical_chain_tip().await.unwrap().unwrap();
    let txid = &deposit_request.txid;
    let output_index = deposit_request.output_index;
    let signer_public_key = &signer_set[0];

    let tx = model::Transaction {
        txid: deposit_request.txid.into_bytes(),
        tx: Vec::new(),
        tx_type: model::TransactionType::DepositRequest,
        block_hash: chain_tip.into_bytes(),
    };
    let tx_ref = model::BitcoinTxRef {
        txid: deposit_request.txid,
        block_hash: chain_tip,
    };

    db.write_deposit_request(&deposit_request).await.unwrap();
    db.write_transaction(&tx).await.unwrap();
    db.write_bitcoin_transaction(&tx_ref).await.unwrap();

    // Write the decision to the database
    let mut decision: model::DepositSigner = fake::Faker.fake_with_rng(&mut rng);
    decision.output_index = deposit_request.output_index;
    decision.txid = deposit_request.txid;
    decision.signer_pub_key = *signer_public_key;

    db.write_deposit_signer_decision(&decision).await.unwrap();

    // Okay now let's pretend that the deposit has been swept. For that we
    // need a row in the `bitcoin_tx_inputs` tables, and records in the `transactions`
    // and `bitcoin_transactions` tables.
    let mut swept_prevout: model::TxPrevout = fake::Faker.fake_with_rng(&mut rng);
    swept_prevout.prevout_txid = deposit_request.txid;
    swept_prevout.prevout_output_index = deposit_request.output_index;
    swept_prevout.amount = deposit_request.amount;

    let sweep_tx_model = model::Transaction {
        tx_type: model::TransactionType::SbtcTransaction,
        txid: swept_prevout.txid.to_byte_array(),
        tx: Vec::new(),
        block_hash: chain_tip.to_byte_array(),
    };
    let sweep_tx_ref = model::BitcoinTxRef {
        txid: swept_prevout.txid,
        block_hash: chain_tip,
    };
    db.write_transaction(&sweep_tx_model).await.unwrap();
    db.write_bitcoin_transaction(&sweep_tx_ref).await.unwrap();
    db.write_tx_prevout(&swept_prevout).await.unwrap();

    let report = db
        .get_deposit_request_report(&chain_tip, txid, output_index, signer_public_key)
        .await
        .unwrap()
        .unwrap();

    let report_lock_time = report.lock_time.to_consensus_u32();

    assert_eq!(report.amount, deposit_request.amount);
    assert_eq!(report_lock_time, deposit_request.lock_time);
    assert_eq!(report.max_fee, deposit_request.max_fee);
    assert_eq!(report.can_accept, Some(decision.can_accept));
    assert_eq!(report.can_sign, Some(decision.can_sign));
    assert_eq!(
        report.status,
        DepositConfirmationStatus::Spent(swept_prevout.txid)
    );

    signer::testing::storage::drop_db(db).await;
}

/// Check that if the deposit has been included in a sweep transaction
/// that gets reorged, then the deposit report states that the deposit is
/// confirmed and not spent.
#[tokio::test]
async fn deposit_report_with_deposit_request_swept_but_swept_reorged() {
    let db = testing::storage::new_test_database().await;
    let mut rng = rand::rngs::StdRng::seed_from_u64(23);

    // We only want the blockchain to be generated
    let num_signers = 3;
    let test_params = testing::storage::model::Params {
        num_bitcoin_blocks: 10,
        num_stacks_blocks_per_bitcoin_block: 1,
        num_deposit_requests_per_block: 0,
        num_withdraw_requests_per_block: 0,
        num_signers_per_request: num_signers,
        consecutive_blocks: false,
    };

    let signer_set = testing::wsts::generate_signer_set_public_keys(&mut rng, num_signers);
    let test_data = TestData::generate(&mut rng, &signer_set, &test_params);
    test_data.write_to(&db).await;

    // Let's write the deposit request and associated trasnaction to the
    // database. Here the deposit transaction will be confirmed on the
    // canonical bitcoin blockchain.
    let deposit_request: model::DepositRequest = fake::Faker.fake_with_rng(&mut rng);
    let chain_tip = db.get_bitcoin_canonical_chain_tip().await.unwrap().unwrap();
    let chain_tip_block = db.get_bitcoin_block(&chain_tip).await.unwrap().unwrap();
    let txid = &deposit_request.txid;
    let output_index = deposit_request.output_index;
    let signer_public_key = &signer_set[0];

    // We confirm it on the parent block of the chain tip because later we
    // change the chain tip and test certain conditions.
    let tx = model::Transaction {
        txid: deposit_request.txid.into_bytes(),
        tx: Vec::new(),
        tx_type: model::TransactionType::DepositRequest,
        block_hash: chain_tip_block.parent_hash.into_bytes(),
    };
    let tx_ref = model::BitcoinTxRef {
        txid: deposit_request.txid,
        block_hash: chain_tip_block.parent_hash,
    };

    db.write_deposit_request(&deposit_request).await.unwrap();
    db.write_transaction(&tx).await.unwrap();
    db.write_bitcoin_transaction(&tx_ref).await.unwrap();

    // Write the decision to the database
    let mut decision: model::DepositSigner = fake::Faker.fake_with_rng(&mut rng);
    decision.output_index = deposit_request.output_index;
    decision.txid = deposit_request.txid;
    decision.signer_pub_key = *signer_public_key;

    db.write_deposit_signer_decision(&decision).await.unwrap();

    // Okay now let's pretend that the deposit has been swept, but the
    // sweep gets reorged. For that we need a row in the `sweep_*` tables,
    // and records in the `transactions` and `bitcoin_transactions` tables,
    // but we'll use a random block that appears at the same height as the
    // current chain tip for what confirms the sweep transaction. This way
    // it is not on the canonical bitcoin blockchain identified by the
    // chain tip.
    let mut alt_chain_tip_block: model::BitcoinBlock = chain_tip_block.clone();
    alt_chain_tip_block.block_hash = fake::Faker.fake_with_rng(&mut rng);

    let mut swept_prevout: model::TxPrevout = fake::Faker.fake_with_rng(&mut rng);
    swept_prevout.prevout_txid = deposit_request.txid;
    swept_prevout.prevout_output_index = deposit_request.output_index;
    swept_prevout.amount = deposit_request.amount;

    let sweep_tx_model = model::Transaction {
        tx_type: model::TransactionType::SbtcTransaction,
        txid: swept_prevout.txid.to_byte_array(),
        tx: Vec::new(),
        block_hash: alt_chain_tip_block.block_hash.to_byte_array(),
    };
    let sweep_tx_ref = model::BitcoinTxRef {
        txid: swept_prevout.txid,
        block_hash: alt_chain_tip_block.block_hash,
    };
    db.write_bitcoin_block(&alt_chain_tip_block).await.unwrap();
    db.write_transaction(&sweep_tx_model).await.unwrap();
    db.write_bitcoin_transaction(&sweep_tx_ref).await.unwrap();
    db.write_tx_prevout(&swept_prevout).await.unwrap();

    let report = db
        .get_deposit_request_report(&chain_tip, txid, output_index, signer_public_key)
        .await
        .unwrap()
        .unwrap();

    let report_lock_time = report.lock_time.to_consensus_u32();

    assert_eq!(report.amount, deposit_request.amount);
    assert_eq!(report_lock_time, deposit_request.lock_time);
    assert_eq!(report.max_fee, deposit_request.max_fee);
    assert_eq!(report.can_accept, Some(decision.can_accept));
    assert_eq!(report.can_sign, Some(decision.can_sign));

    let confirmed_height = chain_tip_block.block_height - 1;
    let confirmed_block_hash = chain_tip_block.parent_hash;
    let expected_status =
        DepositConfirmationStatus::Confirmed(confirmed_height, confirmed_block_hash);
    assert_eq!(report.status, expected_status);

    // If we use the chain tip that confirms the sweep transaction, then we
    // see that the report tells us that it is now spent.
    let alt_chain_tip = alt_chain_tip_block.block_hash;
    let report = db
        .get_deposit_request_report(&alt_chain_tip, txid, output_index, signer_public_key)
        .await
        .unwrap()
        .unwrap();

    let report_lock_time = report.lock_time.to_consensus_u32();

    assert_eq!(report.amount, deposit_request.amount);
    assert_eq!(report_lock_time, deposit_request.lock_time);
    assert_eq!(report.max_fee, deposit_request.max_fee);
    assert_eq!(report.can_accept, Some(decision.can_accept));
    assert_eq!(report.can_sign, Some(decision.can_sign));

    let expected_status = DepositConfirmationStatus::Spent(swept_prevout.txid);
    assert_eq!(report.status, expected_status);

    signer::testing::storage::drop_db(db).await;
}

/// Check when we have a deposit that has been confirmed on the canonical
/// bitcoin and hasn't been spent, that the deposit report has the
/// appropriate "Confirmed" status.
#[tokio::test]
async fn deposit_report_with_deposit_request_confirmed() {
    let db = testing::storage::new_test_database().await;
    let mut rng = rand::rngs::StdRng::seed_from_u64(24);

    // We only want the blockchain to be generated
    let num_signers = 3;
    let test_params = testing::storage::model::Params {
        num_bitcoin_blocks: 10,
        num_stacks_blocks_per_bitcoin_block: 1,
        num_deposit_requests_per_block: 0,
        num_withdraw_requests_per_block: 0,
        num_signers_per_request: num_signers,
        consecutive_blocks: false,
    };

    let signer_set = testing::wsts::generate_signer_set_public_keys(&mut rng, num_signers);
    let test_data = TestData::generate(&mut rng, &signer_set, &test_params);
    test_data.write_to(&db).await;

    // Let's write the deposit request and associated transaction to the
    // database. The transaction will be on the canonical bitcoin
    // blockchain.
    let deposit_request: model::DepositRequest = fake::Faker.fake_with_rng(&mut rng);
    let chain_tip = db.get_bitcoin_canonical_chain_tip().await.unwrap().unwrap();
    let txid = &deposit_request.txid;
    let output_index = deposit_request.output_index;
    let signer_public_key = &signer_set[0];

    let tx = model::Transaction {
        txid: deposit_request.txid.into_bytes(),
        tx: Vec::new(),
        tx_type: model::TransactionType::DepositRequest,
        block_hash: chain_tip.into_bytes(),
    };
    let tx_ref = model::BitcoinTxRef {
        txid: deposit_request.txid,
        block_hash: chain_tip,
    };

    db.write_deposit_request(&deposit_request).await.unwrap();
    db.write_transaction(&tx).await.unwrap();
    db.write_bitcoin_transaction(&tx_ref).await.unwrap();

    // Write this signer's vote to the database.
    let mut decision: model::DepositSigner = fake::Faker.fake_with_rng(&mut rng);
    decision.output_index = deposit_request.output_index;
    decision.txid = deposit_request.txid;
    decision.signer_pub_key = *signer_public_key;

    db.write_deposit_signer_decision(&decision).await.unwrap();

    let report = db
        .get_deposit_request_report(&chain_tip, txid, output_index, signer_public_key)
        .await
        .unwrap()
        .unwrap();

    let report_lock_time = report.lock_time.to_consensus_u32();

    // This is all happy path stuff, with fields filled in and a confirmed
    // status.
    assert_eq!(report.amount, deposit_request.amount);
    assert_eq!(report_lock_time, deposit_request.lock_time);
    assert_eq!(report.max_fee, deposit_request.max_fee);
    assert_eq!(report.can_accept, Some(decision.can_accept));
    assert_eq!(report.can_sign, Some(decision.can_sign));

    let block = db.get_bitcoin_block(&chain_tip).await.unwrap().unwrap();
    let expected_status =
        DepositConfirmationStatus::Confirmed(block.block_height, block.block_hash);
    assert_eq!(report.status, expected_status);

    signer::testing::storage::drop_db(db).await;
}

#[tokio::test]
async fn can_write_and_get_multiple_bitcoin_txs_sighashes() {
    let db = testing::storage::new_test_database().await;

    let sighashes: Vec<BitcoinTxSigHash> = (0..5).map(|_| fake::Faker.fake()).collect();

    db.write_bitcoin_txs_sighashes(&sighashes).await.unwrap();

    let withdrawal_outputs_futures = sighashes
        .iter()
        .map(|sighash| db.will_sign_bitcoin_tx_sighash(&sighash.sighash));

    let results = join_all(withdrawal_outputs_futures).await;

    for (output, result) in sighashes.iter().zip(results) {
        let (result, _) = result.unwrap().unwrap();
        assert_eq!(result, output.will_sign);
    }
    signer::testing::storage::drop_db(db).await;
}

#[tokio::test]
async fn can_write_multiple_bitcoin_withdrawal_outputs() {
    let db = testing::storage::new_test_database().await;

    let outputs: Vec<BitcoinWithdrawalOutput> = (0..5).map(|_| fake::Faker.fake()).collect();

    db.write_bitcoin_withdrawals_outputs(&outputs)
        .await
        .unwrap();

    signer::testing::storage::drop_db(db).await;
}

#[tokio::test]
async fn get_deposit_request_returns_none_for_missing_deposit() {
    let db = testing::storage::new_test_database().await;
    let mut rng = rand::rngs::StdRng::seed_from_u64(51);

    // Create a random txid
    let txid: model::BitcoinTxId = fake::Faker.fake_with_rng(&mut rng);

    // Fetch the deposit request for the fake txid
    let fetched_deposit = db.get_deposit_request(&txid, 0).await.unwrap();

    // Assert that the fetched fee is None
    assert_eq!(fetched_deposit, None);

    signer::testing::storage::drop_db(db).await;
}

#[tokio::test]
async fn get_deposit_request_returns_returns_inserted_deposit_request() {
    let db = testing::storage::new_test_database().await;
    let mut rng = rand::rngs::StdRng::seed_from_u64(51);

    // Create multiple deposit requests
    let deposit_request1: model::DepositRequest = fake::Faker.fake_with_rng(&mut rng);
    let deposit_request2: model::DepositRequest = fake::Faker.fake_with_rng(&mut rng);

    // Insert the deposit requests into the database
    db.write_deposit_request(&deposit_request1).await.unwrap();
    db.write_deposit_request(&deposit_request2).await.unwrap();

    // Fetch deposit requests from the database
    let fetched_deposit1 = db
        .get_deposit_request(&deposit_request1.txid, deposit_request1.output_index)
        .await
        .unwrap();
    let fetched_deposit2 = db
        .get_deposit_request(&deposit_request2.txid, deposit_request2.output_index)
        .await
        .unwrap();

    // Assert that the fetched fees match the inserted fees
    assert_eq!(fetched_deposit1, Some(deposit_request1));
    assert_eq!(fetched_deposit2, Some(deposit_request2));

    signer::testing::storage::drop_db(db).await;
}

/// This struct is for testing different conditions when attempting to
/// retrieve the signers' UTXO.
struct ReorgDescription<const N: usize> {
    /// An array that indicates the height that includes at least one sweep
    /// transaction.
    sweep_heights: [u64; N],
    /// This is the height where there is a reorg.
    reorg_height: u64,
    /// This is the height of the donation. It must be less than or equal
    /// to the minimum sweep height indicated by `sweep_heights`.
    donation_height: u64,
    /// The expected height of the UTXO returned by
    /// [`DbRead::get_signer_utxo`].
    utxo_height: Option<u64>,
    /// When we create sweep package, this field controls how many
    /// transactions are created in the package.
    num_transactions: std::ops::Range<u8>,
}

impl<const N: usize> ReorgDescription<N> {
    fn num_blocks(&self) -> u64 {
        self.sweep_heights.into_iter().max().unwrap_or_default()
    }
}

/// In these tests we check that [`DbRead::get_signer_utxo`] returns the
/// expected UTXO when there is a reorg. The test is set up as follows
/// 1. Populate the database with some minimal bitcoin blockchain data.
/// 2. For each block between the current block and the number-of-blocks to
///    generate, create a random number of transactions where we spend the
///    last output and create a new one.
/// 3. Note the last transaction created in each bitcoin block.
/// 4. Create a new chain starting at the height indicated by
///    `reorg_height`, making sure that it is longer than the current
///    blockchain in the database, so that it is the best chain.
/// 5. Get the signers' UTXO and check that the transaction ID matches the
///    one expected.
#[test_case(ReorgDescription {
    sweep_heights: [0, 3, 4, 5],
    reorg_height: 4,
    donation_height: 0,
    utxo_height: Some(4),
    num_transactions: std::ops::Range { start: 1, end: 2 },
}; "vanilla reorg")]
#[test_case(ReorgDescription {
    sweep_heights: [0, 3, 4, 5],
    reorg_height: 2,
    donation_height: 0,
    utxo_height: Some(0),
    num_transactions: std::ops::Range { start: 1, end: 2 },
}; "near-complete-reorg")]
#[test_case(ReorgDescription {
    sweep_heights: [0, 6, 10, 12],
    reorg_height: 7,
    donation_height: 0,
    utxo_height: Some(6),
    num_transactions: std::ops::Range { start: 1, end: 2 },
}; "partial-reorg")]
#[test_case(ReorgDescription {
    sweep_heights: [0, 6, 20, 21],
    reorg_height: 19,
    donation_height: 0,
    utxo_height: Some(6),
    num_transactions: std::ops::Range { start: 1, end: 2 },
}; "long-gap-reorg")]
#[test_case(ReorgDescription {
    sweep_heights: [3, 4, 5],
    reorg_height: 2,
    donation_height: 3,
    utxo_height: None,
    num_transactions: std::ops::Range { start: 1, end: 2 },
}; "complete-reorg")]
#[test_case(ReorgDescription {
    sweep_heights: [1, 7, 17, 18, 19, 20, 21],
    reorg_height: 16,
    donation_height: 0,
    utxo_height: Some(7),
    num_transactions: std::ops::Range { start: 25, end: 26 },
}; "busy-bridge-with-reorg")]
#[tokio::test]
async fn signer_utxo_reorg_suite<const N: usize>(desc: ReorgDescription<N>) {
    let db = testing::storage::new_test_database().await;
    let mut rng = rand::rngs::StdRng::seed_from_u64(51);

    // We just need some basic data in the database. The only value that
    // matters is `num_bitcoin_blocks`, and it must be positive.
    let num_signers = 3;
    let test_params = testing::storage::model::Params {
        num_bitcoin_blocks: 1,
        num_stacks_blocks_per_bitcoin_block: 1,
        num_deposit_requests_per_block: 0,
        num_withdraw_requests_per_block: 0,
        num_signers_per_request: num_signers,
        consecutive_blocks: false,
    };

    // Let's generate some dummy data and write it into the database.
    let signer_set = testing::wsts::generate_signer_set_public_keys(&mut rng, num_signers);
    let test_data = TestData::generate(&mut rng, &signer_set, &test_params);
    test_data.write_to(&db).await;

    // We need some DKG shares here, since we identify the signers' UTXO by
    // the fact that the signers can sign for the UTXO.
    let dkg_shares: model::EncryptedDkgShares = fake::Faker.fake_with_rng(&mut rng);
    db.write_encrypted_dkg_shares(&dkg_shares).await.unwrap();

    let chain_tip = db.get_bitcoin_canonical_chain_tip().await.unwrap().unwrap();
    let original_chain_tip_ref: model::BitcoinBlockRef = db
        .get_bitcoin_block(&chain_tip)
        .await
        .unwrap()
        .unwrap()
        .into();

    // This will store the last transaction ID for all transaction packages
    // created in a block with a sweep.
    let mut expected_sweep_txids = BTreeMap::new();

    let mut swept_output: model::TxOutput = fake::Faker.fake_with_rng(&mut rng);
    let mut chain_tip_ref = original_chain_tip_ref;
    let mut reorg_block_ref = chain_tip_ref;

    for height in 0..=desc.num_blocks() {
        // We need a UTXO to "bootstrap" the signers, so maybe we should
        // create one now.
        if height == desc.donation_height {
            swept_output.output_type = model::TxOutputType::Donation;
            swept_output.output_index = 0;
            swept_output.amount = 0;
            swept_output.script_pubkey = dkg_shares.script_pubkey.clone();

            let sweep_tx_model = model::Transaction {
                tx_type: model::TransactionType::Donation,
                txid: swept_output.txid.to_byte_array(),
                tx: Vec::new(),
                block_hash: chain_tip_ref.block_hash.to_byte_array(),
            };
            let sweep_tx_ref = model::BitcoinTxRef {
                txid: swept_output.txid,
                block_hash: chain_tip_ref.block_hash,
            };
            db.write_transaction(&sweep_tx_model).await.unwrap();
            db.write_bitcoin_transaction(&sweep_tx_ref).await.unwrap();
            db.write_tx_output(&swept_output).await.unwrap();
        }

        // Maybe there is a sweep package in this bitcoin block. If so
        // let's generate a random number of transactions in a transaction
        // package.
        if desc.sweep_heights.contains(&height) {
            let num_transactions = desc.num_transactions.clone().choose(&mut rng).unwrap();

            for _ in 0..num_transactions {
                let mut swept_prevout: model::TxPrevout = fake::Faker.fake_with_rng(&mut rng);
                swept_prevout.prevout_txid = swept_output.txid;
                swept_prevout.prevout_output_index = 0;
                swept_prevout.prevout_type = model::TxPrevoutType::SignersInput;

                swept_output.txid = swept_prevout.txid;
                swept_output.output_type = model::TxOutputType::SignersOutput;
                swept_output.output_index = 0;
                swept_output.script_pubkey = dkg_shares.script_pubkey.clone();

                let sweep_tx_model = model::Transaction {
                    tx_type: model::TransactionType::SbtcTransaction,
                    txid: swept_prevout.txid.to_byte_array(),
                    tx: Vec::new(),
                    block_hash: chain_tip_ref.block_hash.to_byte_array(),
                };
                let sweep_tx_ref = model::BitcoinTxRef {
                    txid: swept_prevout.txid,
                    block_hash: chain_tip_ref.block_hash,
                };
                db.write_transaction(&sweep_tx_model).await.unwrap();
                db.write_bitcoin_transaction(&sweep_tx_ref).await.unwrap();
                db.write_tx_prevout(&swept_prevout).await.unwrap();
                db.write_tx_output(&swept_output).await.unwrap();

                expected_sweep_txids.insert(height, swept_prevout.txid);
            }
        }

        // We need to note the block that we need to branch from for our reorg.
        if height == desc.reorg_height {
            reorg_block_ref = chain_tip_ref;
        }

        // And now for the blockchain data.
        let (new_data, new_chain_tip_ref) =
            test_data.new_block(&mut rng, &signer_set, &test_params, Some(&chain_tip_ref));
        chain_tip_ref = new_chain_tip_ref;
        new_data.write_to(&db).await;
    }

    // And now for creating the reorg blocks.
    for _ in 0..=(desc.num_blocks() - desc.reorg_height) + 1 {
        let (new_data, new_chain_tip_ref) =
            test_data.new_block(&mut rng, &signer_set, &test_params, Some(&reorg_block_ref));
        reorg_block_ref = new_chain_tip_ref;
        new_data.write_to(&db).await;
    }

    let chain_tip = db.get_bitcoin_canonical_chain_tip().await.unwrap().unwrap();

    // Let's make sure we get the expected signer UTXO.
    let utxo = db.get_signer_utxo(&chain_tip).await.unwrap();
    match desc.utxo_height {
        Some(height) => {
            let txid: model::BitcoinTxId = utxo.unwrap().outpoint.txid.into();
            assert_eq!(&txid, expected_sweep_txids.get(&height).unwrap());
        }
        None => {
            assert!(utxo.is_none());
        }
    };

    signer::testing::storage::drop_db(db).await;
}

fn hex_to_block_hash(hash: &str) -> [u8; 32] {
    hex::decode(hash).unwrap().as_slice().try_into().unwrap()
}

#[tokio::test]
async fn compare_in_memory_bitcoin_chain_tip() {
    let mut rng = rand::rngs::StdRng::seed_from_u64(51);

    let pg_store = testing::storage::new_test_database().await;
    let in_memory_store = storage::in_memory::Store::new_shared();

    let root: BitcoinBlock = fake::Faker.fake_with_rng(&mut rng);
    let mut blocks = vec![root.clone()];
    for block_hash in [
        "FF00000000000000000000000000000000000000000000000000000000000011",
        "11000000000000000000000000000000000000000000000000000000000000FF",
    ] {
        blocks.push(BitcoinBlock {
            block_hash: hex_to_block_hash(block_hash).into(),
            block_height: root.block_height + 1,
            parent_hash: root.block_hash,
        })
    }

    for block in &blocks {
        pg_store.write_bitcoin_block(block).await.unwrap();
        in_memory_store.write_bitcoin_block(block).await.unwrap();
    }

    assert_eq!(
        in_memory_store
            .get_bitcoin_canonical_chain_tip()
            .await
            .expect("failed to get canonical chain tip")
            .expect("no chain tip"),
        pg_store
            .get_bitcoin_canonical_chain_tip()
            .await
            .expect("failed to get canonical chain tip")
            .expect("no chain tip"),
    );

    signer::testing::storage::drop_db(pg_store).await;
}

#[tokio::test]
async fn compare_in_memory_stacks_chain_tip() {
    let mut rng = rand::rngs::StdRng::seed_from_u64(51);

    let pg_store = testing::storage::new_test_database().await;
    let in_memory_store = storage::in_memory::Store::new_shared();

    let root_anchor: BitcoinBlock = fake::Faker.fake_with_rng(&mut rng);

    pg_store.write_bitcoin_block(&root_anchor).await.unwrap();
    in_memory_store
        .write_bitcoin_block(&root_anchor)
        .await
        .unwrap();

    let root: StacksBlock = fake::Faker.fake_with_rng(&mut rng);

    let mut blocks = vec![root.clone()];
    for block_hash in [
        "FF00000000000000000000000000000000000000000000000000000000000011",
        "11000000000000000000000000000000000000000000000000000000000000FF",
    ] {
        blocks.push(StacksBlock {
            block_hash: hex_to_block_hash(block_hash).into(),
            block_height: root.block_height + 1,
            parent_hash: root.block_hash,
            bitcoin_anchor: root_anchor.block_hash,
        })
    }

    for block in &blocks {
        pg_store.write_stacks_block(block).await.unwrap();
        in_memory_store.write_stacks_block(block).await.unwrap();
    }

    assert_eq!(
        in_memory_store
            .get_bitcoin_canonical_chain_tip()
            .await
            .expect("failed to get canonical chain tip")
            .expect("no chain tip"),
        root_anchor.block_hash
    );
    assert_eq!(
        pg_store
            .get_bitcoin_canonical_chain_tip()
            .await
            .expect("failed to get canonical chain tip")
            .expect("no chain tip"),
        root_anchor.block_hash
    );

    assert_eq!(
        in_memory_store
            .get_stacks_chain_tip(&root_anchor.block_hash)
            .await
            .expect("failed to get canonical chain tip")
            .expect("no chain tip"),
        pg_store
            .get_stacks_chain_tip(&root_anchor.block_hash)
            .await
            .expect("failed to get canonical chain tip")
            .expect("no chain tip"),
    );

    signer::testing::storage::drop_db(pg_store).await;
}

#[tokio::test]
async fn write_and_get_dkg_shares_is_pending() {
    let db = testing::storage::new_test_database().await;

    let insert = EncryptedDkgShares {
        aggregate_key: fake::Faker.fake(),
        tweaked_aggregate_key: fake::Faker.fake(),
        encrypted_private_shares: vec![],
        script_pubkey: fake::Faker.fake(),
        public_shares: vec![],
        signer_set_public_keys: vec![],
        signature_share_threshold: 1,
        dkg_shares_status: DkgSharesStatus::Unverified,
        ..fake::Faker.fake()
    };

    db.write_encrypted_dkg_shares(&insert).await.unwrap();

    let select = db
        .get_encrypted_dkg_shares(insert.aggregate_key)
        .await
        .expect("database error")
        .expect("no shares found");

    assert_eq!(insert, select);

    signer::testing::storage::drop_db(db).await;
}

#[test(tokio::test)]
async fn verify_dkg_shares_succeeds() {
    let db = testing::storage::new_test_database().await;

    // We start with a pending entry.
    let insert = EncryptedDkgShares {
        dkg_shares_status: DkgSharesStatus::Unverified,
        ..Faker.fake()
    };

    // Write the dkg_shares entry.
    db.write_encrypted_dkg_shares(&insert).await.unwrap();

    // Now to verify the shares.
    let result = db.verify_dkg_shares(insert.aggregate_key).await.unwrap();
    assert!(result, "verify failed, when it should succeed");

    // Get the dkg_shares entry.
    let select = db
        .get_encrypted_dkg_shares(insert.aggregate_key)
        .await
        .expect("database error")
        .expect("no shares found");

    // Assert that the status is now verified and that the block hash and height
    // are correct, and that the rest of the fields remain the same.
    let compare = EncryptedDkgShares {
        dkg_shares_status: DkgSharesStatus::Verified,
        ..insert.clone()
    };
    assert_eq!(select, compare);

    signer::testing::storage::drop_db(db).await;
}

#[tokio::test]
async fn revoke_dkg_shares_succeeds() {
    let db = testing::storage::new_test_database().await;

    // We start with a pending entry.
    let insert = EncryptedDkgShares {
        dkg_shares_status: DkgSharesStatus::Unverified,
        ..Faker.fake()
    };

    // Write the dkg_shares entry.
    db.write_encrypted_dkg_shares(&insert).await.unwrap();

    // Now try to fail the keys.
    let result = db.revoke_dkg_shares(insert.aggregate_key).await.unwrap();
    assert!(result, "revoke failed, when it should succeed");

    // Get the dkg_shares entry we just inserted.
    let select = db
        .get_encrypted_dkg_shares(insert.aggregate_key)
        .await
        .expect("database error")
        .expect("no shares found");

    // Assert that the status is now revoked and that the rest of the fields
    // remain the same.
    let compare = EncryptedDkgShares {
        dkg_shares_status: DkgSharesStatus::Failed,
        ..insert.clone()
    };
    assert_eq!(select, compare);

    signer::testing::storage::drop_db(db).await;
}

<<<<<<< HEAD
/// This tests checks that calling
=======
/// This test checks that DKG shares verification status follows a one-way state transition:
///
/// 1. Unverified -> Verified: Once shares are verified, they cannot be revoked
/// 2. Unverified -> Failed: Once shares are marked as failed, they cannot be verified
///
/// The test verifies both transition paths:
/// - Unverified -> Verified -> (attempt revoke, stays Verified)
/// - Unverified -> Failed -> (attempt verify, stays Failed)
>>>>>>> dc241cf3
#[tokio::test]
async fn verification_status_one_way_street() {
    let db = testing::storage::new_test_database().await;

    // We start with a pending entry.
    let insert = EncryptedDkgShares {
        dkg_shares_status: DkgSharesStatus::Unverified,
        ..Faker.fake()
    };

    // Write the dkg_shares entry.
    db.write_encrypted_dkg_shares(&insert).await.unwrap();

    // Now try to verify.
    let result = db.verify_dkg_shares(insert.aggregate_key).await.unwrap();
    assert!(result, "verify failed, when it should succeed");

    let select1 = db
        .get_encrypted_dkg_shares(insert.aggregate_key)
        .await
        .expect("database error")
        .expect("no shares found");

    assert_eq!(select1.dkg_shares_status, DkgSharesStatus::Verified);

    // Now try to revoke. This shouldn't have any effect because we have
    // verified the shares already.
    let result = db.revoke_dkg_shares(insert.aggregate_key).await.unwrap();
    assert!(!result, "revoking succeeded, when it should fail");

    // Get the dkg_shares entry we just inserted.
    let select2 = db
        .get_encrypted_dkg_shares(insert.aggregate_key)
        .await
        .expect("database error")
        .expect("no shares found");

    let compare = EncryptedDkgShares {
        dkg_shares_status: DkgSharesStatus::Verified,
        ..insert
    };

    assert_eq!(select1, select2);
    assert_eq!(select1, compare);

    // We start with a pending entry.
    let insert = EncryptedDkgShares {
        dkg_shares_status: DkgSharesStatus::Unverified,
        ..Faker.fake()
    };

    // Write the dkg_shares entry.
    db.write_encrypted_dkg_shares(&insert).await.unwrap();

    // Now try to revoke.
    let result = db.revoke_dkg_shares(insert.aggregate_key).await.unwrap();
    assert!(result, "revoke failed, when it should succeed");

    let select1 = db
        .get_encrypted_dkg_shares(insert.aggregate_key)
        .await
        .expect("database error")
        .expect("no shares found");

    assert_eq!(select1.dkg_shares_status, DkgSharesStatus::Failed);

    // Now try to verify them. This should be a no-op, since the keys have
    // already been marked as failed.
    let result = db.verify_dkg_shares(insert.aggregate_key).await.unwrap();
    assert!(!result, "verify succeeded, when it should fail");

    // Get the dkg_shares entry we just inserted.
    let select2 = db
        .get_encrypted_dkg_shares(insert.aggregate_key)
        .await
        .expect("database error")
        .expect("no shares found");

    let compare = EncryptedDkgShares {
        dkg_shares_status: DkgSharesStatus::Failed,
        ..insert
    };

    assert_eq!(select1, select2);
    assert_eq!(select1, compare);

    signer::testing::storage::drop_db(db).await;
}<|MERGE_RESOLUTION|>--- conflicted
+++ resolved
@@ -3567,9 +3567,6 @@
     signer::testing::storage::drop_db(db).await;
 }
 
-<<<<<<< HEAD
-/// This tests checks that calling
-=======
 /// This test checks that DKG shares verification status follows a one-way state transition:
 ///
 /// 1. Unverified -> Verified: Once shares are verified, they cannot be revoked
@@ -3578,7 +3575,6 @@
 /// The test verifies both transition paths:
 /// - Unverified -> Verified -> (attempt revoke, stays Verified)
 /// - Unverified -> Failed -> (attempt verify, stays Failed)
->>>>>>> dc241cf3
 #[tokio::test]
 async fn verification_status_one_way_street() {
     let db = testing::storage::new_test_database().await;
