--- conflicted
+++ resolved
@@ -358,11 +358,7 @@
         &self,
         chain_tip: &model::BitcoinBlockHash,
         context_window: u16,
-<<<<<<< HEAD
         txo_type: model::TxOutputType,
-=======
-        txo_type: model::TxoType,
->>>>>>> 818ac00a
     ) -> Result<Option<SignerUtxo>, Error> {
         let pg_utxo = sqlx::query_as::<_, PgSignerUtxo>(
             r#"
@@ -372,7 +368,6 @@
             ),
             confirmed_sweeps AS (
                 SELECT 
-<<<<<<< HEAD
                     prevout_txid
                   , prevout_output_index
                 FROM sbtc_signer.bitcoin_tx_prevouts
@@ -386,37 +381,15 @@
               , bo.amount
               , ds.aggregate_key
             FROM sbtc_signer.bitcoin_tx_outputs AS bo
-=======
-                    signer_prevout_txid
-                  , signer_prevout_output_index
-                FROM sbtc_signer.sweep_transactions AS st
-                JOIN sbtc_signer.bitcoin_transactions AS bt USING (txid)
-                JOIN bitcoin_blockchain AS bb USING (block_hash)
-            )
-            SELECT
-                su.txid
-              , su.output_index
-              , su.amount
-              , ds.aggregate_key
-            FROM sbtc_signer.signer_txos AS su
->>>>>>> 818ac00a
             JOIN sbtc_signer.bitcoin_transactions AS bt USING (txid)
             JOIN bitcoin_blockchain AS bb USING (block_hash)
             JOIN sbtc_signer.dkg_shares AS ds USING (script_pubkey)
             LEFT JOIN confirmed_sweeps AS cs
-<<<<<<< HEAD
               ON cs.prevout_txid = bo.txid
               AND cs.prevout_output_index = bo.output_index
             WHERE cs.prevout_txid IS NULL
               AND bo.output_type = $3
             ORDER BY bo.amount DESC
-=======
-              ON cs.signer_prevout_txid = su.txid
-              AND cs.signer_prevout_output_index = su.output_index
-            WHERE cs.signer_prevout_txid IS NULL
-              AND su.txo_type = $3
-            ORDER BY su.amount DESC
->>>>>>> 818ac00a
             LIMIT 1;
             "#,
         )
@@ -1497,19 +1470,11 @@
         chain_tip: &model::BitcoinBlockHash,
         context_window: u16,
     ) -> Result<Option<SignerUtxo>, Error> {
-<<<<<<< HEAD
         let txo_type = model::TxOutputType::SignersOutput;
         if let Some(pg_utxo) = self.get_utxo(chain_tip, context_window, txo_type).await? {
             return Ok(Some(pg_utxo));
         }
         let txo_type = model::TxOutputType::Donation;
-=======
-        let txo_type = model::TxoType::Signers;
-        if let Some(pg_utxo) = self.get_utxo(chain_tip, context_window, txo_type).await? {
-            return Ok(Some(pg_utxo));
-        }
-        let txo_type = model::TxoType::Donation;
->>>>>>> 818ac00a
         self.get_utxo(chain_tip, context_window, txo_type).await
     }
 
@@ -2331,32 +2296,20 @@
         Ok(())
     }
 
-<<<<<<< HEAD
     async fn write_tx_output(&self, output: &model::TxOutput) -> Result<(), Error> {
         sqlx::query(
             r#"
             INSERT INTO bitcoin_tx_outputs (
-=======
-    async fn write_signer_txo(&self, signer_output: &model::SignerOutput) -> Result<(), Error> {
-        sqlx::query(
-            r#"
-            INSERT INTO signer_txos (
->>>>>>> 818ac00a
                 txid
               , output_index
               , amount
               , script_pubkey
-<<<<<<< HEAD
               , output_type
-=======
-              , txo_type
->>>>>>> 818ac00a
             )
             VALUES ($1, $2, $3, $4, $5)
             ON CONFLICT DO NOTHING;
             "#,
         )
-<<<<<<< HEAD
         .bind(output.txid)
         .bind(i32::try_from(output.output_index).map_err(Error::ConversionDatabaseInt)?)
         .bind(i64::try_from(output.amount).map_err(Error::ConversionDatabaseInt)?)
@@ -2390,13 +2343,6 @@
         .bind(i64::try_from(prevout.amount).map_err(Error::ConversionDatabaseInt)?)
         .bind(&prevout.script_pubkey)
         .bind(prevout.prevout_type)
-=======
-        .bind(signer_output.txid)
-        .bind(i32::try_from(signer_output.output_index).map_err(Error::ConversionDatabaseInt)?)
-        .bind(i64::try_from(signer_output.amount).map_err(Error::ConversionDatabaseInt)?)
-        .bind(&signer_output.script_pubkey)
-        .bind(signer_output.txo_type)
->>>>>>> 818ac00a
         .execute(&self.0)
         .await
         .map_err(Error::SqlxQuery)?;
