--- conflicted
+++ resolved
@@ -232,11 +232,7 @@
     /// Assert that the transaction signer will make and store decisions
     /// for pending withdraw requests.
     pub async fn assert_should_store_decisions_for_pending_withdrawal_requests(self) {
-<<<<<<< HEAD
-        let mut rng = rand::rngs::StdRng::seed_from_u64(6);
-=======
         let mut rng = OsRng;
->>>>>>> 8e8de62c
         let wan_network = WanNetwork::default();
 
         let ctx1 = TestContext::default_mocked();
