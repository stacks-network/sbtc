--- conflicted
+++ resolved
@@ -56,20 +56,7 @@
 tracing.workspace = true
 tracing-subscriber.workspace = true
 url.workspace = true
-<<<<<<< HEAD
-# wsts.workspace = true
-wsts = { git = "https://github.com/Trust-Machines/wsts.git", rev = "9e0025585307e339d613c8db4a18507966040a9f" }
-hex.workspace = true
-cfg-if = "1.0"
-include_dir = "0.7.4"
-polynomial = "0.2.6"
-bitcoincore-zmq.workspace = true
-
-# Only used to setup logging for the signer's axum http server
-tower-http = { version = "0.6.2", features = ["trace", "request-id"] }
-=======
 wsts.workspace = true
->>>>>>> cd401272
 
 # Only for testing
 fake = { workspace = true, optional = true }
