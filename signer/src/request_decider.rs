//! # Request decider event loop
//!
//! This module contains the request decider, which is the component of the sBTC signer
//! responsible for deciding whether to accept or reject a request.
//!
//! For more details, see the [`RequestDeciderEventLoop`] documentation.

use std::time::Duration;

use crate::block_observer::BlockObserver;
use crate::blocklist_client::BlocklistChecker;
use crate::context::Context;
use crate::context::P2PEvent;
use crate::context::RequestDeciderEvent;
use crate::context::SignerCommand;
use crate::context::SignerEvent;
use crate::context::SignerSignal;
use crate::ecdsa::SignEcdsa as _;
use crate::ecdsa::Signed;
use crate::emily_client::EmilyInteract;
use crate::error::Error;
use crate::keys::PrivateKey;
use crate::keys::PublicKey;
use crate::message::Payload;
use crate::message::SignerDepositDecision;
use crate::message::SignerMessage;
use crate::message::SignerWithdrawalDecision;
use crate::network::MessageTransfer;
use crate::storage::model;
use crate::storage::model::BitcoinBlockHash;
use crate::storage::model::DepositSigner;
use crate::storage::model::WithdrawalSigner;
use crate::storage::DbRead as _;
use crate::storage::DbWrite as _;

use futures::StreamExt;
use futures::TryStreamExt;

/// Delay for the immediate retry in case of blocklist client errors
const RETRY_DELAY: Duration = Duration::from_millis(100);

/// This struct is responsible for deciding whether to accept or reject
/// requests and persisting requests from other signers.
#[derive(Debug)]
pub struct RequestDeciderEventLoop<C, N, B> {
    /// The signer context.
    pub context: C,
    /// Interface to the signer network.
    pub network: N,
    /// Blocklist checker.
    pub blocklist_checker: Option<B>,
    /// Private key of the signer for network communication.
    pub signer_private_key: PrivateKey,
    /// How many bitcoin blocks back from the chain tip the signer will look for requests.
    pub context_window: u16,
}

/// This function defines which messages this event loop is interested
/// in.
fn run_loop_message_filter(signal: &SignerSignal) -> bool {
    matches!(
        signal,
        SignerSignal::Command(SignerCommand::Shutdown)
            | SignerSignal::Event(SignerEvent::P2P(P2PEvent::MessageReceived(_)))
            | SignerSignal::Event(SignerEvent::BitcoinBlockObserved)
    )
}

impl<C, N, B> RequestDeciderEventLoop<C, N, B>
where
    C: Context,
    N: MessageTransfer,
    B: BlocklistChecker,
{
    /// Run the request decider event loop
    #[tracing::instrument(
        skip_all,
        fields(public_key = %self.signer_public_key()),
        name = "request-decider"
    )]
    pub async fn run(mut self) -> Result<(), Error> {
        let start_message = RequestDeciderEvent::EventLoopStarted.into();
        if let Err(error) = self.context.signal(start_message) {
            tracing::error!(%error, "error signaling event loop start");
            return Err(error);
        };

        let mut signal_stream = self.context.as_signal_stream(run_loop_message_filter);

        while let Some(message) = signal_stream.next().await {
            match message {
                SignerSignal::Command(SignerCommand::Shutdown) => break,
                SignerSignal::Command(SignerCommand::P2PPublish(_)) => {}
                SignerSignal::Event(event) => match event {
                    SignerEvent::P2P(P2PEvent::MessageReceived(msg)) => {
                        if let Err(error) = self.handle_signer_message(&msg).await {
                            tracing::error!(%error, "error handling signer message");
                        }
                    }
                    SignerEvent::BitcoinBlockObserved => {
                        if let Err(error) = self.handle_new_requests().await {
                            tracing::warn!(%error, "error handling new requests; skipping this round");
                        }

                        let message = RequestDeciderEvent::NewRequestsHandled.into();
                        // If there is an error here then the application
                        // is on its way down since
                        // [`SignerContext::signal`] sends a shutdown
                        // signal on error. We've also logged the error
                        // already.
                        if self.context.signal(message).is_err() {
                            break;
                        }
                    }
                    _ => {}
                },
            }
        }

        tracing::info!("request decider event loop has been stopped");
        Ok(())
    }

    /// Vote on pending deposit requests
    #[tracing::instrument(skip_all, fields(chain_tip = tracing::field::Empty))]
<<<<<<< HEAD
    pub async fn handle_new_requests(&mut self) -> Result<(), Error> {
=======
    async fn handle_new_requests(&mut self) -> Result<(), Error> {
        let requests_processing_delay = self.context.config().signer.requests_processing_delay;
        if requests_processing_delay > Duration::ZERO {
            tracing::debug!("sleeping before processing new requests");
            tokio::time::sleep(requests_processing_delay).await;
        }

>>>>>>> cd401272
        let db = self.context.get_storage();
        let chain_tip = db
            .get_bitcoin_canonical_chain_tip()
            .await?
            .ok_or(Error::NoChainTip)?;

        let signer_public_key = self.signer_public_key();

        let span = tracing::Span::current();
        span.record("chain_tip", tracing::field::display(chain_tip));

        let deposit_requests = db
            .get_pending_deposit_requests(&chain_tip, self.context_window, &signer_public_key)
            .await?;

        for deposit_request in deposit_requests {
            let outpoint = deposit_request.outpoint();
            let _ = self
                .handle_pending_deposit_request(deposit_request, &chain_tip)
                .await
                .inspect_err(|error| {
                    tracing::warn!(
                        %error,
                        %outpoint,
                        "error handling new deposit request"
                    )
                });
        }

        let withdraw_requests = db
            .get_pending_withdrawal_requests(&chain_tip, self.context_window, &signer_public_key)
            .await?;

        for withdraw_request in withdraw_requests {
            let request_id = withdraw_request.request_id;
            let _ = self
                .handle_pending_withdrawal_request(withdraw_request, &chain_tip)
                .await
                .inspect_err(|error| {
                    tracing::warn!(
                        %error,
                        %request_id,
                        "error handling new withdrawal request"
                    )
                });
        }

        Ok(())
    }

    #[tracing::instrument(skip_all)]
    async fn handle_signer_message(&mut self, msg: &Signed<SignerMessage>) -> Result<(), Error> {
        tracing::trace!(payload = %msg.inner.payload, "handling message");
        match &msg.inner.payload {
            Payload::SignerDepositDecision(decision) => {
                self.persist_received_deposit_decision(decision, msg.signer_public_key)
                    .await?;
            }
            Payload::SignerWithdrawalDecision(decision) => {
                self.persist_received_withdraw_decision(decision, msg.signer_public_key)
                    .await?;
            }
            Payload::StacksTransactionSignRequest(_)
            | Payload::BitcoinPreSignRequest(_)
            | Payload::BitcoinPreSignAck(_)
            | Payload::WstsMessage(_)
            | Payload::StacksTransactionSignature(_) => (),
        };

        Ok(())
    }

    /// Check whether this signer accepts the deposit request. This
    /// involves:
    ///
    /// 1. Reach out to the blocklist client and find out whether we can
    ///    accept the deposit given all the input `scriptPubKey`s of the
    ///    transaction.
    /// 2. Check if we are a part of the signing set associated with the
    ///    public key locking the funds.
    ///
    /// If the block list client is not configured then the first check
    /// always passes.
    #[tracing::instrument(skip_all)]
    pub async fn handle_pending_deposit_request(
        &mut self,
        request: model::DepositRequest,
        chain_tip: &BitcoinBlockHash,
    ) -> Result<(), Error> {
        let db = self.context.get_storage_mut();

        let signer_public_key = self.signer_public_key();
        // Let's find out whether or not we can even sign for this deposit
        // request. If we cannot then we do not even reach out to the
        // blocklist client.
        //
        // We should have a record for the request because of where this
        // function is in the code path.
        let can_sign = db
            .can_sign_deposit_tx(&request.txid, request.output_index, &signer_public_key)
            .await?
            .unwrap_or(false);

        let can_accept = self.can_accept_deposit_request(&request).await?;

        let msg = SignerDepositDecision {
            txid: request.txid.into(),
            output_index: request.output_index,
            can_accept,
            can_sign,
        };

        let signer_decision = DepositSigner {
            txid: request.txid,
            output_index: request.output_index,
            signer_pub_key: signer_public_key,
            can_accept,
            can_sign,
        };

        db.write_deposit_signer_decision(&signer_decision).await?;

        self.send_message(msg, chain_tip).await?;

        self.context
            .signal(RequestDeciderEvent::PendingDepositRequestRegistered.into())?;

        Ok(())
    }

    #[tracing::instrument(skip_all)]
    async fn handle_pending_withdrawal_request(
        &mut self,
        withdrawal_request: model::WithdrawalRequest,
        chain_tip: &BitcoinBlockHash,
    ) -> Result<(), Error> {
        // TODO: Do we want to do this on the sender address or the
        // recipient address?
        let is_accepted = self
            .can_accept_withdrawal_request(&withdrawal_request)
            .await?;

        let msg = SignerWithdrawalDecision {
            request_id: withdrawal_request.request_id,
            block_hash: withdrawal_request.block_hash.into_bytes(),
            accepted: is_accepted,
            txid: withdrawal_request.txid,
        };

        let signer_decision = WithdrawalSigner {
            request_id: withdrawal_request.request_id,
            block_hash: withdrawal_request.block_hash,
            signer_pub_key: self.signer_public_key(),
            is_accepted,
            txid: withdrawal_request.txid,
        };

        self.context
            .get_storage_mut()
            .write_withdrawal_signer_decision(&signer_decision)
            .await?;

        self.send_message(msg, chain_tip).await?;

        self.context
            .signal(RequestDeciderEvent::PendingWithdrawalRequestRegistered.into())?;

        Ok(())
    }

    async fn can_accept_withdrawal_request(
        &self,
        req: &model::WithdrawalRequest,
    ) -> Result<bool, Error> {
        // If we have not configured a blocklist checker, then we can
        // return early.
        let Some(client) = self.blocklist_checker.as_ref() else {
            return Ok(true);
        };

        let result = client
            .can_accept(&req.sender_address.to_string())
            .await
            .unwrap_or(false);

        Ok(result)
    }

    async fn can_accept_deposit_request(&self, req: &model::DepositRequest) -> Result<bool, Error> {
        // If we have not configured a blocklist checker, then we can
        // return early.
        let Some(client) = self.blocklist_checker.as_ref() else {
            return Ok(true);
        };

        // We turn all the input scriptPubKeys into addresses and check
        // those with the blocklist client.
        let bitcoin_network = bitcoin::Network::from(self.context.config().signer.network);
        let params = bitcoin_network.params();
        let addresses = req
            .sender_script_pub_keys
            .iter()
            .map(|script_pubkey| bitcoin::Address::from_script(script_pubkey, params))
            .collect::<Result<Vec<bitcoin::Address>, _>>()
            .map_err(|err| Error::BitcoinAddressFromScript(err, req.outpoint()))?;

        let responses = futures::stream::iter(&addresses)
            .then(|address| async {
                let response = client.can_accept(&address.to_string()).await;
                if let Err(error) = response {
                    tracing::error!(%error, "blocklist client issue, retrying");
                    tokio::time::sleep(RETRY_DELAY).await;
                    client.can_accept(&address.to_string()).await
                } else {
                    response
                }
            })
            .inspect_err(|error| tracing::error!(%error, "blocklist client issue"))
            .collect::<Vec<_>>()
            .await
            .into_iter()
            .collect::<Result<Vec<_>, _>>()?;

        // If all of the inputs addresses are fine then we pass the deposit
        // request.
        let can_accept = responses.into_iter().all(|res| res);
        Ok(can_accept)
    }

    /// Save the given decision into the database
    ///
    /// If we do not have a record of the associated deposit request in our
    /// database then we fetch it from Emily and then attempt to persist
    /// it.
    #[tracing::instrument(skip_all, fields(sender = %signer_pub_key))]
    pub async fn persist_received_deposit_decision(
        &mut self,
        decision: &SignerDepositDecision,
        signer_pub_key: PublicKey,
    ) -> Result<(), Error> {
        let txid = decision.txid.into();
        let output_index = decision.output_index;
        let signer_decision = DepositSigner {
            txid,
            output_index,
            signer_pub_key,
            can_accept: decision.can_accept,
            can_sign: decision.can_sign,
        };

        let db = self.context.get_storage_mut();
        // Before storing a decision in the database, we first check to see
        // if we have a record of the associated deposit request. If we
        // don't have a record then fetch it from Emily and store it before
        // storing the decision.
        if !db.deposit_request_exists(&txid, output_index).await? {
            tracing::debug!("no record of the deposit request, fetching from emily");
            let processor = BlockObserver {
                context: self.context.clone(),
                bitcoin_blocks: (),
            };
            let deposit_request = self
                .context
                .get_emily_client()
                .get_deposit(&txid, output_index)
                .await?;

            if let Some(request) = deposit_request {
                processor.load_requests(&[request]).await?;
            }
        }
        // We still might not have a record of the deposit request (perhaps
        // it failed validation). In this case we do not persist the
        // decision and move on.
        if !db.deposit_request_exists(&txid, output_index).await? {
            tracing::debug!(
                %txid,
                %output_index,
                sender = %signer_pub_key,
                "we still do not have a record of the deposit request"
            );
            return Ok(());
        }
        db.write_deposit_signer_decision(&signer_decision).await?;

        self.context
            .signal(RequestDeciderEvent::ReceivedDepositDecision.into())?;

        Ok(())
    }

    #[tracing::instrument(skip_all, fields(sender = %signer_pub_key))]
    async fn persist_received_withdraw_decision(
        &mut self,
        decision: &SignerWithdrawalDecision,
        signer_pub_key: PublicKey,
    ) -> Result<(), Error> {
        let signer_decision = WithdrawalSigner {
            request_id: decision.request_id,
            block_hash: decision.block_hash.into(),
            signer_pub_key,
            is_accepted: decision.accepted,
            txid: decision.txid,
        };

        // TODO: we need to check to see if we have the withdrawal request
        // first.

        self.context
            .get_storage_mut()
            .write_withdrawal_signer_decision(&signer_decision)
            .await?;

        self.context
            .signal(RequestDeciderEvent::ReceivedWithdrawalDecision.into())?;

        Ok(())
    }

    #[tracing::instrument(skip_all)]
    async fn send_message(
        &mut self,
        msg: impl Into<Payload>,
        chain_tip: &BitcoinBlockHash,
    ) -> Result<(), Error> {
        let payload: Payload = msg.into();
        let msg = payload
            .to_message(*chain_tip)
            .sign_ecdsa(&self.signer_private_key);

        self.network.broadcast(msg).await?;

        Ok(())
    }

    fn signer_public_key(&self) -> PublicKey {
        PublicKey::from_private_key(&self.signer_private_key)
    }
}

#[cfg(test)]
mod tests {
    use crate::bitcoin::MockBitcoinInteract;
    use crate::emily_client::MockEmilyInteract;
    use crate::stacks::api::MockStacksInteract;
    use crate::storage::in_memory::SharedStore;
    use crate::testing;
    use crate::testing::context::*;

    fn test_environment() -> testing::request_decider::TestEnvironment<
        TestContext<
            SharedStore,
            WrappedMock<MockBitcoinInteract>,
            WrappedMock<MockStacksInteract>,
            WrappedMock<MockEmilyInteract>,
        >,
    > {
        let test_model_parameters = testing::storage::model::Params {
            num_bitcoin_blocks: 20,
            num_stacks_blocks_per_bitcoin_block: 3,
            num_deposit_requests_per_block: 5,
            num_withdraw_requests_per_block: 5,
            num_signers_per_request: 0,
        };

        let context = TestContext::builder()
            .with_in_memory_storage()
            .with_mocked_clients()
            .build();

        testing::request_decider::TestEnvironment {
            context,
            context_window: 6,
            num_signers: 7,
            signing_threshold: 5,
            test_model_parameters,
        }
    }

    #[tokio::test]
    async fn should_store_decisions_for_pending_deposit_requests() {
        test_environment()
            .assert_should_store_decisions_for_pending_deposit_requests()
            .await;
    }

    #[tokio::test]
    async fn should_store_decisions_for_pending_withdrawal_requests() {
        test_environment()
            .assert_should_store_decisions_for_pending_withdrawal_requests()
            .await;
    }

    #[tokio::test]
    async fn should_store_decisions_received_from_other_signers() {
        test_environment()
            .assert_should_store_decisions_received_from_other_signers()
            .await;
    }
}<|MERGE_RESOLUTION|>--- conflicted
+++ resolved
@@ -123,17 +123,13 @@
 
     /// Vote on pending deposit requests
     #[tracing::instrument(skip_all, fields(chain_tip = tracing::field::Empty))]
-<<<<<<< HEAD
     pub async fn handle_new_requests(&mut self) -> Result<(), Error> {
-=======
-    async fn handle_new_requests(&mut self) -> Result<(), Error> {
         let requests_processing_delay = self.context.config().signer.requests_processing_delay;
         if requests_processing_delay > Duration::ZERO {
             tracing::debug!("sleeping before processing new requests");
             tokio::time::sleep(requests_processing_delay).await;
         }
 
->>>>>>> cd401272
         let db = self.context.get_storage();
         let chain_tip = db
             .get_bitcoin_canonical_chain_tip()
