--- conflicted
+++ resolved
@@ -69,12 +69,8 @@
 impl<S, BC, ST> SignerContext<S, BC, ST>
 where
     S: DbRead + DbWrite + Clone + Sync + Send,
-<<<<<<< HEAD
     BC: for<'a> TryFrom<&'a [Url]> + BitcoinInteract + Clone + 'static,
-=======
-    BC: for<'a> TryFrom<&'a [Url]> + BitcoinInteract + Clone + Sync + Send + 'static,
     ST: for<'a> TryFrom<&'a Settings> + StacksInteract + Clone + Sync + Send + 'static,
->>>>>>> a6f201c0
     Error: for<'a> From<<BC as TryFrom<&'a [Url]>>::Error>,
     Error: for<'a> From<<ST as TryFrom<&'a Settings>>::Error>,
 {
@@ -91,12 +87,8 @@
 impl<S, BC, ST> SignerContext<S, BC, ST>
 where
     S: DbRead + DbWrite + Clone + Sync + Send,
-<<<<<<< HEAD
     BC: BitcoinInteract + Clone,
-=======
-    BC: BitcoinInteract + Clone + Sync + Send,
     ST: StacksInteract + Clone + Sync + Send,
->>>>>>> a6f201c0
 {
     /// Create a new signer context.
     pub fn new(config: Settings, db: S, bitcoin_client: BC, stacks_client: ST) -> Self {
@@ -120,12 +112,8 @@
 impl<S, BC, ST> Context for SignerContext<S, BC, ST>
 where
     S: DbRead + DbWrite + Clone + Sync + Send,
-<<<<<<< HEAD
     BC: BitcoinInteract + Clone,
-=======
-    BC: BitcoinInteract + Clone + Sync + Send,
     ST: StacksInteract + Clone + Sync + Send,
->>>>>>> a6f201c0
 {
     fn config(&self) -> &Settings {
         &self.config
