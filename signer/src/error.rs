--- conflicted
+++ resolved
@@ -13,7 +13,10 @@
 /// Top-level signer error
 #[derive(Debug, thiserror::Error)]
 pub enum Error {
-<<<<<<< HEAD
+    /// Indicates an error when decoding a protobuf
+    #[error("could not decode protobuf {0}")]
+    DecodeProtobuf(#[source] prost::DecodeError),
+
     /// An empty tenure was received from the stacks node.
     #[error("received an empty tenure from the stacks node for the given stacks block id: {0}")]
     EmptyTenure(StacksBlockId),
@@ -30,11 +33,6 @@
     /// the specified bitcoin block.
     #[error("failed to read the bip34 block height from a bitcoin block: {0}")]
     MissingBitcoinBlockHeight(bitcoin::BlockHash),
-=======
-    /// Indicates an error when decoding a protobuf
-    #[error("could not decode protobuf {0}")]
-    DecodeProtobuf(#[source] prost::DecodeError),
->>>>>>> 7998f4da
 
     /// Attempted division by zero
     #[error("attempted division by zero")]
