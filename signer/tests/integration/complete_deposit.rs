use blockstack_lib::types::chainstate::StacksAddress;
use rand::rngs::OsRng;
use rand::SeedableRng;

use sbtc::testing::regtest;
use signer::error::Error;
use signer::stacks::contracts::AsContractCall as _;
use signer::stacks::contracts::CompleteDepositV1;
use signer::stacks::contracts::DepositErrorMsg;
use signer::stacks::contracts::ReqContext;
use signer::storage::model::BitcoinBlockRef;
use signer::storage::model::BitcoinTxId;
use signer::storage::model::StacksPrincipal;
use signer::testing;
use signer::testing::context::*;

use fake::Fake;
use signer::DEPOSIT_DUST_LIMIT;

use crate::setup::backfill_bitcoin_blocks;
use crate::setup::set_deposit_completed;
use crate::setup::set_deposit_incomplete;
use crate::setup::SweepAmounts;
use crate::setup::TestSignerSet;
use crate::setup::TestSweepSetup;
use crate::setup::TestSweepSetup2;

/// Create a "proper" [`CompleteDepositV1`] object and context with the
/// given information. If the information here is correct then the returned
/// [`CompleteDepositV1`] object will pass validation with the given
/// context.
pub fn make_complete_deposit(data: &TestSweepSetup) -> (CompleteDepositV1, ReqContext) {
    // The fee assessed for a deposit is subtracted from the minted amount.
    let fee = data
        .sweep_tx_info
        .assess_input_fee(&data.deposit_request.outpoint)
        .unwrap()
        .to_sat();
    let complete_deposit_tx = CompleteDepositV1 {
        // This OutPoint points to the deposit UTXO.
        outpoint: data.deposit_request.outpoint,
        // This amount must not exceed the amount in the deposit request.
        amount: data.deposit_request.amount - fee,
        // The recipient must match what was indicated in the deposit
        // request.
        recipient: data.deposit_recipient.clone(),
        // The deployer must match what is in the signers' context.
        deployer: StacksAddress::burn_address(false),
        // The sweep transaction ID must point to a transaction on
        // the canonical bitcoin blockchain.
        sweep_txid: data.sweep_tx_info.txid.into(),
        // The block hash of the block that includes the above sweep
        // transaction. It must be on the canonical bitcoin blockchain.
        sweep_block_hash: data.sweep_block_hash.into(),
        // This must be the height of the above block.
        sweep_block_height: data.sweep_block_height,
    };

    // This is what the current signer thinks is the state of things.
    let req_ctx = ReqContext {
        chain_tip: BitcoinBlockRef {
            block_hash: data.sweep_block_hash.into(),
            block_height: data.sweep_block_height,
        },
        // This is not used for deposit tests.
        stacks_chain_tip: signer::storage::model::StacksBlockHash::from([0; 32]),
        // This value means that the signer will go back 10 blocks when
        // looking for pending and accepted deposit requests.
        context_window: 10,
        // The value here doesn't matter.
        origin: fake::Faker.fake_with_rng(&mut OsRng),
        // When checking whether the transaction is from the signer, we
        // check that the first "prevout" has a `scriptPubKey` that the
        // signers control.
        aggregate_key: data.aggregated_signer.keypair.public_key().into(),
        // This value affects how many deposit transactions are consider
        // accepted. During validation, a signer won't sign a transaction
        // if it is not considered accepted but the collection of signers.
        signatures_required: 2,
        // This is who the current signer thinks deployed the sBTC
        // contracts.
        deployer: StacksAddress::burn_address(false),
    };

    (complete_deposit_tx, req_ctx)
}

/// Create a "proper" [`CompleteDepositV1`] object and context with the
/// given information. If the information here is correct then the returned
/// [`CompleteDepositV1`] object will pass validation with the given
/// context.
pub fn make_complete_deposit2(data: &TestSweepSetup2) -> (CompleteDepositV1, ReqContext) {
    let deposit = &data.deposits[0];
    let sweep_tx_info = data.sweep_tx_info.clone().unwrap();
    // The fee assessed for a deposit is subtracted from the minted amount.
    let fee = sweep_tx_info
        .tx_info
        .assess_input_fee(&deposit.1.outpoint)
        .unwrap()
        .to_sat();
    let complete_deposit_tx = CompleteDepositV1 {
        // This OutPoint points to the deposit UTXO.
        outpoint: deposit.1.outpoint,
        // This amount must not exceed the amount in the deposit request.
        amount: deposit.1.amount - fee,
        // The recipient must match what was indicated in the deposit
        // request.
        recipient: deposit.0.recipient.clone(),
        // The deployer must match what is in the signers' context.
        deployer: StacksAddress::burn_address(false),
        // The sweep transaction ID must point to a transaction on
        // the canonical bitcoin blockchain.
        sweep_txid: sweep_tx_info.tx_info.txid.into(),
        // The block hash of the block that includes the above sweep
        // transaction. It must be on the canonical bitcoin blockchain.
        sweep_block_hash: sweep_tx_info.block_hash,
        // This must be the height of the above block.
        sweep_block_height: sweep_tx_info.block_height,
    };

    // This is what the current signer thinks is the state of things.
    let req_ctx = ReqContext {
        chain_tip: BitcoinBlockRef {
            block_hash: sweep_tx_info.block_hash,
            block_height: sweep_tx_info.block_height,
        },
        // This is not used for deposit tests.
        stacks_chain_tip: signer::storage::model::StacksBlockHash::from([0; 32]),
        // This value means that the signer will go back 10 blocks when
        // looking for pending and accepted deposit requests.
        context_window: 10,
        // The value here doesn't matter.
        origin: fake::Faker.fake_with_rng(&mut OsRng),
        // When checking whether the transaction is from the signer, we
        // check that the first "prevout" has a `scriptPubKey` that the
        // signers control.
        aggregate_key: data.signers.aggregate_key(),
        // This value affects how many deposit transactions are consider
        // accepted. During validation, a signer won't sign a transaction
        // if it is not considered accepted by enough signers.
        signatures_required: data.signatures_required,
        // This is who the current signer thinks deployed the sBTC
        // contracts.
        deployer: StacksAddress::burn_address(false),
    };

    (complete_deposit_tx, req_ctx)
}

#[tokio::test]
async fn complete_deposit_validation_happy_path() {
    // Normal: this generates the blockchain as well as deposit request
    // transactions and a transaction sweeping in the deposited funds.
    // This is just setup and should be essentially the same between tests.
    let db = testing::storage::new_test_database().await;
    let mut rng = rand::rngs::StdRng::seed_from_u64(51);
    let (rpc, faucet) = regtest::initialize_blockchain();
    let setup = TestSweepSetup::new_setup(&rpc, &faucet, 1_000_000, &mut rng);

    // Normal: the signers' block observer should be getting new block
    // events from bitcoin-core. We haven't hooked up our block observer,
    // so we need to manually update the database with new bitcoin block
    // headers and at least one stacks block.
    backfill_bitcoin_blocks(&db, rpc, &setup.sweep_block_hash).await;
    // Normal: This stores a genesis stacks block anchored to the bitcoin
    // blockchain identified by setup.sweep_block_hash.
    setup.store_stacks_genesis_block(&db).await;

    // Normal: we take the deposit transaction as is from the test setup
    // and store it in the database. This is necessary for when we fetch
    // outstanding unfulfilled deposit requests.
    setup.store_deposit_tx(&db).await;

    // Normal: we take the sweep transaction as is from the test setup and
    // store it in the database.
    setup.store_sweep_tx(&db).await;

    // Normal: we need to store a row in the dkg_shares table so that we
    // have a record of the scriptPubKey that the signers control.
    setup.store_dkg_shares(&db).await;

    // Normal: the request and how the signers voted needs to be added to
    // the database. Here the bitmap in the deposit request object
    // corresponds to how the signers voted.
    setup.store_deposit_request(&db).await;
    setup.store_deposit_decisions(&db).await;

    // Normal: create a properly formed complete-deposit transaction object
    // and the corresponding request context.
    let (complete_deposit_tx, req_ctx) = make_complete_deposit(&setup);

    // Create a context object for reaching out to the database and bitcoin
    // core. This will create a bitcoin core client that connects to the
    // bitcoin-core at the [bitcoin].endpoints[0] endpoint from the default
    // toml config file.
    let mut ctx = TestContext::builder()
        .with_storage(db.clone())
        .with_first_bitcoin_core_client()
        .with_mocked_stacks_client()
        .with_mocked_emily_client()
        .build();

    // Normal: the request is not completed in the smart contract.
    set_deposit_incomplete(&mut ctx).await;

    // Check to see if validation passes.
    complete_deposit_tx.validate(&ctx, &req_ctx).await.unwrap();

    testing::storage::drop_db(db).await;
}

/// For this test we check that the `CompleteDepositV1::validate` function
/// returns a deposit validation error with a DeployerMismatch message when
/// the deployer doesn't match but everything else is okay.
#[tokio::test]
async fn complete_deposit_validation_deployer_mismatch() {
    // Normal: this generates the blockchain as well as deposit request
    // transactions and a transaction sweeping in the deposited funds.
    let db = testing::storage::new_test_database().await;
    let mut rng = rand::rngs::StdRng::seed_from_u64(51);
    let (rpc, faucet) = regtest::initialize_blockchain();
    let setup = TestSweepSetup::new_setup(&rpc, &faucet, 1_000_000, &mut rng);

    // Normal: the signers' block observer should be getting new block
    // events from bitcoin-core. We haven't hooked up our block observer,
    // so we need to manually update the database with new bitcoin block
    // headers and at least one stacks block.
    backfill_bitcoin_blocks(&db, rpc, &setup.sweep_block_hash).await;
    // Normal: This stores a genesis stacks block anchored to the bitcoin
    // blockchain identified by setup.sweep_block_hash.
    setup.store_stacks_genesis_block(&db).await;

    // Normal: we take the deposit transaction as is from the test setup
    // and store it in the database. This is necessary for when we fetch
    // outstanding unfulfilled deposit requests.
    setup.store_deposit_tx(&db).await;

    // Normal: we take the sweep transaction as is from the test setup and
    // store it in the database.
    setup.store_sweep_tx(&db).await;

    // Normal: we need to store a row in the dkg_shares table so that we
    // have a record of the scriptPubKey that the signers control.
    setup.store_dkg_shares(&db).await;

    // Normal: the request and how the signers voted needs to be added to
    // the database. Here the bitmap in the deposit request object
    // corresponds to how the signers voted.
    setup.store_deposit_request(&db).await;
    setup.store_deposit_decisions(&db).await;

    // Normal: create a properly formed complete-deposit transaction object
    // and the corresponding request context.
    let (mut complete_deposit_tx, mut req_ctx) = make_complete_deposit(&setup);
    // Different: Okay, let's make sure we get the deployers do not match.
    complete_deposit_tx.deployer = StacksAddress::p2pkh(false, &setup.signer_keys[0].into());
    req_ctx.deployer = StacksAddress::p2pkh(false, &setup.signer_keys[1].into());

    let mut ctx = TestContext::builder()
        .with_storage(db.clone())
        .with_first_bitcoin_core_client()
        .with_mocked_stacks_client()
        .with_mocked_emily_client()
        .build();

    // Normal: the request is not completed in the smart contract.
    set_deposit_incomplete(&mut ctx).await;

    let validate_future = complete_deposit_tx.validate(&ctx, &req_ctx);
    match validate_future.await.unwrap_err() {
        Error::DepositValidation(ref err) => {
            assert_eq!(err.error, DepositErrorMsg::DeployerMismatch)
        }
        err => panic!("unexpected error during validation {err}"),
    }

    testing::storage::drop_db(db).await;
}

/// For this test we check that the `CompleteDepositV1::validate` function
/// returns a deposit validation error with a DepositRequestMissing message
/// when the signer does not have a record of the deposit request doesn't
/// match but everything else is okay.
#[tokio::test]
async fn complete_deposit_validation_missing_deposit_request() {
    // Normal: this generates the blockchain as well as deposit request
    // transactions and a transaction sweeping in the deposited funds.
    let db = testing::storage::new_test_database().await;
    let mut rng = rand::rngs::StdRng::seed_from_u64(51);
    let (rpc, faucet) = regtest::initialize_blockchain();
    let setup = TestSweepSetup::new_setup(&rpc, &faucet, 1_000_000, &mut rng);

    // Normal: the signers' block observer should be getting new block
    // events from bitcoin-core. We haven't hooked up our block observer,
    // so we need to manually update the database with new bitcoin block
    // headers and at least one stacks block.
    backfill_bitcoin_blocks(&db, rpc, &setup.sweep_block_hash).await;
    // Normal: This stores a genesis stacks block anchored to the bitcoin
    // blockchain identified by setup.sweep_block_hash.
    setup.store_stacks_genesis_block(&db).await;

    // Normal: we take the deposit transaction as is from the test setup
    // and store it in the database. This is necessary for when we fetch
    // outstanding unfulfilled deposit requests.
    setup.store_deposit_tx(&db).await;

    // Normal: we take the sweep transaction as is from the test setup and
    // store it in the database.
    setup.store_sweep_tx(&db).await;

    // Normal: we need to store a row in the dkg_shares table so that we
    // have a record of the scriptPubKey that the signers control.
    setup.store_dkg_shares(&db).await;

    // Different: We do not store the deposit request and the associated
    // decisions in the database.

    // Normal: create a properly formed complete-deposit transaction object
    // and the corresponding request context.
    let (complete_deposit_tx, req_ctx) = make_complete_deposit(&setup);

    let mut ctx = TestContext::builder()
        .with_storage(db.clone())
        .with_first_bitcoin_core_client()
        .with_mocked_stacks_client()
        .with_mocked_emily_client()
        .build();

    // Normal: the request is not completed in the smart contract.
    set_deposit_incomplete(&mut ctx).await;

    let validation_result = complete_deposit_tx.validate(&ctx, &req_ctx).await;
    match validation_result.unwrap_err() {
        Error::DepositValidation(ref err) => {
            assert_eq!(err.error, DepositErrorMsg::RequestMissing)
        }
        err => panic!("unexpected error during validation {err}"),
    }

    testing::storage::drop_db(db).await;
}

/// For this test we check that the `CompleteDepositV1::validate` function
/// returns a deposit validation error with a RecipientMismatch message
/// when the recipient in the complete-deposit transaction does not match
/// the recipient in our records.
#[tokio::test]
async fn complete_deposit_validation_recipient_mismatch() {
    // Normal: this generates the blockchain as well as deposit request
    // transactions and a transaction sweeping in the deposited funds.
    let db = testing::storage::new_test_database().await;
    let mut rng = rand::rngs::StdRng::seed_from_u64(51);
    let (rpc, faucet) = regtest::initialize_blockchain();
    let setup = TestSweepSetup::new_setup(&rpc, &faucet, 1_000_000, &mut rng);

    // Normal: the signers' block observer should be getting new block
    // events from bitcoin-core. We haven't hooked up our block observer,
    // so we need to manually update the database with new bitcoin block
    // headers and at least one stacks block.
    backfill_bitcoin_blocks(&db, rpc, &setup.sweep_block_hash).await;
    // Normal: This stores a genesis stacks block anchored to the bitcoin
    // blockchain identified by setup.sweep_block_hash.
    setup.store_stacks_genesis_block(&db).await;

    // Normal: we take the deposit transaction as is from the test setup
    // and store it in the database. This is necessary for when we fetch
    // outstanding unfulfilled deposit requests.
    setup.store_deposit_tx(&db).await;

    // Normal: we take the sweep transaction as is from the test setup and
    // store it in the database.
    setup.store_sweep_tx(&db).await;

    // Normal: we need to store a row in the dkg_shares table so that we
    // have a record of the scriptPubKey that the signers control.
    setup.store_dkg_shares(&db).await;

    // Normal: the request and how the signers voted needs to be added to
    // the database. Here the bitmap in the deposit request object
    // corresponds to how the signers voted.
    setup.store_deposit_request(&db).await;
    setup.store_deposit_decisions(&db).await;

    // Normal: create a properly formed complete-deposit transaction object
    // and the corresponding request context.
    let (mut complete_deposit_tx, req_ctx) = make_complete_deposit(&setup);
    // Different: Okay, let's make sure we the recipients do not match.
    complete_deposit_tx.recipient = fake::Faker
        .fake_with_rng::<StacksPrincipal, _>(&mut rng)
        .into();

    let mut ctx = TestContext::builder()
        .with_storage(db.clone())
        .with_first_bitcoin_core_client()
        .with_mocked_stacks_client()
        .with_mocked_emily_client()
        .build();

    // Normal: the request is not completed in the smart contract.
    set_deposit_incomplete(&mut ctx).await;

    let validate_future = complete_deposit_tx.validate(&ctx, &req_ctx);
    match validate_future.await.unwrap_err() {
        Error::DepositValidation(ref err) => {
            assert_eq!(err.error, DepositErrorMsg::RecipientMismatch)
        }
        err => panic!("unexpected error during validation {err}"),
    }

    testing::storage::drop_db(db).await;
}

/// For this test we check that the `CompleteDepositV1::validate` function
/// returns a deposit validation error with a AmountBelowDustLimit message
/// when the sweep transaction does not have a prevout with a scriptPubKey
/// that the signers control.
///
/// Unfortunately, this test is a bit opaque and complex. We try to set
/// things so that the mint amount is less than the dust amount, but for
/// that we need to take into consideration fees. The fee rate for these
/// tests are 10 sats per vbyte, and this test constructs a sweep
/// transaction that is 235 bytes. Adding more deposits, including
/// deposits outputs, and changing the fee rate would change the
/// calculation specified in this test, so that's why we use the magic
/// deposit amount here.
///
/// Moreover, our testing apparatus goes through code that filters deposits
/// based off of the DUST amount, so we need custom code to trigger this
/// error.
#[tokio::test]
async fn complete_deposit_validation_fee_too_low() {
    // Normal: this generates the blockchain as well as deposit request
    // transactions and a transaction sweeping in the deposited funds.
    let db = testing::storage::new_test_database().await;
    let mut rng = rand::rngs::StdRng::seed_from_u64(51);
    let (rpc, faucet) = regtest::initialize_blockchain();

    let signers = TestSignerSet::new(&mut rng);
    // We are trying to trigger the AmountBelowDustLimit error.
    // Specifically, we want to choose a deposit amount that is still
    // positive after fees but below the dust limit. But our test code goes
    // through the production code that refuses to construct transactions
    // where we could hit the dust limit. So we construct a deposit with a
    // certain high amount, and then modify the database to store an amount
    // that would trigger the limit. This is tricky because we reach out to
    // bitcoin core for some things and rely on the database for others.
    // Hopefully this test does not become an issue down the line due to a
    // refactor.
    let amounts = SweepAmounts {
        amount: 50000,
        max_fee: 80_000,
        is_deposit: true,
    };
    let mut setup = TestSweepSetup2::new_setup(signers, faucet, &[amounts]);

    // Normal: the signers' block observer should be getting new block
    // events from bitcoin-core. We haven't hooked up our block observer,
    // so we need to manually update the database with new bitcoin block
    // headers and at least one stacks block.
    backfill_bitcoin_blocks(&db, rpc, &setup.deposit_block_hash).await;
    // Normal: This stores a genesis stacks block anchored to the bitcoin
    // blockchain identified by setup.sweep_block_hash.
    setup.store_stacks_genesis_block(&db).await;

    // Normal: we take the deposit transaction as is from the test setup
    // and store it in the database. This is necessary for when we fetch
    // outstanding unfulfilled deposit requests.
    setup.store_deposit_txs(&db).await;

    // Normal: we submit the transaction sweeping the funds. It gets
    // confirmed; this generates a new bitcoin block behind the scene.
    setup.submit_sweep_tx(rpc, faucet);

    // Normal: When a new bitcoin block is generated, we need to update the
    // signer's database with blockchain data.
    backfill_bitcoin_blocks(&db, rpc, &setup.sweep_block_hash().unwrap()).await;
    // Normal: we take the sweep transaction as is from the test setup and
    // store it in the database.
    setup.store_sweep_tx(&db).await;

    // Normal: we need to store a row in the dkg_shares table so that we
    // have a record of the scriptPubKey that the signers control.
    setup.store_dkg_shares(&db).await;

    // Normal: the request and how the signers voted needs to be added to
    // the database. Here the bitmap in the deposit request object
    // corresponds to how the signers voted.
    setup.store_deposit_request(&db).await;
    setup.store_deposit_decisions(&db).await;

    // Different: We need to update the amount to be something that
    // validation would reject. To do that we update our database.
    //
<<<<<<< HEAD
    // The fee rate in this test is fixed at 10.0 sats per vbyte, and the amount
    // here is chosen so that it's less than fee amount + 546 (dust limit).
    let tx_size = &setup.sweep_tx_info.clone().unwrap().tx_info.vsize;
    let deposit_amount = tx_size * 10 + 546 - 1;
=======
    // We want to trigger the AmountBelowDustLimit error by calculating a deposit amount
    // that results in a value just below the dust limit after fees are subtracted:
    //
    // 1. Get the actual fee from the sweep transaction (info.tx_info.fee)
    // 2. Calculate: deposit_amount = actual_fee + DEPOSIT_DUST_LIMIT - 1
    //
    // This ensures when fee is subtracted from the deposit amount:
    // deposit_amount - actual_fee = DEPOSIT_DUST_LIMIT - 1
    //
    // Which is exactly 1 satoshi below the dust limit, triggering the error regardless
    // of the exact transaction size or fee rate used in tests.
    let deposit_amount = setup
        .sweep_tx_info
        .as_ref()
        .map(|info| info.tx_info.fee.to_sat() + DEPOSIT_DUST_LIMIT - 1)
        .expect("sweep_tx_info not set");

>>>>>>> a8d5f6c3
    sqlx::query(
        r#"
        UPDATE deposit_requests AS dr
        SET amount = $1
        WHERE 
            dr.txid = $2
            AND dr.output_index = $3;
    "#,
    )
    .bind(deposit_amount as i32)
    .bind(BitcoinTxId::from(setup.deposits[0].0.outpoint.txid))
    .bind(setup.deposits[0].0.outpoint.vout as i32)
    .execute(db.pool())
    .await
    .unwrap();
    setup.deposits[0].1.amount = deposit_amount;

    // Normal: create a properly formed complete-deposit transaction object
    // and the corresponding request context.
    let (complete_deposit_tx, req_ctx) = make_complete_deposit2(&setup);

    let mut ctx = TestContext::builder()
        .with_storage(db.clone())
        .with_first_bitcoin_core_client()
        .with_mocked_stacks_client()
        .with_mocked_emily_client()
        .build();

    // Normal: the request is not completed in the smart contract.
    set_deposit_incomplete(&mut ctx).await;

    let validation_result = complete_deposit_tx.validate(&ctx, &req_ctx).await;
    match validation_result.unwrap_err() {
        Error::DepositValidation(ref err) => {
            assert_eq!(err.error, DepositErrorMsg::AmountBelowDustLimit)
        }
        err => panic!("unexpected error during validation {err}"),
    }

    // Now a sanity check to see what happens if we are above the dust limit.
    // With deposit_amount = 2716, we get 2716 - 2170 = 546 sats,
    // which equals the dust limit and should pass validation.
    let deposit_amount = deposit_amount + 1;
    sqlx::query(
        r#"
        UPDATE deposit_requests AS dr
        SET amount = $1
        WHERE 
            dr.txid = $2
            AND dr.output_index = $3;
    "#,
    )
    .bind(deposit_amount as i32)
    .bind(BitcoinTxId::from(setup.deposits[0].0.outpoint.txid))
    .bind(setup.deposits[0].0.outpoint.vout as i32)
    .execute(db.pool())
    .await
    .unwrap();
    setup.deposits[0].1.amount = deposit_amount;

    // Normal: create a properly formed complete-deposit transaction object
    // and the corresponding request context.
    let (complete_deposit_tx, req_ctx) = make_complete_deposit2(&setup);
    assert!(complete_deposit_tx.validate(&ctx, &req_ctx).await.is_ok());

    testing::storage::drop_db(db).await;
}

/// For this test we check that the `CompleteDepositV1::validate` function
/// returns a deposit validation error with a FeeTooHigh message when the
/// amount of sBTC to mint is less than the `amount - max-fee` from in the
/// signer's deposit request record.
#[tokio::test]
async fn complete_deposit_validation_fee_too_high() {
    // Normal: this generates the blockchain as well as deposit request
    // transactions and a transaction sweeping in the deposited funds.
    let db = testing::storage::new_test_database().await;
    let mut rng = rand::rngs::StdRng::seed_from_u64(51);
    let (rpc, faucet) = regtest::initialize_blockchain();
    let mut setup = TestSweepSetup::new_setup(&rpc, &faucet, 1_000_000, &mut rng);

    // Normal: the signers' block observer should be getting new block
    // events from bitcoin-core. We haven't hooked up our block observer,
    // so we need to manually update the database with new bitcoin block
    // headers and at least one stacks block.
    backfill_bitcoin_blocks(&db, rpc, &setup.sweep_block_hash).await;
    // Normal: This stores a genesis stacks block anchored to the bitcoin
    // blockchain identified by setup.sweep_block_hash.
    setup.store_stacks_genesis_block(&db).await;

    // Normal: we take the deposit transaction as is from the test setup
    // and store it in the database. This is necessary for when we fetch
    // outstanding unfulfilled deposit requests.
    setup.store_deposit_tx(&db).await;

    // Normal: we take the sweep transaction as is from the test setup and
    // store it in the database.
    setup.store_sweep_tx(&db).await;

    // Normal: we need to store a row in the dkg_shares table so that we
    // have a record of the scriptPubKey that the signers control.
    setup.store_dkg_shares(&db).await;

    // Different: the actual assessed fee cannot be greater than the
    // max-fee, so here we adjust the max fee to pretend what would happen
    // during validation if assessed transaction fee exceeded that amount.
    let assessed_fee = setup
        .sweep_tx_info
        .assess_input_fee(&setup.deposit_request.outpoint);
    setup.deposit_info.max_fee = assessed_fee.unwrap().to_sat() - 1;

    // Normal: the request and how the signers voted needs to be added to
    // the database. Here the bitmap in the deposit request object
    // corresponds to how the signers voted.
    setup.store_deposit_request(&db).await;
    setup.store_deposit_decisions(&db).await;

    // Normal: create a properly formed complete-deposit transaction object
    // and the corresponding request context.
    let (complete_deposit_tx, req_ctx) = make_complete_deposit(&setup);

    let mut ctx = TestContext::builder()
        .with_storage(db.clone())
        .with_first_bitcoin_core_client()
        .with_mocked_stacks_client()
        .with_mocked_emily_client()
        .build();

    // Normal: the request is not completed in the smart contract.
    set_deposit_incomplete(&mut ctx).await;

    let validate_future = complete_deposit_tx.validate(&ctx, &req_ctx);
    match validate_future.await.unwrap_err() {
        Error::DepositValidation(ref err) => {
            assert_eq!(err.error, DepositErrorMsg::FeeTooHigh)
        }
        err => panic!("unexpected error during validation {err}"),
    }

    testing::storage::drop_db(db).await;
}

/// For this test we check that the `CompleteDepositV1::validate` function
/// returns a deposit validation error with a SweepTransactionMissing
/// message when the signer does not have a record of the sweep
/// transaction.
#[tokio::test]
async fn complete_deposit_validation_sweep_tx_missing() {
    // Normal: this generates the blockchain as well as deposit request
    // transactions and a transaction sweeping in the deposited funds.
    let db = testing::storage::new_test_database().await;
    let mut rng = rand::rngs::StdRng::seed_from_u64(51);
    let (rpc, faucet) = regtest::initialize_blockchain();
    let setup = TestSweepSetup::new_setup(&rpc, &faucet, 1_000_000, &mut rng);

    // Normal: the signers' block observer should be getting new block
    // events from bitcoin-core. We haven't hooked up our block observer,
    // so we need to manually update the database with new bitcoin block
    // headers and at least one stacks block.
    backfill_bitcoin_blocks(&db, rpc, &setup.sweep_block_hash).await;
    // Normal: This stores a genesis stacks block anchored to the bitcoin
    // blockchain identified by setup.sweep_block_hash.
    setup.store_stacks_genesis_block(&db).await;

    // Normal: we take the deposit transaction as is from the test setup
    // and store it in the database. This is necessary for when we fetch
    // outstanding unfulfilled deposit requests.
    setup.store_deposit_tx(&db).await;

    // Normal: we take the sweep transaction as is from the test setup and
    // store it in the database.
    setup.store_sweep_tx(&db).await;

    // Normal: we need to store a row in the dkg_shares table so that we
    // have a record of the scriptPubKey that the signers control.
    setup.store_dkg_shares(&db).await;

    // Normal: the request and how the signers voted needs to be added to
    // the database. Here the bitmap in the deposit request object
    // corresponds to how the signers voted.
    setup.store_deposit_request(&db).await;
    setup.store_deposit_decisions(&db).await;

    // Normal: create a properly formed complete-deposit transaction object
    // and the corresponding request context.
    let (mut complete_deposit_tx, req_ctx) = make_complete_deposit(&setup);

    // Different: there is supposed to be sweep transaction in
    // bitcoin-core, but we make sure that such a transaction does not
    // exist.
    complete_deposit_tx.sweep_txid = fake::Faker.fake_with_rng(&mut rng);

    let mut ctx = TestContext::builder()
        .with_storage(db.clone())
        .with_first_bitcoin_core_client()
        .with_mocked_stacks_client()
        .with_mocked_emily_client()
        .build();

    // Normal: the request is not completed in the smart contract.
    set_deposit_incomplete(&mut ctx).await;

    let validation_result = complete_deposit_tx.validate(&ctx, &req_ctx).await;
    match validation_result.unwrap_err() {
        Error::DepositValidation(ref err) => {
            assert_eq!(err.error, DepositErrorMsg::SweepTransactionMissing)
        }
        err => panic!("unexpected error during validation {err}"),
    }

    testing::storage::drop_db(db).await;
}

/// For this test we check that the `CompleteDepositV1::validate` function
/// returns a deposit validation error with a SweepTransactionReorged
/// message when the sweep transaction is in our records but is not on what
/// the signer thinks is the canonical bitcoin blockchain.
#[tokio::test]
async fn complete_deposit_validation_sweep_reorged() {
    // Normal: this generates the blockchain as well as deposit request
    // transactions and a transaction sweeping in the deposited funds.
    let db = testing::storage::new_test_database().await;
    let mut rng = rand::rngs::StdRng::seed_from_u64(51);
    let (rpc, faucet) = regtest::initialize_blockchain();
    let setup = TestSweepSetup::new_setup(&rpc, &faucet, 1_000_000, &mut rng);

    // Normal: the signers' block observer should be getting new block
    // events from bitcoin-core. We haven't hooked up our block observer,
    // so we need to manually update the database with new bitcoin block
    // headers and at least one stacks block.
    backfill_bitcoin_blocks(&db, rpc, &setup.sweep_block_hash).await;
    // Normal: This stores a genesis stacks block anchored to the bitcoin
    // blockchain identified by setup.sweep_block_hash.
    setup.store_stacks_genesis_block(&db).await;

    // Normal: we take the deposit transaction as is from the test setup
    // and store it in the database. This is necessary for when we fetch
    // outstanding unfulfilled deposit requests.
    setup.store_deposit_tx(&db).await;

    // Normal: we take the sweep transaction as is from the test setup and
    // store it in the database.
    setup.store_sweep_tx(&db).await;

    // Normal: we need to store a row in the dkg_shares table so that we
    // have a record of the scriptPubKey that the signers control.
    setup.store_dkg_shares(&db).await;

    // Normal: the request and how the signers voted needs to be added to
    // the database. Here the bitmap in the deposit request object
    // corresponds to how the signers voted.
    setup.store_deposit_request(&db).await;
    setup.store_deposit_decisions(&db).await;

    // Normal: create a properly formed complete-deposit transaction object
    // and the corresponding request context.
    let (complete_deposit_tx, mut req_ctx) = make_complete_deposit(&setup);

    // Different: the transaction that sweeps in the deposit has been
    // confirmed, but let's suppose that it gets confirmed on a bitcoin
    // blockchain that is not the canonical one. To test that we set a
    // chain tip to be some other blockchain. The important part is that
    // our sweep transaction is not on the canonical one.
    req_ctx.chain_tip = BitcoinBlockRef {
        block_hash: fake::Faker.fake_with_rng(&mut rng),
        // This value kind of matters, but that's more of an implementation
        // detail. All that should matter is that the block_hash does not
        // identify the bitcoin blockchain that includes the sweep
        // transaction.
        block_height: 30000,
    };

    let mut ctx = TestContext::builder()
        .with_storage(db.clone())
        .with_first_bitcoin_core_client()
        .with_mocked_stacks_client()
        .with_mocked_emily_client()
        .build();

    // Normal: the request is not completed in the smart contract.
    set_deposit_incomplete(&mut ctx).await;

    let validation_result = complete_deposit_tx.validate(&ctx, &req_ctx).await;
    match validation_result.unwrap_err() {
        Error::DepositValidation(ref err) => {
            assert_eq!(err.error, DepositErrorMsg::SweepTransactionReorged)
        }
        err => panic!("unexpected error during validation {err}"),
    }

    testing::storage::drop_db(db).await;
}

/// For this test we check that the `CompleteDepositV1::validate` function
/// returns a deposit validation error with a MissingFromSweep
/// message when the sweep transaction is in our records, is on what the
/// signer thinks is the canonical bitcoin blockchain, but it does not have
/// an input that that matches the deposit request outpoint.
#[tokio::test]
async fn complete_deposit_validation_deposit_not_in_sweep() {
    // Normal: this generates the blockchain as well as deposit request
    // transactions and a transaction sweeping in the deposited funds.
    let db = testing::storage::new_test_database().await;
    let mut rng = rand::rngs::StdRng::seed_from_u64(51);
    let (rpc, faucet) = regtest::initialize_blockchain();
    let setup = TestSweepSetup::new_setup(&rpc, &faucet, 1_000_000, &mut rng);

    // Normal: the signers' block observer should be getting new block
    // events from bitcoin-core. We haven't hooked up our block observer,
    // so we need to manually update the database with new bitcoin block
    // headers and at least one stacks block.
    backfill_bitcoin_blocks(&db, rpc, &setup.sweep_block_hash).await;
    // Normal: This stores a genesis stacks block anchored to the bitcoin
    // blockchain identified by setup.sweep_block_hash.
    setup.store_stacks_genesis_block(&db).await;

    // Normal: we take the deposit transaction as is from the test setup
    // and store it in the database. This is necessary for when we fetch
    // outstanding unfulfilled deposit requests.
    setup.store_deposit_tx(&db).await;

    // Normal: we take the sweep transaction as is from the test setup and
    // store it in the database.
    setup.store_sweep_tx(&db).await;

    // Normal: we need to store a row in the dkg_shares table so that we
    // have a record of the scriptPubKey that the signers control.
    setup.store_dkg_shares(&db).await;

    // Normal: the request and how the signers voted needs to be added to
    // the database. Here the bitmap in the deposit request object
    // corresponds to how the signers voted.
    setup.store_deposit_request(&db).await;
    setup.store_deposit_decisions(&db).await;

    // Normal: create a properly formed complete-deposit transaction object
    // and the corresponding request context.
    let (mut complete_deposit_tx, req_ctx) = make_complete_deposit(&setup);

    // Different: We want to simulate what would happen if the sweep
    // transaction did not include the deposit request UTXO as an input. To
    // do that we set the outpoint of the deposit to be different from any
    // of the prevout outpoints in the sweep transaction.
    complete_deposit_tx.outpoint.vout = 5000;

    let mut ctx = TestContext::builder()
        .with_storage(db.clone())
        .with_first_bitcoin_core_client()
        .with_mocked_stacks_client()
        .with_mocked_emily_client()
        .build();

    // Normal: the request is not completed in the smart contract.
    set_deposit_incomplete(&mut ctx).await;

    let validation_result = complete_deposit_tx.validate(&ctx, &req_ctx).await;
    match validation_result.unwrap_err() {
        Error::DepositValidation(ref err) => {
            assert_eq!(err.error, DepositErrorMsg::MissingFromSweep)
        }
        err => panic!("unexpected error during validation {err}"),
    }

    testing::storage::drop_db(db).await;
}

/// For this test we check that the `CompleteDepositV1::validate` function
/// returns a deposit validation error with a IncorrectFee message when the
/// sweep transaction is in our records, is on what the signer thinks is
/// the canonical bitcoin blockchain, but the fee assessed differs from
/// what we would expect.
#[tokio::test]
async fn complete_deposit_validation_deposit_incorrect_fee() {
    // Normal: this generates the blockchain as well as deposit request
    // transactions and a transaction sweeping in the deposited funds.
    let db = testing::storage::new_test_database().await;
    let mut rng = rand::rngs::StdRng::seed_from_u64(51);
    let (rpc, faucet) = regtest::initialize_blockchain();
    let setup = TestSweepSetup::new_setup(&rpc, &faucet, 1_000_000, &mut rng);

    // Normal: the signers' block observer should be getting new block
    // events from bitcoin-core. We haven't hooked up our block observer,
    // so we need to manually update the database with new bitcoin block
    // headers and at least one stacks block.
    backfill_bitcoin_blocks(&db, rpc, &setup.sweep_block_hash).await;
    // Normal: This stores a genesis stacks block anchored to the bitcoin
    // blockchain identified by setup.sweep_block_hash.
    setup.store_stacks_genesis_block(&db).await;

    // Normal: we take the deposit transaction as is from the test setup
    // and store it in the database. This is necessary for when we fetch
    // outstanding unfulfilled deposit requests.
    setup.store_deposit_tx(&db).await;

    // Normal: we take the sweep transaction as is from the test setup and
    // store it in the database.
    setup.store_sweep_tx(&db).await;

    // Normal: we need to store a row in the dkg_shares table so that we
    // have a record of the scriptPubKey that the signers control.
    setup.store_dkg_shares(&db).await;

    // Normal: the request and how the signers voted needs to be added to
    // the database. Here the bitmap in the deposit request object
    // corresponds to how the signers voted.
    setup.store_deposit_request(&db).await;
    setup.store_deposit_decisions(&db).await;

    // Normal: create a properly formed complete-deposit transaction object
    // and the corresponding request context.
    let (mut complete_deposit_tx, req_ctx) = make_complete_deposit(&setup);
    // Different: the amount here is less than we would think that it
    // should be, implying that the assessed fee is greater than what we
    // would have thought.
    complete_deposit_tx.amount -= 1;

    let mut ctx = TestContext::builder()
        .with_storage(db.clone())
        .with_first_bitcoin_core_client()
        .with_mocked_stacks_client()
        .with_mocked_emily_client()
        .build();

    // Normal: the request is not completed in the smart contract.
    set_deposit_incomplete(&mut ctx).await;

    let validation_result = complete_deposit_tx.validate(&ctx, &req_ctx).await;
    match validation_result.unwrap_err() {
        Error::DepositValidation(ref err) => {
            assert_eq!(err.error, DepositErrorMsg::IncorrectFee)
        }
        err => panic!("unexpected error during validation {err}"),
    }

    testing::storage::drop_db(db).await;
}

/// For this test we check that the `CompleteDepositV1::validate` function
/// returns a deposit validation error with a InvalidSweep message when the
/// sweep transaction does not have a prevout with a scriptPubKey that the
/// signers control.
#[tokio::test]
async fn complete_deposit_validation_deposit_invalid_sweep() {
    // Normal: this generates the blockchain as well as deposit request
    // transactions and a transaction sweeping in the deposited funds.
    let db = testing::storage::new_test_database().await;
    let mut rng = rand::rngs::StdRng::seed_from_u64(51);
    let (rpc, faucet) = regtest::initialize_blockchain();
    let setup = TestSweepSetup::new_setup(&rpc, &faucet, 1_000_000, &mut rng);

    // Normal: the signers' block observer should be getting new block
    // events from bitcoin-core. We haven't hooked up our block observer,
    // so we need to manually update the database with new bitcoin block
    // headers and at least one stacks block.
    backfill_bitcoin_blocks(&db, rpc, &setup.sweep_block_hash).await;
    // Normal: This stores a genesis stacks block anchored to the bitcoin
    // blockchain identified by setup.sweep_block_hash.
    setup.store_stacks_genesis_block(&db).await;

    // Normal: we take the deposit transaction as is from the test setup
    // and store it in the database. This is necessary for when we fetch
    // outstanding unfulfilled deposit requests.
    setup.store_deposit_tx(&db).await;

    // Normal: we take the sweep transaction as is from the test setup and
    // store it in the database.
    setup.store_sweep_tx(&db).await;

    // Different: we normally add a row in the dkg_shares table so that we
    // have a record of the scriptPubKey that the signers control. Here we
    // exclude it, so it looks like the first UTXO in the transaction is not
    // controlled by the signers.

    // Normal: the request and how the signers voted needs to be added to
    // the database. Here the bitmap in the deposit request object
    // corresponds to how the signers voted.
    setup.store_deposit_request(&db).await;
    setup.store_deposit_decisions(&db).await;

    // Normal: create a properly formed complete-deposit transaction object
    // and the corresponding request context.
    let (complete_deposit_tx, req_ctx) = make_complete_deposit(&setup);

    let mut ctx = TestContext::builder()
        .with_storage(db.clone())
        .with_first_bitcoin_core_client()
        .with_mocked_stacks_client()
        .with_mocked_emily_client()
        .build();

    // Normal: the request is not completed in the smart contract.
    set_deposit_incomplete(&mut ctx).await;

    let validation_result = complete_deposit_tx.validate(&ctx, &req_ctx).await;
    match validation_result.unwrap_err() {
        Error::DepositValidation(ref err) => {
            assert_eq!(err.error, DepositErrorMsg::InvalidSweep)
        }
        err => panic!("unexpected error during validation {err}"),
    }

    testing::storage::drop_db(db).await;
}

/// For this test we check that the `CompleteDepositV1::validate` function
/// returns a deposit validation error with a DepositCompleted message when
/// the stacks node thinks that the deposit has been completed already.
#[tokio::test]
async fn complete_deposit_validation_request_completed() {
    // Normal: this generates the blockchain as well as deposit request
    // transactions and a transaction sweeping in the deposited funds.
    // This is just setup and should be essentially the same between tests.
    let db = testing::storage::new_test_database().await;
    let mut rng = rand::rngs::StdRng::seed_from_u64(51);
    let (rpc, faucet) = regtest::initialize_blockchain();
    let setup = TestSweepSetup::new_setup(&rpc, &faucet, 1_000_000, &mut rng);

    // Normal: the signers' block observer should be getting new block
    // events from bitcoin-core. We haven't hooked up our block observer,
    // so we need to manually update the database with new bitcoin block
    // headers and at least one stacks block.
    backfill_bitcoin_blocks(&db, rpc, &setup.sweep_block_hash).await;
    // Normal: This stores a genesis stacks block anchored to the bitcoin
    // blockchain identified by setup.sweep_block_hash.
    setup.store_stacks_genesis_block(&db).await;

    // Normal: we take the deposit transaction as is from the test setup
    // and store it in the database. This is necessary for when we fetch
    // outstanding unfulfilled deposit requests.
    setup.store_deposit_tx(&db).await;

    // Normal: we take the sweep transaction as is from the test setup and
    // store it in the database.
    setup.store_sweep_tx(&db).await;

    // Normal: we need to store a row in the dkg_shares table so that we
    // have a record of the scriptPubKey that the signers control.
    setup.store_dkg_shares(&db).await;

    // Normal: the request and how the signers voted needs to be added to
    // the database. Here the bitmap in the deposit request object
    // corresponds to how the signers voted.
    setup.store_deposit_request(&db).await;
    setup.store_deposit_decisions(&db).await;

    // Normal: create a properly formed complete-deposit transaction object
    // and the corresponding request context.
    let (complete_deposit_tx, req_ctx) = make_complete_deposit(&setup);

    // Create a context object for reaching out to the database and bitcoin
    // core. This will create a bitcoin core client that connects to the
    // bitcoin-core at the [bitcoin].endpoints[0] endpoint from the default
    // toml config file.
    let mut ctx = TestContext::builder()
        .with_storage(db.clone())
        .with_first_bitcoin_core_client()
        .with_mocked_stacks_client()
        .with_mocked_emily_client()
        .build();

    // Different: the request is marked as completed in the smart contract.
    set_deposit_completed(&mut ctx).await;

    let validation_result = complete_deposit_tx.validate(&ctx, &req_ctx).await;
    match validation_result.unwrap_err() {
        Error::DepositValidation(ref err) => {
            assert_eq!(err.error, DepositErrorMsg::DepositCompleted)
        }
        err => panic!("unexpected error during validation {err}"),
    }

    testing::storage::drop_db(db).await;
}<|MERGE_RESOLUTION|>--- conflicted
+++ resolved
@@ -491,12 +491,6 @@
     // Different: We need to update the amount to be something that
     // validation would reject. To do that we update our database.
     //
-<<<<<<< HEAD
-    // The fee rate in this test is fixed at 10.0 sats per vbyte, and the amount
-    // here is chosen so that it's less than fee amount + 546 (dust limit).
-    let tx_size = &setup.sweep_tx_info.clone().unwrap().tx_info.vsize;
-    let deposit_amount = tx_size * 10 + 546 - 1;
-=======
     // We want to trigger the AmountBelowDustLimit error by calculating a deposit amount
     // that results in a value just below the dust limit after fees are subtracted:
     //
@@ -514,7 +508,6 @@
         .map(|info| info.tx_info.fee.to_sat() + DEPOSIT_DUST_LIMIT - 1)
         .expect("sweep_tx_info not set");
 
->>>>>>> a8d5f6c3
     sqlx::query(
         r#"
         UPDATE deposit_requests AS dr
