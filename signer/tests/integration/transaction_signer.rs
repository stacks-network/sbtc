use std::num::NonZeroUsize;
use std::time::Duration;

use bitcoin::hashes::Hash;
use bitcoincore_rpc::RpcApi;
use fake::Fake as _;
use fake::Faker;
use lru::LruCache;
use rand::SeedableRng as _;

use signer::bitcoin::utxo::RequestRef;
use signer::bitcoin::utxo::Requests;
use signer::bitcoin::utxo::UnsignedTransaction;
use signer::bitcoin::validation::TxRequestIds;
use signer::context::Context;
use signer::context::SbtcLimits;
use signer::error::Error;
use signer::keys::PrivateKey;
use signer::keys::PublicKey;
use signer::message::BitcoinPreSignRequest;
use signer::message::StacksTransactionSignRequest;
use signer::message::WstsMessage;
use signer::message::WstsMessageId;
use signer::network::in_memory2::WanNetwork;
use signer::network::InMemoryNetwork;
use signer::network::MessageTransfer;
use signer::stacks::contracts::ContractCall;
use signer::storage::model;
use signer::storage::model::BitcoinBlockHash;
use signer::storage::model::BitcoinTxId;
use signer::storage::model::BitcoinTxSigHash;
use signer::storage::model::RotateKeysTransaction;
use signer::storage::model::SigHash;
use signer::storage::model::StacksTxId;
use signer::storage::DbRead as _;
use signer::storage::DbWrite as _;
use signer::testing;
use signer::testing::context::*;
use signer::testing::storage::model::TestData;
use signer::transaction_signer::ChainTipStatus;
use signer::transaction_signer::MsgChainTipReport;
use signer::transaction_signer::TxSignerEventLoop;
use signer::wsts_state_machine::StateMachineId;
use wsts::net::DkgBegin;
use wsts::net::NonceRequest;

use crate::setup::backfill_bitcoin_blocks;
use crate::setup::fill_signers_utxo;
use crate::setup::TestSignerSet;
use crate::setup::TestSweepSetup;
use crate::setup::TestSweepSetup2;

/// Test that [`TxSignerEventLoop::get_signer_public_keys`] falls back to
/// the bootstrap config if there is no rotate-keys transaction in the
/// database.
#[tokio::test]
async fn get_signer_public_keys_and_aggregate_key_falls_back() {
    let db = testing::storage::new_test_database().await;

    let mut rng = rand::rngs::StdRng::seed_from_u64(51);

    let ctx = TestContext::builder()
        .with_storage(db.clone())
        .with_mocked_clients()
        .build();

    let network = InMemoryNetwork::new();

    let coord = TxSignerEventLoop {
        network: network.connect(),
        context: ctx.clone(),
        context_window: 10000,
        wsts_state_machines: LruCache::new(NonZeroUsize::new(100).unwrap()),
        signer_private_key: ctx.config().signer.private_key,
        threshold: 2,
        rng: rand::rngs::StdRng::seed_from_u64(51),
        dkg_begin_pause: None,
        wsts_frost_state_machines: LruCache::new(NonZeroUsize::new(5).unwrap()),
        wsts_frost_results: LruCache::new(NonZeroUsize::new(5).unwrap()),
    };

    // We need stacks blocks for the rotate-keys transactions.
    let test_params = testing::storage::model::Params {
        num_bitcoin_blocks: 10,
        num_stacks_blocks_per_bitcoin_block: 1,
        num_deposit_requests_per_block: 0,
        num_withdraw_requests_per_block: 0,
        num_signers_per_request: 0,
        consecutive_blocks: false,
    };
    let test_data = TestData::generate(&mut rng, &[], &test_params);
    test_data.write_to(&db).await;

    // We always need the chain tip.
    let chain_tip = db.get_bitcoin_canonical_chain_tip().await.unwrap().unwrap();

    // We have no transactions in the database, just blocks header hashes
    // and block heights. The `get_signer_public_keys` function falls back
    // to the config for keys if no rotate-keys transaction can be found.
    // So this function almost never errors.
    let bootstrap_signer_set = coord.get_signer_public_keys(&chain_tip).await.unwrap();
    // We check that the signer set can form a valid wallet when we load
    // the config. In particular, the signing set should not be empty.
    assert!(!bootstrap_signer_set.is_empty());

    let config_signer_set = ctx.config().signer.bootstrap_signing_set();
    assert_eq!(bootstrap_signer_set, config_signer_set);

    // Okay now we write a rotate-keys transaction into the database. To do
    // that we need the stacks chain tip, and a something in 3 different
    // tables...
    let stacks_chain_tip = db.get_stacks_chain_tip(&chain_tip).await.unwrap().unwrap();

    let rotate_keys: RotateKeysTransaction = Faker.fake_with_rng(&mut rng);
    let transaction = model::Transaction {
        txid: rotate_keys.txid.into_bytes(),
        tx: Vec::new(),
        tx_type: model::TransactionType::RotateKeys,
        block_hash: stacks_chain_tip.block_hash.into_bytes(),
    };
    let tx = model::StacksTransaction {
        txid: rotate_keys.txid,
        block_hash: stacks_chain_tip.block_hash,
    };

    db.write_transaction(&transaction).await.unwrap();
    db.write_stacks_transaction(&tx).await.unwrap();
    db.write_rotate_keys_transaction(&rotate_keys)
        .await
        .unwrap();

    // Alright, now that we have a rotate-keys transaction, we can check if
    // it is preferred over the config.
    let signer_set: Vec<PublicKey> = coord
        .get_signer_public_keys(&chain_tip)
        .await
        .unwrap()
        .into_iter()
        .collect();

    let mut rotate_keys_signer_set = rotate_keys.signer_set.clone();
    rotate_keys_signer_set.sort();

    assert_eq!(rotate_keys_signer_set, signer_set);

    testing::storage::drop_db(db).await;
}

/// Test that [`TxSignerEventLoop::assert_valid_stacks_tx_sign_request`]
/// errors when the signer is not in the signer set.
#[tokio::test]
async fn signing_set_validation_check_for_stacks_transactions() {
    let db = testing::storage::new_test_database().await;

    let mut rng = rand::rngs::StdRng::seed_from_u64(51);

    let ctx = TestContext::builder()
        .with_storage(db.clone())
        .with_first_bitcoin_core_client()
        .with_mocked_emily_client()
        .with_mocked_stacks_client()
        .build();
    let (rpc, faucet) = sbtc::testing::regtest::initialize_blockchain();

    // This confirms a deposit transaction, and has a nice helper function
    // for storing a real deposit.
    let mut setup = TestSweepSetup::new_setup(rpc, faucet, 10000, &mut rng);

    // Let's get the blockchain data into the database.
    let chain_tip: BitcoinBlockHash = setup.sweep_block_hash.into();
    backfill_bitcoin_blocks(&db, rpc, &chain_tip).await;

    // This is all normal things that need to happen in order to pass
    // validation.
    setup.store_happy_path_data(&db).await;

    let (mut req, _) = crate::complete_deposit::make_complete_deposit(&setup);

    req.deployer = ctx.config().signer.deployer;
    let network = InMemoryNetwork::new();
    let mut tx_signer = TxSignerEventLoop {
        network: network.connect(),
        context: ctx.clone(),
        context_window: 10000,
        wsts_state_machines: LruCache::new(NonZeroUsize::new(100).unwrap()),
        signer_private_key: setup.aggregated_signer.keypair.secret_key().into(),
        threshold: 2,
        rng: rand::rngs::StdRng::seed_from_u64(51),
        dkg_begin_pause: None,
        wsts_frost_state_machines: LruCache::new(NonZeroUsize::new(5).unwrap()),
        wsts_frost_results: LruCache::new(NonZeroUsize::new(5).unwrap()),
    };

    // Let's create a proper sign request.
    let request = StacksTransactionSignRequest {
        aggregate_key: setup.aggregated_signer.keypair.public_key().into(),
        contract_tx: ContractCall::CompleteDepositV1(req).into(),
        // The nonce and tx_fee aren't really validated against anything at
        // the moment.
        nonce: 1,
        tx_fee: 100_000,
        txid: Faker.fake_with_rng::<StacksTxId, _>(&mut rng).into(),
    };

    // We can sign a transaction generated by a coordinator who is not in
    // the signer set, so the origin doesn't matter much for this function
    // call.
    let origin_public_key: PublicKey = Faker.fake_with_rng(&mut rng);
    // This is all happy path, there shouldn't be any errors here
    tx_signer
        .assert_valid_stacks_tx_sign_request(&request, &chain_tip, &origin_public_key)
        .await
        .unwrap();

    // Now we make sure that the current signer is not in the current
    // signing set.
    tx_signer.signer_private_key = PrivateKey::new(&mut rng);

    // Okay now that we have changed the fact that we are not in the
    // signing set, we should get an error now.
    let validation = tx_signer
        .assert_valid_stacks_tx_sign_request(&request, &chain_tip, &origin_public_key)
        .await
        .unwrap_err();
    assert!(matches!(validation, Error::ValidationSignerSet(_)));

    testing::storage::drop_db(db).await;
}

#[tokio::test]
pub async fn assert_should_be_able_to_handle_sbtc_requests() {
    let db = testing::storage::new_test_database().await;

    let mut rng = rand::rngs::StdRng::seed_from_u64(51);
    let fee_rate = 1.3;
    // Build the test context with mocked clients
    let ctx = TestContext::builder()
        .with_storage(db.clone())
        .with_mocked_bitcoin_client()
        .with_mocked_emily_client()
        .with_mocked_stacks_client()
        .build();
    ctx.state().update_current_limits(SbtcLimits::unlimited());

    let (rpc, faucet) = sbtc::testing::regtest::initialize_blockchain();

    // Create a test setup with a confirmed deposit transaction
    let setup = TestSweepSetup::new_setup(rpc, faucet, 10000, &mut rng);
    // Backfill the blockchain data into the database
    let chain_tip: BitcoinBlockHash = setup.sweep_block_hash.into();
    backfill_bitcoin_blocks(&db, rpc, &chain_tip).await;
    let bitcoin_block = db.get_bitcoin_block(&chain_tip).await.unwrap();

    let public_aggregate_key = setup.aggregated_signer.keypair.public_key().into();

    // // Fill the signer's UTXO in the database
    fill_signers_utxo(&db, bitcoin_block.unwrap(), &public_aggregate_key, &mut rng).await;

    // Store the necessary data for passing validation
    setup.store_deposit_tx(&db).await;
    setup.store_dkg_shares(&db).await;
    setup.store_deposit_request(&db).await;
    setup.store_deposit_decisions(&db).await;

    // Initialize the transaction signer event loop
    let network = WanNetwork::default();

    let net = network.connect(&ctx);
    let mut tx_signer = TxSignerEventLoop {
        network: net.spawn(),
        context: ctx.clone(),
        context_window: 10000,
        wsts_state_machines: LruCache::new(NonZeroUsize::new(100).unwrap()),
        signer_private_key: setup.aggregated_signer.keypair.secret_key().into(),
        threshold: 2,
        rng: rand::rngs::StdRng::seed_from_u64(51),
        dkg_begin_pause: None,
        wsts_frost_state_machines: LruCache::new(NonZeroUsize::new(5).unwrap()),
        wsts_frost_results: LruCache::new(NonZeroUsize::new(5).unwrap()),
    };

    let sbtc_requests: TxRequestIds = TxRequestIds {
        deposits: vec![setup.deposit_request.outpoint.into()],
        withdrawals: vec![],
    };

    let sbtc_context = BitcoinPreSignRequest {
        request_package: vec![sbtc_requests],
        fee_rate,
        last_fees: None,
    };

    let sbtc_state = signer::bitcoin::utxo::SignerBtcState {
        utxo: ctx
            .get_storage()
            .get_signer_utxo(&chain_tip)
            .await
            .unwrap()
            .unwrap(),
        fee_rate,
        last_fees: None,
        public_key: setup.aggregated_signer.keypair.public_key().into(),
        magic_bytes: [b'T', b'3'],
    };

    // Create an unsigned transaction with the deposit request
    // to obtain the sighashes and corresponding txid that should
    // be stored in the database
    let unsigned_tx = UnsignedTransaction::new(
        Requests::new(vec![RequestRef::Deposit(&setup.deposit_request)]),
        &sbtc_state,
    )
    .unwrap();

    let digests = unsigned_tx.construct_digests().unwrap();
    let signer_digest = digests.signer_sighash();
    let deposit_digest = digests.deposit_sighashes();
    assert_eq!(deposit_digest.len(), 1);
    let deposit_digest = deposit_digest[0];

    let mut handle = network.connect(&ctx).spawn();

    let result = tx_signer
        .handle_bitcoin_pre_sign_request(&sbtc_context, &chain_tip)
        .await;

    // check if we are receving an Ack from the signer
    tokio::time::timeout(Duration::from_secs(2), async move {
        handle.receive().await.unwrap();
    })
    .await
    .unwrap();

    assert!(result.is_ok());

    // Check that the intentions to sign the requests sighashes
    // are stored in the database
    let (will_sign, _) = db
        .will_sign_bitcoin_tx_sighash(&signer_digest.sighash.into())
        .await
        .expect("query to check if signer sighash is stored failed")
        .expect("signer sighash not stored");

    assert!(will_sign);
    let (will_sign, _) = db
        .will_sign_bitcoin_tx_sighash(&deposit_digest.sighash.into())
        .await
        .expect("query to check if deposit sighash is stored failed")
        .expect("deposit sighash not stored");

    assert!(will_sign);

    testing::storage::drop_db(db).await;
}

#[test_log::test(tokio::test)]
async fn new_state_machine_per_valid_sighash() {
    let db = testing::storage::new_test_database().await;

    let mut rng = rand::rngs::StdRng::seed_from_u64(51);
    // Build the test context with mocked clients
    let ctx = TestContext::builder()
        .with_storage(db.clone())
        .with_mocked_bitcoin_client()
        .with_mocked_emily_client()
        .with_mocked_stacks_client()
        .build();

    let (_, faucet) = sbtc::testing::regtest::initialize_blockchain();

    let signers = TestSignerSet::new(&mut rng);
    // Create a test setup object so that we can simply create proper DKG
    // shares in the database. Note that calling TestSweepSetup2::new_setup
    // creates two bitcoin block.
    let setup = TestSweepSetup2::new_setup(signers, faucet, &[]);

    // Store the necessary data for passing validation
    setup.store_dkg_shares(&db).await;

    // Initialize the transaction signer event loop
    let network = WanNetwork::default();

    let net = network.connect(&ctx);
    let mut tx_signer = TxSignerEventLoop {
        network: net.spawn(),
        context: ctx.clone(),
        context_window: 10000,
        wsts_state_machines: LruCache::new(NonZeroUsize::new(100).unwrap()),
        // We use this private key because it needs to be associated with
        // one of the public keys that we stored in the DKG shares table.
        signer_private_key: setup.signers.signer.keypair.secret_key().into(),
        threshold: 2,
        rng: rand::rngs::StdRng::seed_from_u64(51),
        dkg_begin_pause: None,
        wsts_frost_state_machines: LruCache::new(NonZeroUsize::new(5).unwrap()),
        wsts_frost_results: LruCache::new(NonZeroUsize::new(5).unwrap()),
    };

    // We need to convince the signer event loop that it should accept the
    // message that we are going to send it.
    let report = MsgChainTipReport {
        sender_is_coordinator: true,
        chain_tip_status: ChainTipStatus::Canonical,
        chain_tip: BitcoinBlockHash::from([0; 32]),
    };

    // The message that we will send is for the following sighash. We'll
    // need to make sure that it is in our database first
    let txid: BitcoinTxId = Faker.fake_with_rng(&mut rng);
    let sighash: SigHash = Faker.fake_with_rng(&mut rng);
<<<<<<< HEAD

=======
>>>>>>> df5111fd
    let row = BitcoinTxSigHash {
        txid: txid.clone(),
        chain_tip: BitcoinBlockHash::from([0; 32]),
        prevout_txid: BitcoinTxId::from([0; 32]),
        prevout_output_index: 0,
        sighash,
        prevout_type: model::TxPrevoutType::Deposit,
        validation_result: signer::bitcoin::validation::InputValidationResult::Ok,
        is_valid_tx: true,
        will_sign: true,
        aggregate_key: PublicKey::from_private_key(&tx_signer.signer_private_key).into(),
    };

    db.write_bitcoin_txs_sighashes(&[row]).await.unwrap();

    // Now for the nonce request message
    let mut nonce_request_msg = WstsMessage {
        id: WstsMessageId::BitcoinTxid(*txid),
        inner: wsts::net::Message::NonceRequest(NonceRequest {
            dkg_id: 1,
            sign_id: 1,
            sign_iter_id: 1,
            message: sighash.to_byte_array().to_vec(),
            signature_type: wsts::net::SignatureType::Schnorr,
        }),
    };
    let msg_public_key = PublicKey::from_private_key(&PrivateKey::new(&mut rng));

    // Sanity check, the state machines cache should be empty.
    assert!(tx_signer.wsts_state_machines.is_empty());

    tx_signer
        .handle_wsts_message(
            &nonce_request_msg,
            &report.chain_tip,
            msg_public_key,
            &report,
        )
        .await
        .unwrap();

    // We should have a state machine associated with the sighash nonce
    // request message that we just received.
    let id1 = StateMachineId::BitcoinSign(sighash);
    assert!(tx_signer.wsts_state_machines.contains(&id1));
    assert_eq!(tx_signer.wsts_state_machines.len(), 1);

    // Now let's see what happens when we receive a nonce request message
    // for a sighash that we do not know about. Since the nonce request is
    // not in the database we should return an error, and the state machine
    // should not be in the local cache.
    let random_sighash: SigHash = Faker.fake_with_rng(&mut rng);
    match &mut nonce_request_msg.inner {
        wsts::net::Message::NonceRequest(NonceRequest { message, .. }) => {
            *message = random_sighash.as_byte_array().to_vec();
        }
        _ => panic!("You forgot to update the variant"),
    };

    let response = tx_signer
        .handle_wsts_message(
            &nonce_request_msg,
            &report.chain_tip,
            msg_public_key,
            &report,
        )
        .await;

<<<<<<< HEAD
    let id2 = StateMachineId::BitcoinSign(random_sighash);
=======
    let id2 = StateMachineId::BitcoinSign(Faker.fake());
>>>>>>> df5111fd
    assert!(response.is_err());
    assert!(tx_signer.wsts_state_machines.contains(&id1));
    assert!(!tx_signer.wsts_state_machines.contains(&id2));
    assert_eq!(tx_signer.wsts_state_machines.len(), 1);

    testing::storage::drop_db(db).await;
}

#[tokio::test]
async fn max_one_state_machine_per_bitcoin_block_hash_for_dkg() {
    let db = testing::storage::new_test_database().await;

    let mut rng = rand::rngs::StdRng::seed_from_u64(51);
    // Build the test context with mocked clients
    let ctx = TestContext::builder()
        .with_storage(db.clone())
        .with_mocked_bitcoin_client()
        .with_mocked_emily_client()
        .with_mocked_stacks_client()
        .build();

    // Let's make sure that the database has the chain tip.
    let (rpc, _) = sbtc::testing::regtest::initialize_blockchain();
    let chain_tip: BitcoinBlockHash = rpc.get_best_block_hash().unwrap().into();
    backfill_bitcoin_blocks(&db, rpc, &chain_tip).await;

    // Initialize the transaction signer event loop
    let network = WanNetwork::default();
    let net = network.connect(&ctx);
    let mut tx_signer = TxSignerEventLoop {
        network: net.spawn(),
        context: ctx.clone(),
        context_window: 10000,
        wsts_state_machines: LruCache::new(NonZeroUsize::new(100).unwrap()),
        signer_private_key: ctx.config().signer.private_key,
        threshold: 2,
        rng: rand::rngs::StdRng::seed_from_u64(51),
        dkg_begin_pause: None,
        wsts_frost_state_machines: LruCache::new(NonZeroUsize::new(5).unwrap()),
        wsts_frost_results: LruCache::new(NonZeroUsize::new(5).unwrap()),
    };

    // We need to convince the signer event loop that it should accept the
    // message that we are going to send it. DkgBegin messages are only
    // accepted from the coordinator on the canonical chain tip.
    let report = MsgChainTipReport {
        sender_is_coordinator: true,
        chain_tip_status: ChainTipStatus::Canonical,
        chain_tip,
    };

    // Now for the DKG begin message. We pick an arbitrary dkg_id, and an
    // arbitrary transaction ID.
    let dkg_id = 2;
    let dkg_begin_msg = WstsMessage {
<<<<<<< HEAD
        id: WstsMessageId::random_arbitrary(),
=======
        id: bitcoin::Txid::all_zeros().into(),
>>>>>>> df5111fd
        inner: wsts::net::Message::DkgBegin(DkgBegin { dkg_id }),
    };
    let msg_public_key = PublicKey::from_private_key(&PrivateKey::new(&mut rng));

    // Sanity check, the state machines cache should be empty.
    assert!(tx_signer.wsts_state_machines.is_empty());

    tx_signer
        .handle_wsts_message(&dkg_begin_msg, &chain_tip, msg_public_key, &report)
        .await
        .unwrap();

    // We should have a state machine associated with the current chain tip
    // request message that we just received.
    let id1 = StateMachineId::from(&chain_tip);
    let state_machine = tx_signer.wsts_state_machines.get(&id1).unwrap();
    assert_eq!(state_machine.dkg_id, dkg_id);
    assert_eq!(tx_signer.wsts_state_machines.len(), 1);

    // Now let's see what happens when we receive another dkg message with
    // a different `dkg_id`. The expected behavior is that a new state
    // machine gets created, overwriting any existing one.
    let dkg_id = 1234;
    let dkg_begin_msg = WstsMessage {
<<<<<<< HEAD
        id: WstsMessageId::random_bitcoin_txid(),
=======
        id: bitcoin::Txid::from_byte_array(Faker.fake_with_rng(&mut rng)).into(),
>>>>>>> df5111fd
        inner: wsts::net::Message::DkgBegin(DkgBegin { dkg_id }),
    };

    tx_signer
        .handle_wsts_message(&dkg_begin_msg, &chain_tip, msg_public_key, &report)
        .await
        .unwrap();

    let state_machine = tx_signer.wsts_state_machines.get(&id1).unwrap();
    assert_eq!(state_machine.dkg_id, dkg_id);
    assert_eq!(tx_signer.wsts_state_machines.len(), 1);

    // If we say the current chain tip is something else, a new state
    // machine will be created associated with that chain tip
    let random_block: model::BitcoinBlock = Faker.fake_with_rng(&mut rng);
    let chain_tip = random_block.block_hash;
    db.write_bitcoin_block(&random_block).await.unwrap();

    tx_signer
        .handle_wsts_message(&dkg_begin_msg, &chain_tip, msg_public_key, &report)
        .await
        .unwrap();

    let id2 = StateMachineId::from(&chain_tip);
    let state_machine = tx_signer.wsts_state_machines.get(&id2).unwrap();
    assert_eq!(state_machine.dkg_id, dkg_id);
    assert_eq!(tx_signer.wsts_state_machines.len(), 2);

    testing::storage::drop_db(db).await;
}<|MERGE_RESOLUTION|>--- conflicted
+++ resolved
@@ -408,10 +408,7 @@
     // need to make sure that it is in our database first
     let txid: BitcoinTxId = Faker.fake_with_rng(&mut rng);
     let sighash: SigHash = Faker.fake_with_rng(&mut rng);
-<<<<<<< HEAD
-
-=======
->>>>>>> df5111fd
+
     let row = BitcoinTxSigHash {
         txid: txid.clone(),
         chain_tip: BitcoinBlockHash::from([0; 32]),
@@ -480,11 +477,7 @@
         )
         .await;
 
-<<<<<<< HEAD
     let id2 = StateMachineId::BitcoinSign(random_sighash);
-=======
-    let id2 = StateMachineId::BitcoinSign(Faker.fake());
->>>>>>> df5111fd
     assert!(response.is_err());
     assert!(tx_signer.wsts_state_machines.contains(&id1));
     assert!(!tx_signer.wsts_state_machines.contains(&id2));
@@ -540,11 +533,7 @@
     // arbitrary transaction ID.
     let dkg_id = 2;
     let dkg_begin_msg = WstsMessage {
-<<<<<<< HEAD
-        id: WstsMessageId::random_arbitrary(),
-=======
         id: bitcoin::Txid::all_zeros().into(),
->>>>>>> df5111fd
         inner: wsts::net::Message::DkgBegin(DkgBegin { dkg_id }),
     };
     let msg_public_key = PublicKey::from_private_key(&PrivateKey::new(&mut rng));
@@ -569,11 +558,7 @@
     // machine gets created, overwriting any existing one.
     let dkg_id = 1234;
     let dkg_begin_msg = WstsMessage {
-<<<<<<< HEAD
-        id: WstsMessageId::random_bitcoin_txid(),
-=======
         id: bitcoin::Txid::from_byte_array(Faker.fake_with_rng(&mut rng)).into(),
->>>>>>> df5111fd
         inner: wsts::net::Message::DkgBegin(DkgBegin { dkg_id }),
     };
 
