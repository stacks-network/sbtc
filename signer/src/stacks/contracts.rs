--- conflicted
+++ resolved
@@ -1173,12 +1173,7 @@
             .block_height
             .saturating_sub(report.bitcoin_block_height);
 
-<<<<<<< HEAD
-        // 4. The request is expired.
         if blocks_observed <= WITHDRAWAL_BLOCKS_EXPIRY.into() {
-=======
-        if blocks_observed <= WITHDRAWAL_BLOCKS_EXPIRY {
->>>>>>> e882ffe9
             return Err(WithdrawalRejectErrorMsg::RequestNotFinal.into_error(req_ctx, self));
         }
 
