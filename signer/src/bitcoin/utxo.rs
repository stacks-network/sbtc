//! Utxo management and transaction construction

use std::collections::HashSet;
use std::ops::Deref as _;
use std::sync::LazyLock;

use bitcoin::absolute::LockTime;
use bitcoin::consensus::Encodable;
use bitcoin::hashes::Hash as _;
use bitcoin::sighash::Prevouts;
use bitcoin::sighash::SighashCache;
use bitcoin::taproot::LeafVersion;
use bitcoin::taproot::NodeInfo;
use bitcoin::taproot::Signature;
use bitcoin::taproot::TaprootSpendInfo;
use bitcoin::transaction::Version;
use bitcoin::Amount;
use bitcoin::OutPoint;
use bitcoin::ScriptBuf;
use bitcoin::Sequence;
use bitcoin::TapLeafHash;
use bitcoin::TapSighash;
use bitcoin::TapSighashType;
use bitcoin::Transaction;
use bitcoin::TxIn;
use bitcoin::TxOut;
use bitcoin::Txid;
use bitcoin::Weight;
use bitcoin::Witness;
use bitvec::array::BitArray;
use bitvec::field::BitField;
use secp256k1::XOnlyPublicKey;
use secp256k1::SECP256K1;
use serde::Deserialize;
use serde::Serialize;

use crate::bitcoin::packaging::compute_optimal_packages;
use crate::bitcoin::packaging::Weighted;
use crate::bitcoin::rpc::BitcoinTxInfo;
use crate::context::SbtcLimits;
use crate::error::Error;
use crate::keys::SignerScriptPubKey as _;
use crate::storage::model;
use crate::storage::model::BitcoinTx;
use crate::storage::model::BitcoinTxId;
use crate::storage::model::QualifiedRequestId;
use crate::storage::model::ScriptPubKey;
use crate::storage::model::SignerVotes;
use crate::storage::model::StacksBlockHash;
use crate::storage::model::StacksTxId;
use crate::storage::model::TxOutput;
use crate::storage::model::TxOutputType;
use crate::storage::model::TxPrevout;
use crate::storage::model::TxPrevoutType;
use crate::DEPOSIT_DUST_LIMIT;
use crate::MAX_MEMPOOL_PACKAGE_TX_COUNT;

/// The minimum incremental fee rate in sats per virtual byte for RBF
/// transactions.
const DEFAULT_INCREMENTAL_RELAY_FEE_RATE: f64 =
    bitcoin::policy::DEFAULT_INCREMENTAL_RELAY_FEE as f64 / 1000.0;

/// This constant represents the virtual size (in vBytes) of a BTC
/// transaction that includes two inputs and one output. The inputs consist
/// of the signers' input UTXO and a UTXO for a deposit request. The output
/// is the signers' new UTXO. The deposit request is such that the sweep
/// transaction has the largest size of solo deposit sweep transactions.
const SOLO_DEPOSIT_TX_VSIZE: f64 = 267.0;

/// This constant represents the virtual size (in vBytes) of a BTC
/// transaction servicing only one withdrawal request, except the
/// withdrawal output is not in the transaction. This way the sweep
/// transaction's OP_RETURN output is the right size, and we can handle the
/// variability of output sizes.
const BASE_WITHDRAWAL_TX_VSIZE: f64 = MAX_BASE_TX_VSIZE as f64;

/// This constant represents the maximum virtual size (in vBytes) of a BTC
/// transaction excluding withdrawals outputs and deposit inputs.
pub const MAX_BASE_TX_VSIZE: u64 = 164;

/// It appears that bitcoin-core tracks fee rates in sats per kilo-vbyte
/// (or BTC per kilo-vbyte). Since we work in sats per vbyte, this constant
/// is the smallest detectable increment for bumping the fee rate in sats
/// per vbyte.
const SATS_PER_VBYTE_INCREMENT: f64 = 0.001;

/// The OP_RETURN version byte for deposit or withdrawal sweep
/// transactions.
const OP_RETURN_VERSION: u8 = 0;

/// A dummy Schnorr signature.
static DUMMY_SIGNATURE: LazyLock<Signature> = LazyLock::new(|| Signature {
    signature: secp256k1::schnorr::Signature::from_slice(&[0; 64]).unwrap(),
    sighash_type: TapSighashType::All,
});

/// Describes the fees for a transaction.
#[derive(Debug, Clone, Copy, PartialEq, Serialize, Deserialize)]
pub struct Fees {
    /// The total fee paid in sats for the transaction.
    pub total: u64,
    /// The fee rate paid in sats per virtual byte.
    pub rate: f64,
}

impl Fees {
    /// A zero-fee [`Fees`] instance.
    pub const ZERO: Self = Self { total: 0, rate: 0.0 };
}

/// A trait for getting the fees for a given instance.
pub trait GetFees {
    /// Get the [`Fees`] for this instance. If the basis for fee calculation is
    /// not available, this function should return `None`.
    fn get_fees(&self) -> Result<Option<Fees>, Error>;
}

/// Filter out the deposit requests that do not meet the amount or fee requirements.
pub struct SbtcRequestsFilter<'a> {
    sbtc_limits: &'a SbtcLimits,
    minimum_fee: u64,
}

impl<'a> SbtcRequestsFilter<'a> {
    /// Create a new [`DepositFilter`] instance.
    pub fn new(sbtc_limits: &'a SbtcLimits, minimum_fee: u64) -> Self {
        Self { sbtc_limits, minimum_fee }
    }

    /// Validate deposit requests based on four constraints:
    /// 1. The user's max fee must be >= our minimum required fee for deposits
    ///     (based on fixed deposit tx size)
    /// 2. The deposit amount must be greater than or equal to the per-deposit minimum
    /// 3. The deposit amount must be less than or equal to the per-deposit cap
    /// 4. The total amount being minted must stay under the maximum allowed mintable amount
    fn validate_deposit_amount(
        &self,
        amount_to_mint: &mut Amount,
        req: &'a DepositRequest,
    ) -> Option<RequestRef<'a>> {
        let is_fee_valid = req.max_fee.min(req.amount) >= self.minimum_fee;
        let is_above_dust = req.amount.saturating_sub(self.minimum_fee) >= DEPOSIT_DUST_LIMIT;
        let req_amount = Amount::from_sat(req.amount);
        let is_above_per_deposit_minimum = req_amount >= self.sbtc_limits.per_deposit_minimum();
        let is_within_per_deposit_cap = req_amount <= self.sbtc_limits.per_deposit_cap();
        let is_within_max_mintable_cap =
            if let Some(new_amount) = amount_to_mint.checked_add(req_amount) {
                new_amount <= self.sbtc_limits.max_mintable_cap()
            } else {
                false
            };

        if is_fee_valid
            && is_above_dust
            && is_above_per_deposit_minimum
            && is_within_per_deposit_cap
            && is_within_max_mintable_cap
        {
            *amount_to_mint += req_amount;
            Some(RequestRef::Deposit(req))
        } else {
            None
        }
    }

    /// Filter sbtc deposits that don't meet the validation criteria.
    pub fn filter_deposits(&self, deposits: &'a [DepositRequest]) -> Vec<RequestRef<'a>> {
        deposits
            .iter()
            .scan(Amount::from_sat(0), |amount_to_mint, deposit| {
                Some(self.validate_deposit_amount(amount_to_mint, deposit))
            })
            .flatten()
            .collect()
    }
}

/// Summary of the Signers' UTXO and information necessary for
/// constructing their next UTXO.
#[derive(Debug, Clone, Copy)]
pub struct SignerBtcState {
    /// The outstanding signer UTXO.
    pub utxo: SignerUtxo,
    /// The current market fee rate in sat/vByte.
    pub fee_rate: f64,
    /// The current public key of the signers
    pub public_key: XOnlyPublicKey,
    /// The total fee amount and the fee rate for the last transaction that
    /// used this UTXO as an input.
    pub last_fees: Option<Fees>,
    /// Two byte prefix for BTC transactions that are related to the Stacks
    /// blockchain.
    pub magic_bytes: [u8; 2],
}

/// The set of sBTC requests with additional relevant
/// information used to construct the next transaction package.
#[derive(Debug)]
pub struct SbtcRequests {
    /// Accepted and pending deposit requests.
    pub deposits: Vec<DepositRequest>,
    /// Accepted and pending withdrawal requests.
    pub withdrawals: Vec<WithdrawalRequest>,
    /// Summary of the Signers' UTXO and information necessary for
    /// constructing their next UTXO.
    pub signer_state: SignerBtcState,
    /// The minimum acceptable number of votes for any given request.
    pub accept_threshold: u16,
    /// The total number of signers.
    pub num_signers: u16,
    /// The maximum amount of sBTC that can be minted in sats.
    pub sbtc_limits: SbtcLimits,
    /// The maximum number of deposit request inputs that can be included
    /// in a single bitcoin transaction. The purpose of this constant is to
    /// ensure that each sweep transaction is constructed in such a way
    /// that there is enough time for the signers to sign all the inputs
    /// during the tenure of a single bitcoin block.
    pub max_deposits_per_bitcoin_tx: u16,
}

impl SbtcRequests {
    /// Construct the next transaction package given requests and the
    /// signers' UTXO.
    ///
    /// This function can fail if the output amounts are greater than the
    /// input amounts.
    pub fn construct_transactions(&self) -> Result<Vec<UnsignedTransaction>, Error> {
        if self.deposits.is_empty() && self.withdrawals.is_empty() {
            tracing::info!("No deposits or withdrawals so no BTC transaction");
            return Ok(Vec::new());
        }

        // Now we filter withdrawal requests where the user's max fee
        // could be less than fee we may charge.
        let withdrawals = self
            .withdrawals
            .iter()
            .filter(|req| {
                // This is the size for a BTC transaction servicing
                // a single withdrawal.
                let withdrawal_output = req.as_tx_output();
                let tx_vsize = BASE_WITHDRAWAL_TX_VSIZE + withdrawal_output.size() as f64;
                req.max_fee >= self.compute_minimum_fee(tx_vsize)
            })
            .map(RequestRef::Withdrawal);

        let request_filter = SbtcRequestsFilter::new(
            &self.sbtc_limits,
            self.compute_minimum_fee(SOLO_DEPOSIT_TX_VSIZE),
        );
        let deposits = request_filter.filter_deposits(&self.deposits);

        // Create a list of requests where each request can be approved on its own.
        let items = deposits.into_iter().chain(withdrawals);

        let max_votes_against = self.reject_capacity();
        let max_needs_signature = self.max_deposits_per_bitcoin_tx;
        compute_optimal_packages(items, max_votes_against, max_needs_signature)
            .scan(self.signer_state, |state, request_refs| {
                let requests = Requests::new(request_refs);
                let tx = UnsignedTransaction::new(requests, state);
                if let Ok(tx_ref) = tx.as_ref() {
                    state.utxo = tx_ref.new_signer_utxo();
                    // The first transaction is the only one whose input
                    // UTXOs that have all been confirmed. Moreover, the
                    // fees that it sets aside are enough to make up for
                    // the remaining transactions in the transaction package.
                    // With that in mind, we do not need to bump their fees
                    // anymore in order for them to be accepted by the
                    // network.
                    state.last_fees = None;
                }
                Some(tx)
            })
            .take(MAX_MEMPOOL_PACKAGE_TX_COUNT as usize)
            .collect()
    }

    fn reject_capacity(&self) -> u32 {
        self.num_signers.saturating_sub(self.accept_threshold) as u32
    }

    /// Calculates the minimum fee threshold for servicing a user's
    /// request based on the maximum transaction vsize the user is
    /// required to pay for.
    fn compute_minimum_fee(&self, tx_vsize: f64) -> u64 {
        let fee_rate = self.signer_state.fee_rate;
        let last_fees = self.signer_state.last_fees;
        compute_transaction_fee(tx_vsize, fee_rate, last_fees)
    }
}

/// Calculate the total fee necessary for a transaction of the given size
/// to be accepted by the network. Supports computing the fee in case this
/// is a replace-by-fee (RBF) transaction by specifying the fees paid
/// in the prior transaction.
///
/// ## Notes
///
/// Here are the fee related requirements for a replace-by-fee as
/// described in BIP-125:
///
/// 3. The replacement transaction pays an absolute fee of at least the
///    sum paid by the original transactions.
/// 4. The replacement transaction must also pay for its own bandwidth
///    at or above the rate set by the node's minimum relay fee setting.
///    For example, if the minimum relay fee is 1 satoshi/byte and the
///    replacement transaction is 500 bytes total, then the replacement
///    must pay a fee at least 500 satoshis higher than the sum of the
///    originals.
///
/// Also, noteworthy is that the fee rate of the RBF transaction
/// must also be greater than the fee rate of the old transaction.
///
/// ## References
///
/// RBF: https://bitcoinops.org/en/topics/replace-by-fee/
/// BIP-125: https://github.com/bitcoin/bips/blob/master/bip-0125.mediawiki#implementation-details
fn compute_transaction_fee(tx_vsize: f64, fee_rate: f64, last_fees: Option<Fees>) -> u64 {
    match last_fees {
        Some(Fees { total, rate }) => {
            // The requirement for an RBF transaction is that the new fee
            // amount be greater than the old fee amount.
            let minimum_fee_rate = fee_rate.max(rate + rate * SATS_PER_VBYTE_INCREMENT);
            let fee_increment = tx_vsize * DEFAULT_INCREMENTAL_RELAY_FEE_RATE;
            (total as f64 + fee_increment)
                .max(tx_vsize * minimum_fee_rate)
                .ceil() as u64
        }
        None => (tx_vsize * fee_rate).ceil() as u64,
    }
}

/// An accepted or pending deposit request.
///
/// Deposit requests are assumed to happen via taproot BTC spend where the
/// key-spend path is assumed to be unspendable since the public key has no
/// known private key.
#[derive(Debug, Clone, Hash, PartialEq, Eq, PartialOrd, Ord)]
pub struct DepositRequest {
    /// The UTXO to be spent by the signers.
    pub outpoint: OutPoint,
    /// The max fee amount to use for the BTC deposit transaction.
    pub max_fee: u64,
    /// A bitmap of how the signers voted. This structure supports up to
    /// 128 distinct signers. Here, we assume that a 1 (or true) implies
    /// that the signer voted *against* the transaction.
    pub signer_bitmap: BitArray<[u8; 16]>,
    /// The amount of sats in the deposit UTXO.
    pub amount: u64,
    /// The deposit script used so that the signers' can spend funds.
    pub deposit_script: ScriptBuf,
    /// The reclaim script for the deposit.
    pub reclaim_script: ScriptBuf,
    /// The public key used in the deposit script.
    ///
    /// Note that taproot public keys for Schnorr signatures are slightly
    /// different from the usual compressed public keys since they use only
    /// the x-coordinate with the y-coordinate assumed to be even. This
    /// means they use 32 bytes instead of the 33 byte public keys used
    /// before where the additional byte indicated the y-coordinate's
    /// parity.
    pub signers_public_key: XOnlyPublicKey,
}

impl DepositRequest {
    /// Create a TxIn object with witness data for the deposit script of
    /// the given request. Only a valid signature is needed to satisfy the
    /// deposit script.
    fn as_tx_input(&self, signature: Signature) -> TxIn {
        TxIn {
            previous_output: self.outpoint,
            script_sig: ScriptBuf::new(),
            sequence: Sequence(0),
            witness: self.construct_witness_data(signature),
        }
    }

    /// Construct the deposit UTXO associated with this deposit request.
    fn as_tx_out(&self) -> TxOut {
        let ver = LeafVersion::TapScript;
        let merkle_root = self.construct_taproot_info(ver).merkle_root();
        let internal_key = *sbtc::UNSPENDABLE_TAPROOT_KEY;

        TxOut {
            value: Amount::from_sat(self.amount),
            script_pubkey: ScriptBuf::new_p2tr(SECP256K1, internal_key, merkle_root),
        }
    }

    /// Construct the witness data for the taproot script of the deposit.
    ///
    /// Deposit UTXOs are taproot spend with a "null" key spend path,
    /// a deposit script-path spend, and a reclaim script-path spend. This
    /// function creates the witness data for the deposit script-path
    /// spend where the script takes only one piece of data as input, the
    /// signature. The deposit script is:
    ///
    /// ```text
    ///   <data> OP_DROP <public-key> OP_CHECKSIG
    /// ```
    ///
    /// where `<data>` is the stacks deposit address and <pubkey_hash> is
    /// given by self.signers_public_key. The public key used for key-path
    /// spending is self.taproot_public_key, and is supposed to be a dummy
    /// public key.
    pub fn construct_witness_data(&self, signature: Signature) -> Witness {
        let ver = LeafVersion::TapScript;
        let taproot = self.construct_taproot_info(ver);

        // TaprootSpendInfo::control_block returns None if the key given,
        // (script, version), is not in the tree. But this key is definitely
        // in the tree (see the variable leaf1 in the `construct_taproot_info`
        // function).
        let control_block = taproot
            .control_block(&(self.deposit_script.clone(), ver))
            .expect("We just inserted the deposit script into the tree");

        let witness_data = [
            signature.to_vec(),
            self.deposit_script.to_bytes(),
            control_block.serialize(),
        ];
        Witness::from_slice(&witness_data)
    }

    /// Constructs the taproot spending information for the UTXO associated
    /// with this deposit request.
    fn construct_taproot_info(&self, ver: LeafVersion) -> TaprootSpendInfo {
        // For such a simple tree, we construct it by hand.
        let leaf1 = NodeInfo::new_leaf_with_ver(self.deposit_script.clone(), ver);
        let leaf2 = NodeInfo::new_leaf_with_ver(self.reclaim_script.clone(), ver);

        // A Result::Err is returned by NodeInfo::combine if the depth of
        // our taproot tree exceeds the maximum depth of taproot trees,
        // which is 128. We have two nodes so the depth is 1 so this will
        // never panic.
        let node =
            NodeInfo::combine(leaf1, leaf2).expect("This tree depth greater than max of 128");
        let internal_key = *sbtc::UNSPENDABLE_TAPROOT_KEY;

        TaprootSpendInfo::from_node_info(SECP256K1, internal_key, node)
    }

    /// Try convert from a model::DepositRequest with some additional info.
    pub fn from_model(request: model::DepositRequest, votes: SignerVotes) -> Self {
        Self {
            outpoint: request.outpoint(),
            max_fee: request.max_fee,
            signer_bitmap: votes.into(),
            amount: request.amount,
            deposit_script: ScriptBuf::from_bytes(request.spend_script),
            reclaim_script: ScriptBuf::from_bytes(request.reclaim_script),
            signers_public_key: request.signers_public_key.into(),
        }
    }
}

impl Weighted for DepositRequest {
    fn needs_signature(&self) -> bool {
        true
    }
    fn votes(&self) -> u128 {
        self.signer_bitmap.load_le()
    }
    fn vsize(&self) -> u64 {
        self.as_tx_input(*DUMMY_SIGNATURE)
            .segwit_weight()
            .to_vbytes_ceil()
    }
}

/// An accepted or pending withdraw request.
#[derive(Debug, Clone, Hash, PartialEq, Eq, PartialOrd, Ord)]
pub struct WithdrawalRequest {
    /// The request id generated by the smart contract when the
    /// `initiate-withdrawal-request` public function was called.
    pub request_id: u64,
    /// The stacks transaction ID that lead to the creation of the
    /// withdrawal request.
    pub txid: StacksTxId,
    /// Stacks block ID of the block that includes the transaction
    /// associated with this withdrawal request.
    pub block_hash: StacksBlockHash,
    /// The amount of BTC, in sats, to withdraw.
    pub amount: u64,
    /// The max fee amount to use for the sBTC deposit transaction.
    pub max_fee: u64,
    /// The script_pubkey of the output.
    pub script_pubkey: ScriptPubKey,
    /// A bitmap of how the signers voted. This structure supports up to
    /// 128 distinct signers. Here, we assume that a 1 (or true) implies
    /// that the signer voted *against* the transaction.
    pub signer_bitmap: BitArray<[u8; 16]>,
}

impl WithdrawalRequest {
    /// Withdrawal UTXOs pay to the given address
    fn as_tx_output(&self) -> TxOut {
        TxOut {
            value: Amount::from_sat(self.amount),
            script_pubkey: self.script_pubkey.clone().into(),
        }
    }

    /// Return a byte array with enough data to uniquely identify this
    /// withdrawal request on the Stacks blockchain.
    ///
    /// The data returned from this function is a concatenation of the
    /// stacks block ID, the stacks transaction ID, and the request-id
    /// associated with this withdrawal request. Thus, the layout of the
    /// data is as follows:
    ///
    /// ```text
    /// 0                 32                             64           72
    /// |-----------------|------------------------------|------------|
    ///   Stacks block ID   Txid of Stacks withdrawal tx   request-id
    /// ```
    ///
    /// where the request-id is encoded as an 8 byte big endian unsigned
    /// integer. We need all three because a transaction can be included in
    /// more than one stacks block (because of reorgs), and a transaction
    /// can generate more than one withdrawal request.
    fn sbtc_data(&self) -> [u8; 72] {
        let mut data = [0u8; 72];
        data[..32].copy_from_slice(&self.block_hash.into_bytes());
        data[32..64].copy_from_slice(&self.txid.into_bytes());
        data[64..72].copy_from_slice(&self.request_id.to_be_bytes());

        data
    }

    /// Try convert from a model::DepositRequest with some additional info.
    pub fn from_model(request: model::WithdrawalRequest, votes: SignerVotes) -> Self {
        Self {
            amount: request.amount,
            max_fee: request.max_fee,
            script_pubkey: request.recipient,
            signer_bitmap: votes.into(),
            request_id: request.request_id,
            txid: request.txid,
            block_hash: request.block_hash,
        }
    }

    /// Return the identifier for the withdrawal request.
    pub fn qualified_id(&self) -> QualifiedRequestId {
        QualifiedRequestId {
            request_id: self.request_id,
            txid: self.txid,
            block_hash: self.block_hash,
        }
    }
}

impl Weighted for WithdrawalRequest {
    fn needs_signature(&self) -> bool {
        false
    }
    fn votes(&self) -> u128 {
        self.signer_bitmap.load_le()
    }
    fn vsize(&self) -> u64 {
        self.as_tx_output().weight().to_vbytes_ceil()
    }
}

/// A reference to either a deposit or withdraw request
#[derive(Debug, Clone, Copy, Hash, PartialEq, Eq, PartialOrd, Ord)]
pub enum RequestRef<'a> {
    /// A reference to a deposit request
    Deposit(&'a DepositRequest),
    /// A reference to a withdrawal request
    Withdrawal(&'a WithdrawalRequest),
}

impl<'a> RequestRef<'a> {
    /// Extract the inner withdraw request if any
    pub fn as_withdrawal(&self) -> Option<&'a WithdrawalRequest> {
        match self {
            RequestRef::Withdrawal(req) => Some(req),
            _ => None,
        }
    }

    /// Extract the inner deposit request if any
    pub fn as_deposit(&self) -> Option<&'a DepositRequest> {
        match self {
            RequestRef::Deposit(req) => Some(req),
            _ => None,
        }
    }

    /// Extract the signer bitmap for the underlying request.
    pub fn signer_bitmap(&self) -> BitArray<[u8; 16]> {
        match self {
            RequestRef::Deposit(req) => req.signer_bitmap,
            RequestRef::Withdrawal(req) => req.signer_bitmap,
        }
    }
}

impl Weighted for RequestRef<'_> {
    fn needs_signature(&self) -> bool {
        match self {
            Self::Deposit(req) => req.needs_signature(),
            Self::Withdrawal(req) => req.needs_signature(),
        }
    }
    fn votes(&self) -> u128 {
        match self {
            Self::Deposit(req) => req.votes(),
            Self::Withdrawal(req) => req.votes(),
        }
    }
    fn vsize(&self) -> u64 {
        match self {
            Self::Deposit(req) => req.vsize(),
            Self::Withdrawal(req) => req.vsize(),
        }
    }
}

/// A struct for constructing transaction inputs and outputs from deposit
/// and withdrawal requests.
#[derive(Debug)]
pub struct Requests<'a> {
    /// A sorted list of requests.
    request_refs: Vec<RequestRef<'a>>,
}

impl<'a> std::ops::Deref for Requests<'a> {
    type Target = Vec<RequestRef<'a>>;

    fn deref(&self) -> &Self::Target {
        &self.request_refs
    }
}

impl<'a> Requests<'a> {
    /// Create a new one
    pub fn new(mut request_refs: Vec<RequestRef<'a>>) -> Self {
        // We sort them so that we are guaranteed to create the same
        // bitcoin transaction with the same input requests.
        request_refs.sort();
        Self { request_refs }
    }

    /// Return an iterator for the transaction inputs for the deposit
    /// requests. These transaction inputs include a dummy signature so
    /// that the transaction inputs have the correct weight.
    pub fn tx_ins(&'a self) -> impl Iterator<Item = TxIn> + 'a {
        self.request_refs
            .iter()
            .filter_map(|req| Some(req.as_deposit()?.as_tx_input(*DUMMY_SIGNATURE)))
    }

    /// Return an iterator for the transaction outputs for the withdrawal
    /// requests.
    pub fn tx_outs(&'a self) -> impl Iterator<Item = TxOut> + 'a {
        self.request_refs
            .iter()
            .filter_map(|req| Some(req.as_withdrawal()?.as_tx_output()))
    }
}

/// An object for using UTXOs associated with the signers' peg wallet.
///
/// This object is useful for transforming the UTXO into valid input and
/// output in another transaction. Some notes:
///
/// * This struct assumes that the spend script for each signer UTXO uses
///   taproot. This is necessary because the signers collectively generate
///   Schnorr signatures, which requires taproot.
/// * The taproot script for each signer UTXO is a key-spend only script.
#[derive(Debug, Clone, Copy, PartialEq)]
pub struct SignerUtxo {
    /// The outpoint of the signers' UTXO
    pub outpoint: OutPoint,
    /// The amount associated with the above UTXO
    pub amount: u64,
    /// The public key used to create the key-spend only taproot script.
    pub public_key: XOnlyPublicKey,
}

impl SignerUtxo {
    /// Create a TxIn object for the signers' UTXO
    ///
    /// The signers' UTXO is always a key-spend only taproot UTXO, so a
    /// valid signature is all that is needed to spend it.
    fn as_tx_input(&self, signature: &Signature) -> TxIn {
        TxIn {
            previous_output: self.outpoint,
            sequence: Sequence::ZERO,
            witness: Witness::p2tr_key_spend(signature),
            script_sig: ScriptBuf::new(),
        }
    }

    /// Construct the UTXO associated with this outpoint.
    fn as_tx_output(&self) -> TxOut {
        Self::new_tx_output(self.public_key, self.amount)
    }

    /// Construct the new signers' UTXO
    ///
    /// The signers' UTXO is always a key-spend only taproot UTXO.
    fn new_tx_output(public_key: XOnlyPublicKey, sats: u64) -> TxOut {
        TxOut {
            value: Amount::from_sat(sats),
            script_pubkey: public_key.signers_script_pubkey(),
        }
    }
}

/// A struct for constructing a mock transaction that can be signed. This is
/// used as part of the verification process after a new DKG round has been
/// completed.
///
/// The Bitcoin transaction has the following layout:
/// 1. The first input is spending the signers' UTXO.
<<<<<<< HEAD
/// 2. There is only one output which is an OP_RETURN with the bytes [0x01,
///    0x02, 0x03] as the data and amount equal to the UTXO's value (i.e. the
///    transaction has a zero-fee).
=======
/// 2. There is only one output which is an OP_RETURN and an amount equal to 0.
>>>>>>> dc241cf3
pub struct UnsignedMockTransaction {
    /// The Bitcoin transaction that needs to be signed.
    tx: Transaction,
    /// The signers' UTXO used as an input to this transaction.
    utxo: SignerUtxo,
}

/// Given a set of requests, create a BTC transaction that can be signed.
///
/// This BTC transaction in this struct has correct amounts but no witness
/// data for its UTXO inputs.
///
/// The Bitcoin transaction has the following layout:
/// 1. The signer input UTXO is the first input.
/// 2. All other inputs are deposit inputs.
/// 3. The signer output UTXO is the first output.
/// 4. The second output is the OP_RETURN data output.
/// 5. All other outputs are withdrawal outputs.
#[derive(Debug)]
pub struct UnsignedTransaction<'a> {
    /// The requests used to construct the transaction.
    pub requests: Requests<'a>,
    /// The BTC transaction that needs to be signed.
    pub tx: Transaction,
    /// The public key used for the public key of the signers' UTXO output.
    pub signer_public_key: XOnlyPublicKey,
    /// The signers' UTXO used as inputs to this transaction.
    pub signer_utxo: SignerBtcState,
    /// The total amount of fees associated with the transaction.
    pub tx_fee: u64,
    /// The total virtual size of the transaction.
    pub tx_vsize: u32,
}

/// A struct containing Taproot-tagged hashes used for computing taproot
/// signature hashes.
#[derive(Debug)]
pub struct SignatureHashes<'a> {
    /// The ID of the transaction that these sighashes are associated with.
    pub txid: Txid,
    /// The outpoint associated with the signers' [`TapSighash`].
    pub signer_outpoint: OutPoint,
    /// The sighash of the signers' input UTXO for the transaction.
    pub signers: TapSighash,
    /// The aggregate key associated with the signers' UTXO that is being
    /// spent in the transaction.
    pub signers_aggregate_key: XOnlyPublicKey,
    /// Each deposit request is associated with a UTXO input for the peg-in
    /// transaction. This field contains digests/signature hashes that need
    /// Schnorr signatures and the associated deposit request for each hash.
    pub deposits: Vec<(&'a DepositRequest, TapSighash)>,
}

/// A signature hash of a transaction with the associated outpoint.
#[derive(Debug, Copy, Clone)]
pub struct SignatureHash {
    /// The ID of the transaction that these sighashes are associated with.
    pub txid: Txid,
    /// The outpoint associated with the signers' [`TapSighash`].
    pub outpoint: OutPoint,
    /// The sighash of the signers' input UTXO for the transaction.
    pub sighash: TapSighash,
    /// The type of prevout that we are referring to.
    pub prevout_type: TxPrevoutType,
    /// The aggregate key that is locking the output associated with this
    /// signature hash.
    pub aggregate_key: XOnlyPublicKey,
}

impl SignatureHashes<'_> {
    /// Get deposit sighashes
    pub fn deposit_sighashes(mut self) -> Vec<SignatureHash> {
        self.deposits.sort_by_key(|(x, _)| x.outpoint);
        self.deposits
            .into_iter()
            .map(|(deposit, sighash)| SignatureHash {
                txid: self.txid,
                outpoint: deposit.outpoint,
                sighash,
                prevout_type: TxPrevoutType::Deposit,
                aggregate_key: deposit.signers_public_key,
            })
            .collect()
    }

    /// Get the signers' sighash
    pub fn signer_sighash(&self) -> SignatureHash {
        SignatureHash {
            txid: self.txid,
            outpoint: self.signer_outpoint,
            sighash: self.signers,
            prevout_type: TxPrevoutType::SignersInput,
            aggregate_key: self.signers_aggregate_key,
        }
    }
}

impl UnsignedMockTransaction {
    const AMOUNT: u64 = 0;

    /// Construct an unsigned mock transaction.
    ///
<<<<<<< HEAD
    /// This will use the provided `aggregate_key` and `amount` to
    /// construct a [`Transaction`] with a single input and output.
=======
    /// This will use the provided `aggregate_key` to construct
    /// a [`Transaction`] with a single input and output with value 0.
>>>>>>> dc241cf3
    pub fn new(signer_public_key: XOnlyPublicKey) -> Self {
        let utxo = SignerUtxo {
            outpoint: OutPoint::null(),
            amount: Self::AMOUNT,
            public_key: signer_public_key,
        };

        let tx = Transaction {
            version: Version::TWO,
            lock_time: LockTime::ZERO,
            input: vec![utxo.as_tx_input(&DUMMY_SIGNATURE)],
            output: vec![TxOut {
                value: Amount::from_sat(Self::AMOUNT),
                script_pubkey: ScriptBuf::new_op_return([]),
            }],
        };

        Self { tx, utxo }
    }

    /// Gets the sighash for the signers' input UTXO which needs to be signed
    /// before the transaction can be broadcast.
    pub fn compute_sighash(&self) -> Result<TapSighash, Error> {
        let prevouts = [self.utxo.as_tx_output()];
        let mut sighasher = SighashCache::new(&self.tx);

        sighasher
            .taproot_key_spend_signature_hash(0, &Prevouts::All(&prevouts), TapSighashType::All)
            .map_err(Into::into)
    }

    /// Tests if the provided taproot [`Signature`] is valid for spending the
    /// signers' UTXO. This function will return  [`Error::BitcoinConsensus`]
    /// error if the signature fails verification, passing the underlying error
    /// from [`bitcoinconsensus`].
    pub fn verify_signature(&self, signature: &Signature) -> Result<(), Error> {
        // Create a copy of the transaction so that we don't modify the
        // transaction stored in the struct.
        let mut tx = self.tx.clone();

        // Set the witness data on the input from the provided signature.
        tx.input[0].witness = Witness::p2tr_key_spend(signature);

        // Encode the transaction to bytes (needed by the bitcoinconsensus
        // library).
        let mut tx_bytes: Vec<u8> = Vec::new();
        tx.consensus_encode(&mut tx_bytes)
            .map_err(Error::BitcoinIo)?;

        // Get the prevout for the signers' UTXO.
        let prevout = self.utxo.as_tx_output();
        let prevout_script_bytes = prevout.script_pubkey.as_script().as_bytes();

        // Create the bitcoinconsensus UTXO object.
        let prevout_utxo = bitcoinconsensus::Utxo {
            script_pubkey: prevout_script_bytes.as_ptr(),
            script_pubkey_len: prevout_script_bytes.len() as u32,
            value: Self::AMOUNT as i64,
        };

        // We specify the flags to include all pre-taproot and taproot
        // verifications explicitly.
        // https://github.com/rust-bitcoin/rust-bitcoinconsensus/blob/master/src/lib.rs
        let flags = bitcoinconsensus::VERIFY_ALL_PRE_TAPROOT | bitcoinconsensus::VERIFY_TAPROOT;

        // Verify that the transaction updated with the provided signature can
        // successfully spend the signers' UTXO. Note that the amount is not
        // used in the verification process for taproot spends, only the
        // signature.
        bitcoinconsensus::verify_with_flags(
            prevout_script_bytes,
            Self::AMOUNT,
            &tx_bytes,
            Some(&[prevout_utxo]),
            0,
            flags,
        )
        .map_err(Error::BitcoinConsensus)
    }
}

impl<'a> UnsignedTransaction<'a> {
    /// Construct an unsigned transaction.
    ///
    /// This function can fail if the output amounts are greater than the
    /// input amounts or if the [`Requests`] object is empty.
    ///
    /// The returned BTC transaction has the following properties:
    ///   1. The amounts for each output has taken fees into consideration.
    ///   2. The signer input UTXO is the first input.
    ///   3. The signer output UTXO is the first output. The second output
    ///      is the OP_RETURN data output.
    ///   4. Each input needs a signature in the witness data.
    ///   5. There is no witness data for deposit UTXOs.
    pub fn new(requests: Requests<'a>, state: &SignerBtcState) -> Result<Self, Error> {
        // Construct a transaction. This transaction's inputs have witness
        // data with dummy signatures so that our virtual size estimates
        // are accurate. Afterward we remove the witness data.
        let mut unsigned = Self::new_stub(requests, state)?;
        // Now we can reset the witness data, since this is an unsigned
        // transaction.
        unsigned.reset_witness_data();

        Ok(unsigned)
    }

    /// Construct a transaction with stub witness data.
    ///
    /// This function can fail if the output amounts are greater than the
    /// input amounts or if the [`Requests`] object is empty.
    ///
    /// The returned BTC transaction has the following properties:
    ///   1. The amounts for each output has taken fees into consideration.
    ///   2. The signer input UTXO is the first input.
    ///   3. The signer output UTXO is the first output. The second output
    ///      is the OP_RETURN data output.
    ///   4. Each input has a fake signature in the witness data.
    ///   5. All witness data is correctly set, except for the fake
    ///      signatures from (4).
    pub fn new_stub(requests: Requests<'a>, state: &SignerBtcState) -> Result<Self, Error> {
        if requests.is_empty() {
            return Err(Error::BitcoinNoRequests);
        }
        // Construct a transaction base. This transaction's inputs have
        // witness data with dummy signatures so that our virtual size
        // estimates are accurate. Later we will update the fees.
        let mut tx = Self::new_transaction(&requests, state)?;
        // We now compute the total fees for the transaction.
        let tx_vsize: u32 = tx.vsize().try_into().map_err(|_| Error::TypeConversion)?;

        let tx_fee = compute_transaction_fee(tx_vsize as f64, state.fee_rate, state.last_fees);
        // Now adjust the amount for the signers UTXO for the transaction
        // fee.
        Self::adjust_amounts(&mut tx, tx_fee);

        Ok(Self {
            tx,
            requests,
            signer_public_key: state.public_key,
            signer_utxo: *state,
            tx_fee,
            tx_vsize,
        })
    }

    /// Constructs the set of digests that need to be signed before broadcasting
    /// the transaction.
    ///
    /// # Notes
    ///
    /// This function uses the fact certain invariants about this struct are
    /// upheld. They are
    /// 1. The first input to the Transaction in the `tx` field is the signers'
    ///    UTXO.
    /// 2. The other inputs to the Transaction in the `tx` field are ordered
    ///    the same order as DepositRequests in the `requests` field.
    ///
    /// Other noteworthy assumptions is that the signers' UTXO is always a
    /// key-spend path only taproot UTXO.
    pub fn construct_digests(&self) -> Result<SignatureHashes, Error> {
        let deposit_requests = self.requests.iter().filter_map(RequestRef::as_deposit);
        let deposit_utxos = deposit_requests.clone().map(DepositRequest::as_tx_out);
        // All the transaction's inputs are used to construct the sighash
        // That is eventually signed
        let input_utxos: Vec<TxOut> = std::iter::once(self.signer_utxo.utxo.as_tx_output())
            .chain(deposit_utxos)
            .collect();

        let prevouts = Prevouts::All(input_utxos.as_slice());
        let sighash_type = TapSighashType::All;
        let mut sighasher = SighashCache::new(&self.tx);
        // The signers' UTXO is always the first input in the transaction.
        // Moreover, the signers can only spend this UTXO using the taproot
        // key-spend path of UTXO.
        let signer_sighash =
            sighasher.taproot_key_spend_signature_hash(0, &prevouts, sighash_type)?;
        // Each deposit UTXO is spendable by using the script path spend
        // of the taproot address. These UTXO inputs are after the sole
        // signer UTXO input.
        let deposit_sighashes = deposit_requests
            .enumerate()
            .map(|(input_index, deposit)| {
                let index = input_index + 1;
                let script = deposit.deposit_script.as_script();
                let leaf_hash = TapLeafHash::from_script(script, LeafVersion::TapScript);

                sighasher
                    .taproot_script_spend_signature_hash(index, &prevouts, leaf_hash, sighash_type)
                    .map(|sighash| (deposit, sighash))
                    .map_err(Error::from)
            })
            .collect::<Result<_, _>>()?;

        // Combine them all together to get an ordered list of taproot
        // signature hashes.
        Ok(SignatureHashes {
            txid: self.tx.compute_txid(),
            signer_outpoint: self.signer_utxo.utxo.outpoint,
            signers_aggregate_key: self.signer_utxo.utxo.public_key,
            signers: signer_sighash,
            deposits: deposit_sighashes,
        })
    }

    /// Compute the sum of the input amounts of the transaction
    pub fn input_amounts(&self) -> u64 {
        self.requests
            .iter()
            .filter_map(RequestRef::as_deposit)
            .map(|dep| dep.amount)
            .chain([self.signer_utxo.utxo.amount])
            .sum()
    }

    /// Compute the sum of the output amounts of the transaction.
    pub fn output_amounts(&self) -> u64 {
        self.tx.output.iter().map(|out| out.value.to_sat()).sum()
    }

    /// Construct a "stub" BTC transaction from the given requests.
    ///
    /// The returned BTC transaction is signed with dummy signatures, so it
    /// has the same virtual size as a proper transaction. Note that the
    /// output amounts haven't been adjusted for fees.
    ///
    /// An Err is returned if the amounts withdrawn is greater than the sum
    /// of all the input amounts.
    fn new_transaction(reqs: &Requests, state: &SignerBtcState) -> Result<Transaction, Error> {
        let signature = *DUMMY_SIGNATURE;

        let signer_input = state.utxo.as_tx_input(&signature);
        let signer_output_sats = Self::compute_signer_amount(reqs, state)?;
        let signer_output = SignerUtxo::new_tx_output(state.public_key, signer_output_sats);

        Ok(Transaction {
            version: Version::TWO,
            lock_time: LockTime::ZERO,
            input: std::iter::once(signer_input).chain(reqs.tx_ins()).collect(),
            output: std::iter::once(signer_output)
                .chain(Self::new_op_return_output(reqs, state))
                .chain(reqs.tx_outs())
                .collect(),
        })
    }

    /// Create the new SignerUtxo for this transaction.
    pub fn new_signer_utxo(&self) -> SignerUtxo {
        SignerUtxo {
            outpoint: OutPoint {
                txid: self.tx.compute_txid(),
                vout: 0,
            },
            amount: self.tx.output[0].value.to_sat(),
            public_key: self.signer_public_key,
        }
    }

    /// An OP_RETURN output with the bitmap for how the signers voted for
    /// the package.
    ///
    /// None is only returned if there are no requests in the input slice.
    ///
    /// The data layout for the OP_RETURN depends on whether there are
    /// withdrawal requests in the input slice. If there are withdrawal
    /// requests then the output data is:
    ///
    /// ```text
    ///  0       2    3     5        21            41
    ///  |-------|----|-----|--------|-------------|
    ///    magic   op   N_d   bitmap   merkle root
    /// ```
    ///
    /// A more full description of the merkle root can be found in the
    /// comments for [`UnsignedTransaction::withdrawal_merkle_root`]. If
    /// there are no withdrawal requests in the input slice then the layout
    /// looks like:
    ///
    /// ```text
    ///  0       2    3     5        21
    ///  |-------|----|-----|--------|
    ///    magic   op   N_d   bitmap
    /// ```
    ///
    /// In the above layout, magic is the UTF-8 encoded string "ST", op is
    /// the version byte, and N_d is the of deposits in this transaction
    /// encoded as a big-endian two byte unsigned integer.
    ///
    /// `None` is only returned if there are no requests in the input slice.
    fn new_op_return_output(reqs: &Requests, state: &SignerBtcState) -> Option<TxOut> {
        let sbtc_data = Self::sbtc_data(reqs, state)?;
        let script_pubkey = match Self::withdrawal_merkle_root(reqs) {
            Some(merkle_root) => {
                let mut data: [u8; 41] = [0; 41];
                data[..21].copy_from_slice(&sbtc_data);
                data[21..].copy_from_slice(&merkle_root);

                ScriptBuf::new_op_return(data)
            }
            None => ScriptBuf::new_op_return(sbtc_data),
        };

        let value = Amount::ZERO;
        Some(TxOut { value, script_pubkey })
    }

    /// Return the first part of the sbtc related data included in the
    /// OP_RETURN output.
    ///
    /// BTC sweep transactions include an OP_RETURN output with data on how
    /// the signers voted for the transaction. This function returns that
    /// data, which is laid out as follows:
    ///
    /// ```text
    ///  0       2    3     5                21
    ///  |-------|----|-----|----------------|
    ///    magic   op   N_d   signer  bitmap
    /// ```
    ///
    /// In the above layout, magic is the UTF-8 encoded string "ST", op is
    /// the version byte, and N_d is the of deposits in this transaction
    /// encoded as a big-endian two byte unsigned integer.
    ///
    /// `None` is only returned if there are no requests in the input
    /// slice.
    fn sbtc_data(reqs: &Requests, state: &SignerBtcState) -> Option<[u8; 21]> {
        let bitmap: BitArray<[u8; 16]> = reqs
            .iter()
            .map(RequestRef::signer_bitmap)
            .reduce(|bm1, bm2| bm1 | bm2)?;
        let num_deposits = reqs.iter().filter_map(RequestRef::as_deposit).count() as u16;

        let mut data: [u8; 21] = [0; 21];
        // The magic_bytes is exactly 2 bytes
        data[0..2].copy_from_slice(&state.magic_bytes);
        // Yeah, this is one byte.
        data[2..3].copy_from_slice(&[OP_RETURN_VERSION]);
        // The num_deposits variable is an u16, so 2 bytes.
        data[3..5].copy_from_slice(&num_deposits.to_be_bytes());
        // The bitmap is 16 bytes so this fits exactly.
        data[5..].copy_from_slice(&bitmap.into_inner());

        Some(data)
    }

    /// The OP_RETURN output includes a merkle tree of the Stacks
    /// transactions that lead to the inclusion of the UTXOs in this
    /// transaction.
    ///
    /// Create the OP_RETURN UTXO for the associated withdrawal request.
    ///
    /// The data returned from this function is a merkle tree constructed
    /// from the HASH160 of each withdrawal request's sBTC data returned by
    /// the [`WithdrawalRequest::sbtc_data`].
    ///
    /// For more on the rationale for this output, see this ticket:
    /// <https://github.com/stacks-network/sbtc/issues/483>.
    ///
    /// `None` is returned if there are no withdrawal requests in the input
    /// slice.
    fn withdrawal_merkle_root(reqs: &Requests) -> Option<[u8; 20]> {
        let hashes = reqs
            .iter()
            .filter_map(RequestRef::as_withdrawal)
            .map(|req| Hash160::hash(&req.sbtc_data()));

        bitcoin::merkle_tree::calculate_root(hashes).map(|hash| hash.to_byte_array())
    }

    /// Compute the final amount for the signers' UTXO given the current
    /// UTXO amount and the incoming requests.
    ///
    /// This amount does not take into account fees.
    fn compute_signer_amount(reqs: &Requests, state: &SignerBtcState) -> Result<u64, Error> {
        let amount = reqs
            .iter()
            .fold(state.utxo.amount as i64, |amount, req| match req {
                RequestRef::Deposit(req) => amount + req.amount as i64,
                RequestRef::Withdrawal(req) => amount - req.amount as i64,
            });

        // This should never happen
        if amount < 0 {
            tracing::error!("Transaction deposits greater than the inputs!");
            return Err(Error::InvalidAmount(amount));
        }

        Ok(amount as u64)
    }

    /// Adjust the amounts for each output given the transaction fee.
    ///
    /// The bitcoin mining fees are ultimately paid for by the users during
    /// deposit and withdrawal sweep transactions. These fees are captured
    /// on the sBTC side of things:
    /// * for deposits the minted amount is the deposited amount less any
    ///   fees.
    /// * for withdrawals the user locks the amount spent to the desired
    ///   recipient on plus their max fee.
    ///
    /// Since mining fees come out of the new UTXOs, that means the signers
    /// UTXO appears to pay the fee on chain. Thus, to adjust the output
    /// amounts, for fees we only need to change the amount associated with
    /// the signers' UTXO.
    fn adjust_amounts(tx: &mut Transaction, tx_fee: u64) {
        // The first output is the signer's UTXO and this UTXO pays for all
        // on-chain fees.
        if let Some(utxo_out) = tx.output.first_mut() {
            let signers_amount = utxo_out.value.to_sat().saturating_sub(tx_fee);
            utxo_out.value = Amount::from_sat(signers_amount);
        }
    }

    /// We originally populated the witness with dummy data to get an
    /// accurate estimate of the "virtual size" of the transaction. This
    /// function resets the witness data to be empty.
    pub fn reset_witness_data(&mut self) {
        self.tx
            .input
            .iter_mut()
            .for_each(|tx_in| tx_in.witness = Witness::new());
    }
}

/// A trait where we return all inputs and outputs for a bitcoin
/// transaction.
pub trait BitcoinInputsOutputs {
    /// Return a reference to the transaction
    fn tx_ref(&self) -> &Transaction;

    /// Returns all transaction inputs as a slice.
    fn inputs(&self) -> &[TxIn] {
        &self.tx_ref().input
    }

    /// Returns all transaction outputs as a slice.
    fn outputs(&self) -> &[TxOut] {
        &self.tx_ref().output
    }
}

/// A trait for figuring out the fees assessed to deposit prevouts and
/// withdrawal outputs in a bitcoin transaction.
///
/// This trait and the default implementations includes functions for
/// apportioning fees to a bitcoin transaction that has already been
/// confirmed. This implementation is located in this module because the
/// assumptions it makes for how the transaction is organized follows the
/// logic in [`UnsignedTransaction::new`].
pub trait FeeAssessment: BitcoinInputsOutputs {
    /// Assess how much of the bitcoin miner fee should be apportioned to
    /// the input associated with the given `outpoint`.
    ///
    /// # Notes
    ///
    /// Each input and output is assessed a fee that is proportional to
    /// their weight amount all the requests serviced by this transaction.
    ///
    /// This function assumes that this transaction is an sBTC transaction,
    /// which implies that the first input and the first two outputs are
    /// always the signers'. So `None` is returned if there is no input,
    /// after the first input, with the given `outpoint`.
    ///
    /// The logic for the fee assessment is from
    /// <https://github.com/stacks-network/sbtc/issues/182>.
    fn assess_input_fee(&self, outpoint: &OutPoint, tx_fee: Amount) -> Option<Amount> {
        // The Weight::to_wu function just returns the inner weight units
        // as an u64, so this is really just the weight.
        let request_weight = self.request_weight().to_wu();
        // We skip the first input because that is always the signers'
        // input UTXO.
        let input_weight = self
            .inputs()
            .iter()
            .skip(1)
            .find(|tx_in| &tx_in.previous_output == outpoint)?
            .segwit_weight()
            .to_wu();

        // This computation follows the logic laid out in
        // <https://github.com/stacks-network/sbtc/issues/182>.
        let fee_sats = (input_weight * tx_fee.to_sat()).div_ceil(request_weight);
        Some(Amount::from_sat(fee_sats))
    }

    /// Assess how much of the bitcoin miner fee should be apportioned to
    /// the output at the given output index `vout`.
    ///
    /// # Notes
    ///
    /// Each input and output is assessed a fee that is proportional to
    /// their weight amount all the requests serviced by this transaction.
    ///
    /// This function assumes that this transaction is an sBTC transaction,
    /// which implies that the first input and the first two outputs are
    /// always the signers'. So `None` is returned if the given `vout` is 0
    /// or 1 or if there is no output in the transaction at `vout`.
    ///
    /// The logic for the fee assessment is from
    /// <https://github.com/stacks-network/sbtc/issues/182>.
    fn assess_output_fee(&self, vout: usize, tx_fee: Amount) -> Option<Amount> {
        // We skip the first input because that is always the signers'
        // input UTXO.
        if vout < 2 {
            return None;
        }
        let request_weight = self.request_weight().to_wu();
        let output_weight = self.outputs().get(vout)?.weight().to_wu();

        // This computation follows the logic laid out in
        // <https://github.com/stacks-network/sbtc/issues/182>.
        let fee_sats = (output_weight * tx_fee.to_sat()).div_ceil(request_weight);
        Some(Amount::from_sat(fee_sats))
    }

    /// Computes the total weight of the inputs and the outputs, excluding
    /// the ones related to the signers.
    fn request_weight(&self) -> Weight {
        // We skip the first input and first two outputs because those are
        // always the signers' UTXO input and outputs.
        self.inputs()
            .iter()
            .skip(1)
            .map(|x| x.segwit_weight())
            .chain(self.outputs().iter().skip(2).map(TxOut::weight))
            .sum()
    }
}

impl<T: BitcoinInputsOutputs> FeeAssessment for T {}

impl BitcoinInputsOutputs for Transaction {
    fn tx_ref(&self) -> &Transaction {
        self
    }
}

impl BitcoinInputsOutputs for UnsignedTransaction<'_> {
    fn tx_ref(&self) -> &Transaction {
        &self.tx
    }
}

impl BitcoinInputsOutputs for BitcoinTx {
    fn tx_ref(&self) -> &Transaction {
        self.deref()
    }
}

impl BitcoinInputsOutputs for BitcoinTxInfo {
    fn tx_ref(&self) -> &Transaction {
        &self.tx
    }
}

impl BitcoinTxInfo {
    /// Assess how much of the bitcoin miner fee should be apportioned to
    /// the input associated with the given `outpoint`.
    pub fn assess_input_fee(&self, outpoint: &OutPoint) -> Option<Amount> {
        FeeAssessment::assess_input_fee(self, outpoint, self.fee)
    }
    /// Assess how much of the bitcoin miner fee should be apportioned to
    /// the output at the given output index `vout`.
    pub fn assess_output_fee(&self, vout: usize) -> Option<Amount> {
        FeeAssessment::assess_output_fee(self, vout, self.fee)
    }
}

/// An output used as an input into a transaction, a previous output.
#[derive(Copy, Clone, Debug)]
pub struct PrevoutRef<'a> {
    /// The amount locked but the output
    pub amount: Amount,
    /// The `scriptPubKey` locking the output
    pub script_pubkey: &'a ScriptBuf,
    /// The ID of the transaction that created the output.
    pub txid: &'a Txid,
    /// The index of the output in the transactions outputs.
    pub output_index: u32,
}

/// A trait for deconstructing a bitcoin transaction related to the signers
/// into its inputs and outputs.
pub trait TxDeconstructor: BitcoinInputsOutputs {
    /// Returns a prevout given the input index.
    ///
    /// This function must return `Some(_)` for each `index` where
    /// `self.inputs().get(index)` returns `Some(_)`, and must be `None`
    /// otherwise.
    fn prevout(&self, index: usize) -> Option<PrevoutRef>;

    /// Return all inputs in this transaction if it is an sBTC transaction.
    ///
    /// This function returns an empty vector if it was not generated by
    /// the signers, where the signers are identified by their
    /// `signer_script_pubkeys`.
    fn to_inputs(&self, signer_script_pubkeys: &HashSet<ScriptBuf>) -> Vec<TxPrevout> {
        // If someone else created this transaction then we are not a party
        // to any of the inputs, so we can exit early.
        if !self.is_signer_created(signer_script_pubkeys) {
            return Vec::new();
        };

        // This is a transaction that the signers have created. It follows
        // a layout described in the description of `UnsignedTransaction`.
        self.inputs()
            .iter()
            .enumerate()
            .filter_map(|(index, _)| match index {
                0 => self.vin_to_prevout(index, TxPrevoutType::SignersInput),
                _ => self.vin_to_prevout(index, TxPrevoutType::Deposit),
            })
            .collect()
    }

    /// Return all outputs in this transaction that are related to the
    /// signers.
    ///
    /// This function returns all outputs if the transaction is an
    /// sBTC transaction, and only outputs that the signers can sign for
    /// otherwise.
    fn to_outputs(&self, signer_script_pubkeys: &HashSet<ScriptBuf>) -> Vec<TxOutput> {
        // This transaction might not be related to the signers at all. If
        // not then we can exit early.
        let mut outputs = self.outputs().iter();
        if !outputs.any(|tx_out| signer_script_pubkeys.contains(&tx_out.script_pubkey)) {
            return Vec::new();
        }

        // If the signers did not create this transaction, but the signers
        // control at least one output then the outputs that the signers
        // control are donations. So we scan the outputs and exit early.
        //
        // Note that these cannot be deposits because deposits aren't
        // key-path spendable by the signers.
        if !self.is_signer_created(signer_script_pubkeys) {
            return self
                .outputs()
                .iter()
                .enumerate()
                .filter(|(_, tx_out)| signer_script_pubkeys.contains(&tx_out.script_pubkey))
                .filter_map(|(index, _)| self.vout_to_output(index, TxOutputType::Donation))
                .collect();
        }

        self.outputs()
            .iter()
            .enumerate()
            .filter_map(|(index, _)| match index {
                0 => self.vout_to_output(index, TxOutputType::SignersOutput),
                1 => self.vout_to_output(index, TxOutputType::SignersOpReturn),
                _ => self.vout_to_output(index, TxOutputType::Withdrawal),
            })
            .collect()
    }

    /// Take an output index and the known output type and return the
    /// output.
    fn vout_to_output(&self, index: usize, output_type: TxOutputType) -> Option<TxOutput> {
        let tx_out = self.outputs().get(index)?;
        Some(TxOutput {
            txid: self.tx_ref().compute_txid().into(),
            output_index: index as u32,
            script_pubkey: tx_out.script_pubkey.clone().into(),
            amount: tx_out.value.to_sat(),
            output_type,
        })
    }

    /// Take an input index and the known output type and return a prevout.
    fn vin_to_prevout(&self, index: usize, input_type: TxPrevoutType) -> Option<TxPrevout> {
        let prevout = self.prevout(index)?;
        Some(TxPrevout {
            txid: self.tx_ref().compute_txid().into(),
            prevout_txid: BitcoinTxId::from(*prevout.txid),
            prevout_output_index: prevout.output_index,
            script_pubkey: prevout.script_pubkey.clone().into(),
            amount: prevout.amount.to_sat(),
            prevout_type: input_type,
        })
    }

    /// Whether this transaction was created by the signers given the
    /// possible scriptPubKeys.
    ///
    /// If the first input in the transaction is one that the signers
    /// control then we know that the signers created this transaction.
    fn is_signer_created(&self, signer_script_pubkeys: &HashSet<ScriptBuf>) -> bool {
        let Some(signer_input) = self.prevout(0) else {
            return false;
        };

        signer_script_pubkeys.contains(signer_input.script_pubkey)
    }
}

impl TxDeconstructor for BitcoinTxInfo {
    fn prevout(&self, index: usize) -> Option<PrevoutRef> {
        let vin = self.vin.get(index)?;
        Some(PrevoutRef {
            amount: vin.prevout.value,
            script_pubkey: &vin.prevout.script_pub_key.script,
            txid: vin.details.txid.as_ref()?,
            output_index: vin.details.vout?,
        })
    }
}

bitcoin::hashes::hash_newtype! {
    /// For some reason, the rust-bitcoin folks do not implement both
    /// [`bitcoin::consensus::Encodable`] and [`bitcoin::hashes::Hash`] for
    /// their [`bitcoin::hashes::hash160::Hash`] type. So we create a
    /// newtype that implements both of those traits so that we can use
    /// [`bitcoin::merkle_tree::calculate_root`].
    struct Hash160(pub bitcoin::hashes::hash160::Hash);
}

impl bitcoin::consensus::Encodable for Hash160 {
    fn consensus_encode<W: bitcoin::io::Write + ?Sized>(
        &self,
        writer: &mut W,
    ) -> Result<usize, bitcoin::io::Error> {
        use bitcoin::consensus::WriteExt as _;
        // All types that implement bitcoin::io::Write implement the
        // extension type. And this implementation follows the
        // implementation of their other types.
        writer.emit_slice(&self.0[..])?;
        Ok(Self::LEN)
    }
}

#[cfg(test)]
mod tests {
    use std::collections::BTreeSet;
    use std::str::FromStr;

    use super::*;
    use bitcoin::key::TapTweak;
    use bitcoin::BlockHash;
    use bitcoin::CompressedPublicKey;
    use bitcoin::Txid;
    use clarity::vm::types::PrincipalData;
    use fake::Fake as _;
    use model::SignerVote;
    use rand::distributions::Distribution;
    use rand::distributions::Uniform;
    use rand::rngs::OsRng;
    use rand::Rng;
    use rand::SeedableRng as _;
    use ripemd::Ripemd160;
    use sbtc::deposits::DepositScriptInputs;
    use secp256k1::Keypair;
    use secp256k1::SecretKey;
    use sha2::Digest as _;
    use sha2::Sha256;
    use stacks_common::types::chainstate::StacksAddress;
    use test_case::test_case;

    use crate::testing;
    use crate::testing::btc::base_signer_transaction;
    use crate::DEFAULT_MAX_DEPOSITS_PER_BITCOIN_TX;
    use crate::MAX_MEMPOOL_PACKAGE_TX_COUNT;

    /// The maximum virtual size of a transaction package in v-bytes.
    const MEMPOOL_MAX_PACKAGE_SIZE: u32 = 101000;

    const X_ONLY_PUBLIC_KEY1: &'static str =
        "2e58afe51f9ed8ad3cc7897f634d881fdbe49a81564629ded8156bebd2ffd1af";

    fn generate_x_only_public_key() -> XOnlyPublicKey {
        let secret_key = SecretKey::new(&mut OsRng);
        secret_key.x_only_public_key(SECP256K1).0
    }

    fn generate_address() -> ScriptPubKey {
        let secret_key = SecretKey::new(&mut OsRng);
        let pk = CompressedPublicKey(secret_key.public_key(SECP256K1));

        ScriptBuf::new_p2wpkh(&pk.wpubkey_hash()).into()
    }

    fn generate_outpoint(amount: u64, vout: u32) -> OutPoint {
        let sats: u64 = Uniform::new(1, 500_000_000).sample(&mut OsRng);

        let tx = Transaction {
            version: Version::TWO,
            lock_time: LockTime::ZERO,
            input: Vec::new(),
            output: vec![
                TxOut {
                    value: Amount::from_sat(sats),
                    script_pubkey: ScriptBuf::new(),
                },
                TxOut {
                    value: Amount::from_sat(amount),
                    script_pubkey: ScriptBuf::new(),
                },
            ],
        };

        OutPoint { txid: tx.compute_txid(), vout }
    }

    fn create_limits_for_deposits_and_max_mintable(
        per_deposit_minimum: u64,
        per_deposit_cap: u64,
        max_mintable_cap: u64,
    ) -> SbtcLimits {
        SbtcLimits::new(
            None,
            Some(Amount::from_sat(per_deposit_minimum)),
            Some(Amount::from_sat(per_deposit_cap)),
            None,
            Some(Amount::from_sat(max_mintable_cap)),
        )
    }

    /// Create a new deposit request depositing from a random public key.
    fn create_deposit(amount: u64, max_fee: u64, signer_bitmap: u128) -> DepositRequest {
        let signers_public_key = generate_x_only_public_key();

        let contract_name = std::iter::repeat('a').take(128).collect::<String>();
        let principal_str = format!("{}.{contract_name}", StacksAddress::burn_address(false));

        let deposit_inputs = DepositScriptInputs {
            signers_public_key,
            max_fee: 10000,
            recipient: PrincipalData::parse(&principal_str).unwrap(),
        };

        DepositRequest {
            outpoint: generate_outpoint(amount, 1),
            max_fee,
            signer_bitmap: BitArray::new(signer_bitmap.to_le_bytes()),
            amount,
            deposit_script: deposit_inputs.deposit_script(),
            reclaim_script: ScriptBuf::new(),
            signers_public_key,
        }
    }

    /// Create a new withdrawal request withdrawing to a random address.
    fn create_withdrawal(amount: u64, max_fee: u64, signer_bitmap: u128) -> WithdrawalRequest {
        WithdrawalRequest {
            max_fee,
            signer_bitmap: BitArray::new(signer_bitmap.to_le_bytes()),
            amount,
            script_pubkey: generate_address(),
            txid: fake::Faker.fake_with_rng(&mut OsRng),
            request_id: (0..u32::MAX as u64).fake_with_rng(&mut OsRng),
            block_hash: fake::Faker.fake_with_rng(&mut OsRng),
        }
    }

    fn random_withdrawal<R: Rng>(rng: &mut R, votes_against: usize) -> WithdrawalRequest {
        let mut signer_bitmap: BitArray<[u8; 16]> = BitArray::ZERO;
        signer_bitmap[..votes_against].fill(true);

        WithdrawalRequest {
            max_fee: rng.next_u32() as u64,
            signer_bitmap,
            amount: rng.next_u32() as u64,
            script_pubkey: generate_address(),
            txid: fake::Faker.fake_with_rng(rng),
            request_id: (0..u32::MAX as u64).fake_with_rng(rng),
            block_hash: fake::Faker.fake_with_rng(rng),
        }
    }

    /// This is a naive implementation of a function that computes a merkle root
    fn calculate_merkle_root(reqs: &mut [WithdrawalRequest]) -> Option<[u8; 20]> {
        // The withdrawals' are sorted before inclusion as a bitcoin
        // transaction output.
        reqs.sort();
        let mut leafs = reqs
            .iter()
            .map(|req| {
                // We use the Hash160 for the hash function, which is
                // SHA256 followed by RIPEMD160.
                let sha256_data = Sha256::digest(req.sbtc_data());
                let rip160_data = Ripemd160::digest(sha256_data);
                rip160_data.as_slice().try_into().unwrap()
            })
            .collect::<Vec<[u8; 20]>>();

        while leafs.len() > 1 {
            leafs = leafs
                .chunks(2)
                .map(|nodes| {
                    let [leaf1, leaf2] = match nodes {
                        [leaf1, leaf2] => [leaf1, leaf2],
                        // If a leaf node does not have a partner, it gets paired with itself.
                        [leaf] => [leaf, leaf],
                        // Yeah chunks(2) return slices of size 1 or 2 here.
                        _ => unreachable!(),
                    };
                    // Compute the hash160 of the two leafs
                    let sha256_data = Sha256::default()
                        .chain_update(leaf1)
                        .chain_update(leaf2)
                        .finalize();

                    Ripemd160::digest(sha256_data)
                        .as_slice()
                        .try_into()
                        .unwrap()
                })
                .collect();
        }

        // There are either 1 or 0 elements in the leafs vector, so lets get it
        leafs.pop()
    }

    impl BitcoinTxInfo {
        fn from_tx(tx: Transaction, fee: Amount) -> BitcoinTxInfo {
            BitcoinTxInfo {
                in_active_chain: true,
                fee,
                txid: tx.compute_txid(),
                hash: tx.compute_wtxid(),
                size: tx.base_size() as u64,
                vsize: tx.vsize() as u64,
                tx,
                vin: Vec::new(),
                vout: Vec::new(),
                block_hash: BlockHash::from_byte_array([0; 32]),
                confirmations: 1,
                block_time: 0,
            }
        }
    }

    /// This test verifies that our implementation of Bitcoin script
    /// verification using [`bitcoinconsensus`] works as expected. This
    /// functionality is used in the verification of WSTS signing after a new
    /// DKG round has completed.
    #[test]
    fn mock_signer_utxo_signing_and_spending_verification() {
        let secp = secp256k1::Secp256k1::new();

        // Generate a key pair which will serve as the signers' aggregate key.
        let secret_key = SecretKey::new(&mut OsRng);
        let keypair = secp256k1::Keypair::from_secret_key(&secp, &secret_key);
        let tweaked = keypair.tap_tweak(&secp, None);
        let (aggregate_key, _) = keypair.x_only_public_key();

        // Create a new transaction using the aggregate key.
        let unsigned = UnsignedMockTransaction::new(aggregate_key);

        let tapsig = unsigned
            .compute_sighash()
            .expect("failed to compute taproot sighash");

        // Sign the taproot sighash.
        let message = secp256k1::Message::from_digest_slice(tapsig.as_byte_array())
            .expect("Failed to create message");

        // [1] Verify the correct signature, which should succeed.
        let schnorr_sig = secp.sign_schnorr(&message, &tweaked.to_inner());
        let taproot_sig = bitcoin::taproot::Signature {
            signature: schnorr_sig,
            sighash_type: TapSighashType::All,
        };
        unsigned
            .verify_signature(&taproot_sig)
            .expect("signature verification failed");

        // [2] Verify the correct signature, but with a different sighash type,
        // which should fail.
        let taproot_sig = bitcoin::taproot::Signature {
            signature: schnorr_sig,
            sighash_type: TapSighashType::None,
        };
        unsigned
            .verify_signature(&taproot_sig)
            .expect_err("signature verification should have failed");

        // [3] Verify an incorrect signature with the correct sighash type,
        // which should fail. In this case we've created the signature using
        // the untweaked keypair.
        let schnorr_sig = secp.sign_schnorr(&message, &keypair);
        let taproot_sig = bitcoin::taproot::Signature {
            signature: schnorr_sig,
            sighash_type: TapSighashType::All,
        };
        unsigned
            .verify_signature(&taproot_sig)
            .expect_err("signature verification should have failed");

        // [4] Verify an incorrect signature with the correct sighash type, which
        // should fail. In this case we use a completely newly generated keypair.
        let secret_key = SecretKey::new(&mut OsRng);
        let keypair = secp256k1::Keypair::from_secret_key(&secp, &secret_key);
        let schnorr_sig = secp.sign_schnorr(&message, &keypair);
        let taproot_sig = bitcoin::taproot::Signature {
            signature: schnorr_sig,
            sighash_type: TapSighashType::All,
        };
        unsigned
            .verify_signature(&taproot_sig)
            .expect_err("signature verification should have failed");

        // [5] Same as [4], but using its tweaked key.
        let tweaked = keypair.tap_tweak(&secp, None);
        let schnorr_sig = secp.sign_schnorr(&message, &tweaked.to_inner());
        let taproot_sig = bitcoin::taproot::Signature {
            signature: schnorr_sig,
            sighash_type: TapSighashType::All,
        };
        unsigned
            .verify_signature(&taproot_sig)
            .expect_err("signature verification should have failed");
    }

    #[ignore = "For generating the SOLO_(DEPOSIT|WITHDRAWAL)_SIZE constants"]
    #[test]
    fn create_deposit_only_tx() {
        // For solo deposits
        let mut requests = SbtcRequests {
            deposits: vec![create_deposit(123456, 30_000, 0)],
            withdrawals: Vec::new(),
            signer_state: SignerBtcState {
                utxo: SignerUtxo {
                    outpoint: generate_outpoint(550_000_000, 0),
                    amount: 550_000_000,
                    public_key: generate_x_only_public_key(),
                },
                fee_rate: 5.0,
                public_key: generate_x_only_public_key(),
                last_fees: None,
                magic_bytes: [0; 2],
            },
            num_signers: 10,
            accept_threshold: 2,
            sbtc_limits: SbtcLimits::unlimited(),
            max_deposits_per_bitcoin_tx: DEFAULT_MAX_DEPOSITS_PER_BITCOIN_TX,
        };
        let keypair = Keypair::new_global(&mut OsRng);

        let mut transactions = requests.construct_transactions().unwrap();
        assert_eq!(transactions.len(), 1);

        let mut unsigned = transactions.pop().unwrap();
        testing::set_witness_data(&mut unsigned, keypair);

        println!("Solo deposit vsize: {}", unsigned.tx.vsize());

        // For solo withdrawals
        requests.deposits = Vec::new();
        requests.withdrawals = vec![create_withdrawal(154_321, 40_000, 0)];

        let mut transactions = requests.construct_transactions().unwrap();
        assert_eq!(transactions.len(), 1);

        let mut unsigned = transactions.pop().unwrap();
        assert_eq!(unsigned.tx.input.len(), 1);
        assert_eq!(unsigned.tx.output.len(), 3);

        // We need to zero out the withdrawal script since this value
        // changes depending on the user.
        unsigned.tx.output.pop();
        testing::set_witness_data(&mut unsigned, keypair);

        println!("Solo withdrawal vsize: {}", unsigned.tx.vsize());
    }

    #[ignore = "this is for generating the MIN_BITCOIN_INPUT_VSIZE constant"]
    #[test]
    fn create_taproot_utxo_min_size() {
        // This generates a UTXO with the same vsize as the signers input
        // or donation. This is smaller than the min deposit vsize.
        let utxo = TxIn {
            previous_output: OutPoint::null(),
            sequence: Sequence::ZERO,
            witness: Witness::p2tr_key_spend(&DUMMY_SIGNATURE),
            script_sig: ScriptBuf::new(),
        };
        println!("Min input vsize: {}", utxo.segwit_weight().to_vbytes_ceil());
    }

    #[test_case(&[true, true, false, true, false, false, false], 3; "case 1")]
    #[test_case(&[true, true, false, false, false, false, false], 2; "case 2")]
    #[test_case(&[false, false, false, false, false, false, false], 0; "case 3")]
    fn test_deposit_votes_against(signer_bitmap: &[bool], expected: u32) {
        let mut bitmap: BitArray<[u8; 16]> = BitArray::ZERO;
        for (index, value) in signer_bitmap.iter().enumerate() {
            bitmap.set(index, *value);
        }

        let deposit = DepositRequest {
            outpoint: OutPoint::null(),
            max_fee: 0,
            signer_bitmap: bitmap,
            amount: 100_000,
            deposit_script: ScriptBuf::new(),
            reclaim_script: ScriptBuf::new(),
            signers_public_key: XOnlyPublicKey::from_str(X_ONLY_PUBLIC_KEY1).unwrap(),
        };

        assert_eq!(deposit.votes().count_ones(), expected);
    }

    /// Some functions call functions that "could" panic. Check that they
    /// don't.
    #[test]
    fn deposit_witness_data_no_error() {
        let deposit = DepositRequest {
            outpoint: OutPoint::null(),
            max_fee: 0,
            signer_bitmap: BitArray::ZERO,
            amount: 100_000,
            deposit_script: ScriptBuf::from_bytes(vec![1, 2, 3]),
            reclaim_script: ScriptBuf::new(),
            signers_public_key: XOnlyPublicKey::from_str(X_ONLY_PUBLIC_KEY1).unwrap(),
        };

        let sig = Signature::from_slice(&[0u8; 64]).unwrap();
        let witness = deposit.construct_witness_data(sig);
        assert!(witness.tapscript().is_some());

        let sig = *DUMMY_SIGNATURE;
        let tx_in = deposit.as_tx_input(sig);

        // The deposits are taproot spend and do not have a script. The
        // actual spend script and input data gets put in the witness data
        assert!(tx_in.script_sig.is_empty());
    }

    /// The first input and output are related to the signers' UTXO. The
    /// second output is a data output.
    #[test]
    fn the_first_input_and_output_is_signers_second_output_data() {
        let requests = SbtcRequests {
            deposits: vec![create_deposit(123456, 0, 0)],
            withdrawals: vec![create_withdrawal(1000, 0, 0), create_withdrawal(2000, 0, 0)],
            signer_state: SignerBtcState {
                utxo: SignerUtxo {
                    outpoint: generate_outpoint(5500, 0),
                    amount: 5500,
                    public_key: generate_x_only_public_key(),
                },
                fee_rate: 0.0,
                public_key: generate_x_only_public_key(),
                last_fees: None,
                magic_bytes: [0; 2],
            },
            num_signers: 10,
            accept_threshold: 0,
            sbtc_limits: SbtcLimits::unlimited(),
            max_deposits_per_bitcoin_tx: DEFAULT_MAX_DEPOSITS_PER_BITCOIN_TX,
        };

        // This should all be in one transaction since there are no votes
        // against any of the requests.
        let mut transactions = requests.construct_transactions().unwrap();
        assert_eq!(transactions.len(), 1);

        let unsigned_tx = transactions.pop().unwrap();
        assert_eq!(unsigned_tx.tx.input.len(), 2);

        // Let's make sure the first input references the UTXO from the
        // signer_state variable.
        let signers_utxo_input = unsigned_tx.tx.input.first().unwrap();
        let old_outpoint = requests.signer_state.utxo.outpoint;
        assert_eq!(signers_utxo_input.previous_output.txid, old_outpoint.txid);
        assert_eq!(signers_utxo_input.previous_output.vout, old_outpoint.vout);

        // There are always two outputs whenever there are requests to
        // service, and we had two withdrawal requests so there should be 4
        // outputs.
        assert_eq!(unsigned_tx.tx.output.len(), 4);

        // The signers' UTXO, the first one, contains the balance of all
        // deposits and withdrawals. It's also a P2TR script.
        let signers_utxo_output = unsigned_tx.tx.output.first().unwrap();
        assert_eq!(
            signers_utxo_output.value.to_sat(),
            5500 + 123456 - 1000 - 2000
        );
        assert!(signers_utxo_output.script_pubkey.is_p2tr());

        // The second output is an OP_RETURN output.
        assert!(unsigned_tx.tx.output[1].script_pubkey.is_op_return());
        // All the other UTXOs are P2WPKH outputs.
        unsigned_tx.tx.output.iter().skip(2).for_each(|output| {
            assert!(output.script_pubkey.is_p2wpkh());
        });

        // The new UTXO should be using the signer public key from the
        // signer state.
        let new_utxo = unsigned_tx.new_signer_utxo();
        assert_eq!(new_utxo.public_key, requests.signer_state.public_key);
    }

    /// You cannot create sweep transactions that do not service requests.
    #[test]
    fn no_requests_no_sweep() {
        let public_key = XOnlyPublicKey::from_str(X_ONLY_PUBLIC_KEY1).unwrap();
        let signer_state = SignerBtcState {
            utxo: SignerUtxo {
                outpoint: OutPoint::null(),
                amount: 55,
                public_key,
            },
            fee_rate: 0.0,
            public_key,
            last_fees: None,
            magic_bytes: [0; 2],
        };

        let requests = Requests::new(Vec::new());
        let sweep = UnsignedTransaction::new(requests, &signer_state);
        assert!(sweep.is_err());
    }

    /// We aggregate the bitmaps to form a single one at the end. Check
    /// that it is aggregated correctly.
    #[test]
    fn the_bitmaps_merge_correctly() {
        const OP_RETURN: u8 = bitcoin::opcodes::all::OP_RETURN.to_u8();
        const OP_PUSHBYTES_41: u8 = bitcoin::opcodes::all::OP_PUSHBYTES_41.to_u8();

        let mut requests = SbtcRequests {
            deposits: vec![create_deposit(123456, 0, 0)],
            withdrawals: vec![create_withdrawal(1000, 0, 0), create_withdrawal(2000, 0, 0)],
            signer_state: SignerBtcState {
                utxo: SignerUtxo {
                    outpoint: generate_outpoint(5500, 0),
                    amount: 5500,
                    public_key: generate_x_only_public_key(),
                },
                fee_rate: 0.0,
                public_key: generate_x_only_public_key(),
                last_fees: None,
                magic_bytes: [b'T', b'3'],
            },
            num_signers: 10,
            accept_threshold: 0,
            sbtc_limits: SbtcLimits::unlimited(),
            max_deposits_per_bitcoin_tx: DEFAULT_MAX_DEPOSITS_PER_BITCOIN_TX,
        };

        // We'll have the deposit get two vote against, and the withdrawals
        // each have three votes against. We will have each them share one
        // overlapping voter. The votes look like this:
        //
        // 1 1 0 0 0 0 0 0 0 0
        // 0 1 1 1 0 0 0 0 0 0
        // 0 1 0 0 1 1 0 0 0 0
        //
        // So the aggregated bit map should look like this
        //
        // 1 1 1 1 1 1 0 0 0 0

        // Okay, this one looks like
        // 1 1 0 0 0 0 0 0 0 0
        requests.deposits[0].signer_bitmap.set(0, true);
        requests.deposits[0].signer_bitmap.set(1, true);
        // This one looks like
        // 0 1 1 1 0 0 0 0 0 0
        requests.withdrawals[0].signer_bitmap.set(1, true);
        requests.withdrawals[0].signer_bitmap.set(2, true);
        requests.withdrawals[0].signer_bitmap.set(3, true);
        // And this one looks like
        // 0 1 0 0 1 1 0 0 0 0
        requests.withdrawals[1].signer_bitmap.set(1, true);
        requests.withdrawals[1].signer_bitmap.set(4, true);
        requests.withdrawals[1].signer_bitmap.set(5, true);

        // This should all be in one transaction given the threshold
        let mut transactions = requests.construct_transactions().unwrap();
        assert_eq!(transactions.len(), 1);

        let unsigned_tx = transactions.pop().unwrap();
        // We have one input for the signers' UTXO and another input for
        // the deposit.
        assert_eq!(unsigned_tx.tx.input.len(), 2);
        // We have one output for the signers' UTXO and another for the
        // OP_RETURN output, and two more for the withdrawals.
        assert_eq!(unsigned_tx.tx.output.len(), 4);

        let sbtc_data = match unsigned_tx.tx.output[1].script_pubkey.as_bytes() {
            // The data layout is detailed in the documentation for the
            // UnsignedTransaction::new_op_return_output function.
            [OP_RETURN, OP_PUSHBYTES_41, b'T', b'3', OP_RETURN_VERSION, 0, 1, data @ ..] => data,
            _ => panic!("Invalid OP_RETURN FORMAT"),
        };
        // Since there are withdrawal requests in this transaction, the
        // merkle root is included at the end of the `data`, bringing its
        // length from 16 to 36 bytes.
        assert_eq!(sbtc_data.len(), 36);
        // This is the aggregate bitmap for the votes, so it should start
        // like this:
        // 1 1 1 1 1 1 0 0 0 0
        // Note that the first 16 bytes are the bitmap, and the merkle root
        // follows this data.
        let bitmap_data = *sbtc_data.first_chunk().unwrap();
        let bitmap = BitArray::<[u8; 16]>::new(bitmap_data);

        assert_eq!(bitmap.count_ones(), 6);
        // And the first six bits are all ones followed by all zeros.
        assert!(bitmap[..6].all());
        assert!(!bitmap[6..].any());
    }

    #[test_case(Vec::new(), vec![create_deposit(123456, 0, 0)]; "no withdrawals, one deposits")]
    #[test_case([create_withdrawal(1000, 0, 0)], Vec::new(); "one withdrawals")]
    #[test_case({
        let mut rng = rand::rngs::StdRng::seed_from_u64(3);
        std::iter::repeat_with(move || random_withdrawal(&mut rng, 0)).take(2)
    }, Vec::new(); "two withdrawals")]
    #[test_case({
        let mut rng = rand::rngs::StdRng::seed_from_u64(30);
        std::iter::repeat_with(move || random_withdrawal(&mut rng, 0)).take(3)
    }, Vec::new(); "three withdrawals")]
    #[test_case({
        let mut rng = rand::rngs::StdRng::seed_from_u64(300);
        std::iter::repeat_with(move || random_withdrawal(&mut rng, 0)).take(5)
    }, Vec::new(); "five withdrawals")]
    #[test_case({
        let mut rng = rand::rngs::StdRng::seed_from_u64(3000);
        std::iter::repeat_with(move || random_withdrawal(&mut rng, 0)).take(20)
    }, Vec::new(); "twenty withdrawals")]
    fn merkle_root_in_op_return<I>(withdrawals: I, deposits: Vec<DepositRequest>)
    where
        I: IntoIterator<Item = WithdrawalRequest>,
    {
        const OP_RETURN: u8 = bitcoin::opcodes::all::OP_RETURN.to_u8();
        const OP_PUSHBYTES_21: u8 = bitcoin::opcodes::all::OP_PUSHBYTES_21.to_u8();
        const OP_PUSHBYTES_41: u8 = bitcoin::opcodes::all::OP_PUSHBYTES_41.to_u8();

        let mut requests = SbtcRequests {
            deposits,
            withdrawals: withdrawals.into_iter().collect(),
            signer_state: SignerBtcState {
                utxo: SignerUtxo {
                    outpoint: generate_outpoint(500_000_000_000, 0),
                    amount: 500_000_000_000,
                    public_key: generate_x_only_public_key(),
                },
                fee_rate: 0.0,
                public_key: generate_x_only_public_key(),
                last_fees: None,
                magic_bytes: [b'T', b'3'],
            },
            num_signers: 10,
            accept_threshold: 0,
            sbtc_limits: SbtcLimits::unlimited(),
            max_deposits_per_bitcoin_tx: DEFAULT_MAX_DEPOSITS_PER_BITCOIN_TX,
        };

        let mut transactions = requests.construct_transactions().unwrap();
        assert_eq!(transactions.len(), 1);

        let unsigned_tx = transactions.pop().unwrap();
        // Okay, the let's look at the raw data in our OP_RETURN UTXO
        let sbtc_data = match unsigned_tx.tx.output[1].script_pubkey.as_bytes() {
            // The data layout is detailed in the documentation for the
            // UnsignedTransaction::new_op_return_output function when
            // there are withdrawal request UTXOs.
            [OP_RETURN, OP_PUSHBYTES_41, b'T', b'3', OP_RETURN_VERSION, 0, nd, data @ ..]
                if *nd == requests.deposits.len() as u8 =>
            {
                data
            }
            // The data layout is detailed in the documentation for the
            // UnsignedTransaction::new_op_return_output function when
            // there are no withdrawal request UTXOs.
            [OP_RETURN, OP_PUSHBYTES_21, b'T', b'3', OP_RETURN_VERSION, 0, nd, data @ ..]
                if *nd == requests.deposits.len() as u8 =>
            {
                data
            }
            data => panic!("Invalid OP_RETURN FORMAT {data:?}"),
        };
        // If there are no deposits or withdrawals then there is no bitmap
        // and no merkle root.

        // I apologize for the nested if statements :(.
        if let Some((_bitmap, actual_merkle_root)) = sbtc_data.split_first_chunk::<16>() {
            // if we have 16 bytes here then we know that we have at
            // least one deposit or withdrawal request.
            assert!(requests.deposits.is_empty() || requests.withdrawals.is_empty());

            // If we do not have any withdrawal requests then there is no
            // merkle root for the depositors to pay for.
            if requests.withdrawals.is_empty() {
                assert!(actual_merkle_root.is_empty());
            } else {
                // If we have a withdrawal then there is a merkle root, and
                // it's constructed in a standard way.
                let actual_merkle_root: [u8; 20] = actual_merkle_root.try_into().unwrap();
                let expected_merkle_root =
                    calculate_merkle_root(&mut requests.withdrawals).unwrap();

                assert_eq!(actual_merkle_root, expected_merkle_root);
            }
        } else {
            // If there isn't 16 bytes here then there is nothing. Note
            // that this isn't hit in our test cases, it's only ever hit if
            // there are no deposits and no withdrawals we do not create a
            // transaction in that case.
            assert!(sbtc_data.is_empty());
        }
    }

    /// Deposit requests add to the signers' UTXO.
    #[test]
    fn deposits_with_low_amount_and_high_max_fee() {
        // The bad deposit
        let deposit_amount = 100;
        let max_fee = 123456;

        let public_key = XOnlyPublicKey::from_str(X_ONLY_PUBLIC_KEY1).unwrap();
        let requests = SbtcRequests {
            deposits: vec![
                create_deposit(deposit_amount, max_fee, 0),
                create_deposit(345678, 345678, 0),
            ],
            withdrawals: Vec::new(),
            signer_state: SignerBtcState {
                utxo: SignerUtxo {
                    outpoint: OutPoint::null(),
                    amount: 55,
                    public_key,
                },
                fee_rate: 1.0,
                public_key,
                last_fees: None,
                magic_bytes: [0; 2],
            },
            num_signers: 10,
            accept_threshold: 0,
            sbtc_limits: SbtcLimits::unlimited(),
            max_deposits_per_bitcoin_tx: DEFAULT_MAX_DEPOSITS_PER_BITCOIN_TX,
        };

        // This should all be in one transaction since there are no votes
        // against any of the requests.
        let mut transactions = requests.construct_transactions().unwrap();
        assert_eq!(transactions.len(), 1);

        // There should be two outputs, one for the signer and another for
        // the one of the deposits.
        let unsigned_tx = transactions.pop().unwrap();
        assert_eq!(unsigned_tx.tx.output.len(), 2);

        // The input amounts should be the sum of the signer amount and the
        // one deposit amount.
        let signer_amount = requests.signer_state.utxo.amount;
        let input_amount = unsigned_tx.input_amounts();
        assert_eq!(input_amount, signer_amount + 345678)
    }

    /// Deposit requests add to the signers' UTXO.
    #[test]
    fn deposits_increase_signers_utxo_amount() {
        let public_key = XOnlyPublicKey::from_str(X_ONLY_PUBLIC_KEY1).unwrap();
        let requests = SbtcRequests {
            deposits: vec![
                create_deposit(123456, 0, 0),
                create_deposit(789012, 0, 0),
                create_deposit(345678, 0, 0),
            ],
            withdrawals: Vec::new(),
            signer_state: SignerBtcState {
                utxo: SignerUtxo {
                    outpoint: OutPoint::null(),
                    amount: 55,
                    public_key,
                },
                fee_rate: 0.0,
                public_key,
                last_fees: None,
                magic_bytes: [0; 2],
            },
            num_signers: 10,
            accept_threshold: 0,
            sbtc_limits: SbtcLimits::unlimited(),
            max_deposits_per_bitcoin_tx: DEFAULT_MAX_DEPOSITS_PER_BITCOIN_TX,
        };

        // This should all be in one transaction since there are no votes
        // against any of the requests.
        let mut transactions = requests.construct_transactions().unwrap();
        assert_eq!(transactions.len(), 1);

        // The transaction should have two output corresponding to the
        // signers' UTXO and the OP_RETURN output.
        let unsigned_tx = transactions.pop().unwrap();
        assert_eq!(unsigned_tx.tx.output.len(), 2);

        assert!(unsigned_tx.tx.output[0].script_pubkey.is_p2tr());
        assert!(unsigned_tx.tx.output[1].script_pubkey.is_op_return());

        // The new amount should be the sum of the old amount plus the deposits.
        let new_amount: u64 = unsigned_tx
            .tx
            .output
            .iter()
            .map(|out| out.value.to_sat())
            .sum();
        assert_eq!(new_amount, 55 + 123456 + 789012 + 345678)
    }

    /// Withdrawal requests remove funds from the signers' UTXO.
    #[test]
    fn withdrawals_decrease_signers_utxo_amount() {
        let public_key = XOnlyPublicKey::from_str(X_ONLY_PUBLIC_KEY1).unwrap();
        let requests = SbtcRequests {
            deposits: Vec::new(),
            withdrawals: vec![
                create_withdrawal(1000, 0, 0),
                create_withdrawal(2000, 0, 0),
                create_withdrawal(3000, 0, 0),
            ],
            signer_state: SignerBtcState {
                utxo: SignerUtxo {
                    outpoint: OutPoint::null(),
                    amount: 9500,
                    public_key,
                },
                fee_rate: 0.0,
                public_key,
                last_fees: None,
                magic_bytes: [0; 2],
            },
            num_signers: 10,
            accept_threshold: 0,
            sbtc_limits: SbtcLimits::unlimited(),
            max_deposits_per_bitcoin_tx: DEFAULT_MAX_DEPOSITS_PER_BITCOIN_TX,
        };

        let mut transactions = requests.construct_transactions().unwrap();
        assert_eq!(transactions.len(), 1);

        let unsigned_tx = transactions.pop().unwrap();
        // We have 3 withdrawals so with the signers output and the
        // OP_RETURN output we have a total of 5 outputs.
        assert_eq!(unsigned_tx.tx.output.len(), 5);

        assert!(unsigned_tx.tx.output[0].script_pubkey.is_p2tr());
        assert!(unsigned_tx.tx.output[1].script_pubkey.is_op_return());

        let signer_utxo = unsigned_tx.tx.output.first().unwrap();
        assert_eq!(signer_utxo.value.to_sat(), 9500 - 1000 - 2000 - 3000);
    }

    /// We chain transactions so that we have a single signer UTXO at the end.
    #[test]
    fn returned_txs_form_a_tx_chain() {
        let public_key = XOnlyPublicKey::from_str(X_ONLY_PUBLIC_KEY1).unwrap();
        let requests = SbtcRequests {
            deposits: vec![
                create_deposit(1234, 0, 1 << 1),
                create_deposit(5678, 0, 1 << 2),
                create_deposit(9012, 0, 1 << 3 | 1 << 4),
            ],
            withdrawals: vec![
                create_withdrawal(1000, 0, 1 << 5),
                create_withdrawal(2000, 0, 1 << 6),
                create_withdrawal(3000, 0, 1 << 7),
                create_withdrawal(4000, 0, 1 << 8 | 1 << 9),
            ],
            signer_state: SignerBtcState {
                utxo: SignerUtxo {
                    outpoint: generate_outpoint(300_000, 0),
                    amount: 300_000,
                    public_key,
                },
                fee_rate: 0.0,
                public_key,
                last_fees: None,
                magic_bytes: [0; 2],
            },
            num_signers: 10,
            accept_threshold: 8,
            sbtc_limits: SbtcLimits::unlimited(),
            max_deposits_per_bitcoin_tx: DEFAULT_MAX_DEPOSITS_PER_BITCOIN_TX,
        };

        let transactions = requests.construct_transactions().unwrap();
        more_asserts::assert_gt!(transactions.len(), 1);

        transactions.windows(2).for_each(|unsigned| {
            let utx0 = &unsigned[0];
            let utx1 = &unsigned[1];

            let previous_output1 = utx1.tx.input[0].previous_output;
            assert_eq!(utx0.tx.compute_txid(), previous_output1.txid);
            assert_eq!(previous_output1.vout, 0);

            assert!(utx0.tx.output[0].script_pubkey.is_p2tr());
            assert!(utx0.tx.output[1].script_pubkey.is_op_return());

            assert!(utx1.tx.output[0].script_pubkey.is_p2tr());
            assert!(utx1.tx.output[1].script_pubkey.is_op_return());
        })
    }

    /// Check that each deposit and withdrawal is included as an input or
    /// deposit in the transaction package.
    #[test]
    fn requests_in_unsigned_transaction_are_in_btc_tx() {
        // The requests in the UnsignedTransaction correspond to
        // inputs and outputs in the transaction
        let public_key = XOnlyPublicKey::from_str(X_ONLY_PUBLIC_KEY1).unwrap();
        let requests = SbtcRequests {
            deposits: vec![
                create_deposit(1234, 0, 1 << 1),
                create_deposit(5678, 0, 1 << 2),
                create_deposit(9012, 0, 1 << 3 | 1 << 4),
                create_deposit(3456, 0, 1 << 5),
                create_deposit(7890, 0, 0),
            ],
            withdrawals: vec![
                create_withdrawal(1000, 0, 1 << 6),
                create_withdrawal(2000, 0, 1 << 7),
                create_withdrawal(3000, 0, 1 << 8),
                create_withdrawal(4000, 0, 1 << 9 | 1 << 10),
                create_withdrawal(5000, 0, 0),
                create_withdrawal(6000, 0, 0),
                create_withdrawal(7000, 0, 0),
            ],
            signer_state: SignerBtcState {
                utxo: SignerUtxo {
                    outpoint: generate_outpoint(300_000, 0),
                    amount: 300_000,
                    public_key,
                },
                fee_rate: 0.0,
                public_key,
                last_fees: None,
                magic_bytes: [0; 2],
            },
            num_signers: 10,
            accept_threshold: 8,
            sbtc_limits: SbtcLimits::unlimited(),
            max_deposits_per_bitcoin_tx: DEFAULT_MAX_DEPOSITS_PER_BITCOIN_TX,
        };

        let transactions = requests.construct_transactions().unwrap();
        more_asserts::assert_gt!(transactions.len(), 1);

        // Create collections of identifiers for each deposit and withdrawal
        // request.
        let mut input_txs: BTreeSet<Txid> =
            requests.deposits.iter().map(|x| x.outpoint.txid).collect();
        let mut output_scripts: BTreeSet<String> = requests
            .withdrawals
            .iter()
            .map(|req| req.script_pubkey.to_hex_string())
            .collect();

        // Now we check that the counts of the withdrawals and deposits
        // line up.
        transactions.iter().for_each(|utx| {
            let num_inputs = utx.tx.input.len();
            let num_outputs = utx.tx.output.len();
            assert_eq!(utx.requests.len() + 3, num_inputs + num_outputs);

            let num_deposits = utx.requests.iter().filter_map(|x| x.as_deposit()).count();
            assert_eq!(utx.tx.input.len(), num_deposits + 1);

            let num_withdrawals = utx
                .requests
                .iter()
                .filter_map(|x| x.as_withdrawal())
                .count();
            assert_eq!(utx.tx.output.len(), num_withdrawals + 2);

            assert!(utx.tx.output[0].script_pubkey.is_p2tr());
            assert!(utx.tx.output[1].script_pubkey.is_op_return());

            // Check that each deposit is referenced exactly once
            // We ship the first one since that is the signers' UTXO
            for tx_in in utx.tx.input.iter().skip(1) {
                assert!(input_txs.remove(&tx_in.previous_output.txid));
            }
            // We skip the first two outputs because they are the signers'
            // new UTXO and the OP_RETURN output.
            for tx_out in utx.tx.output.iter().skip(2) {
                assert!(output_scripts.remove(&tx_out.script_pubkey.to_hex_string()));
            }
        });

        assert!(input_txs.is_empty());
        assert!(output_scripts.is_empty());
    }

    /// Check the following:
    /// * The fees for each transaction is at least as large as the
    ///   fee_rate in the signers' state.
    /// * Each deposit and withdrawal request pays a fee proportional to
    ///   their weight in the transaction.
    /// * The total fees are equal to the number of request times the fee
    ///   per request amount.
    /// * Deposit requests pay fees too, but implicitly by the amounts
    ///   deducted from the signers.
    #[test]
    fn returned_txs_match_fee_rate() {
        // Each deposit and withdrawal has a max fee greater than the current market fee rate
        let public_key = XOnlyPublicKey::from_str(X_ONLY_PUBLIC_KEY1).unwrap();
        // Any old keypair will do here, we need it to construct the
        // witness data of the right size.
        let keypair = Keypair::new_global(&mut OsRng);

        let requests = SbtcRequests {
            deposits: vec![
                create_deposit(12340, 100_000, 1 << 1),
                create_deposit(56780, 100_000, 1 << 2),
                create_deposit(90120, 100_000, 1 << 3 | 1 << 4),
                create_deposit(34560, 100_000, 1 << 5),
                create_deposit(78900, 100_000, 0),
            ],
            withdrawals: vec![
                create_withdrawal(10000, 100_000, 1 << 6),
                create_withdrawal(20000, 100_000, 1 << 7),
                create_withdrawal(30000, 100_000, 1 << 8),
                create_withdrawal(40000, 100_000, 1 << 9 | 1 << 10),
                create_withdrawal(50000, 100_000, 0),
                create_withdrawal(60000, 100_000, 0),
                create_withdrawal(70000, 100_000, 0),
            ],
            signer_state: SignerBtcState {
                utxo: SignerUtxo {
                    outpoint: generate_outpoint(300_000, 0),
                    amount: 300_000_000,
                    public_key,
                },
                fee_rate: 25.0,
                public_key,
                last_fees: None,
                magic_bytes: [0; 2],
            },
            num_signers: 10,
            accept_threshold: 8,
            sbtc_limits: SbtcLimits::unlimited(),
            max_deposits_per_bitcoin_tx: DEFAULT_MAX_DEPOSITS_PER_BITCOIN_TX,
        };

        let mut transactions = requests.construct_transactions().unwrap();
        more_asserts::assert_gt!(transactions.len(), 1);

        transactions.iter_mut().for_each(|utx| {
            // The unsigned transaction has all witness data removed,
            // so it should have a much smaller size than the "signed"
            // version returned from UnsignedTransaction::new_transaction.
            let unsigned_size = utx.tx.vsize();
            testing::set_witness_data(utx, keypair);
            let signed_vsize = utx.tx.vsize();

            more_asserts::assert_lt!(unsigned_size, signed_vsize);

            let output_amounts: u64 = utx.output_amounts();
            let input_amounts: u64 = utx.input_amounts();

            let reqs = utx.requests.iter().filter_map(RequestRef::as_withdrawal);
            for (output, req) in utx.tx.output.iter().skip(2).zip(reqs) {
                // One of the invariants is that the amount spent to the
                // withdrawal recipient is the amount in the withdrawal
                // request. The fees are already paid for separately.
                assert_eq!(req.amount, output.value.to_sat());
            }

            more_asserts::assert_gt!(input_amounts, output_amounts);
            more_asserts::assert_gt!(utx.requests.len(), 0);

            // The final fee rate should still be greater than the market fee rate
            let fee_rate = (input_amounts - output_amounts) as f64 / signed_vsize as f64;
            more_asserts::assert_le!(requests.signer_state.fee_rate, fee_rate);
        });
    }

    #[test]
    fn rbf_txs_have_greater_total_fee() {
        // Each deposit and withdrawal has a max fee greater than the current market fee rate
        let public_key = XOnlyPublicKey::from_str(X_ONLY_PUBLIC_KEY1).unwrap();
        let mut requests = SbtcRequests {
            deposits: vec![
                create_deposit(12340, 100_000, 0),
                create_deposit(56780, 100_000, 0),
                create_deposit(90120, 100_000, 0),
                create_deposit(34560, 100_000, 0),
                create_deposit(78900, 100_000, 0),
            ],
            withdrawals: vec![
                create_withdrawal(10000, 100_000, 0),
                create_withdrawal(20000, 100_000, 0),
            ],
            signer_state: SignerBtcState {
                utxo: SignerUtxo {
                    outpoint: generate_outpoint(300_000, 0),
                    amount: 300_000_000,
                    public_key,
                },
                fee_rate: 25.0,
                public_key,
                last_fees: None,
                magic_bytes: [0; 2],
            },
            num_signers: 10,
            accept_threshold: 8,
            sbtc_limits: SbtcLimits::unlimited(),
            max_deposits_per_bitcoin_tx: DEFAULT_MAX_DEPOSITS_PER_BITCOIN_TX,
        };

        let (old_fee_total, old_fee_rate) = {
            let utx = requests.construct_transactions().unwrap().pop().unwrap();

            let output_amounts: u64 = utx.output_amounts();
            let input_amounts: u64 = utx.input_amounts();

            more_asserts::assert_gt!(input_amounts, output_amounts);
            let fee_total = input_amounts - output_amounts;
            let fee_rate = fee_total as f64 / utx.tx.vsize() as f64;
            (fee_total, fee_rate)
        };

        requests.signer_state.last_fees = Some(Fees {
            total: old_fee_total,
            rate: old_fee_rate,
        });

        let utx = requests.construct_transactions().unwrap().pop().unwrap();

        let output_amounts: u64 = utx.output_amounts();
        let input_amounts: u64 = utx.input_amounts();

        more_asserts::assert_gt!(input_amounts, output_amounts);
        more_asserts::assert_gt!(input_amounts - output_amounts, old_fee_total);
        more_asserts::assert_gt!(utx.requests.len(), 0);

        // Since there are often both deposits and withdrawal, the
        // following assertion checks that we capture the fees that
        // depositors must pay.
        assert_eq!(input_amounts, output_amounts + utx.tx_fee);

        let state = &requests.signer_state;
        let signed_vsize = UnsignedTransaction::new_transaction(&utx.requests, state)
            .unwrap()
            .vsize();

        // The unsigned transaction has all witness data removed,
        // so it should have a much smaller size than the "signed"
        // version returned from UnsignedTransaction::new_transaction.
        more_asserts::assert_lt!(utx.tx.vsize(), signed_vsize);
        // The final fee rate should still be greater than the market fee rate
        let fee_rate = (input_amounts - output_amounts) as f64 / signed_vsize as f64;
        more_asserts::assert_le!(requests.signer_state.fee_rate, fee_rate);
    }

    #[test_case(2; "Some deposits")]
    #[test_case(0; "No deposits")]
    fn unsigned_tx_digests(num_deposits: usize) {
        // Each deposit and withdrawal has a max fee greater than the current market fee rate
        let public_key = XOnlyPublicKey::from_str(X_ONLY_PUBLIC_KEY1).unwrap();
        let requests = SbtcRequests {
            deposits: std::iter::repeat_with(|| create_deposit(123456, 100_000, 0))
                .take(num_deposits)
                .collect(),
            withdrawals: vec![
                create_withdrawal(10000, 100_000, 0),
                create_withdrawal(20000, 100_000, 0),
                create_withdrawal(30000, 100_000, 0),
                create_withdrawal(40000, 100_000, 0),
                create_withdrawal(50000, 100_000, 0),
                create_withdrawal(60000, 100_000, 0),
                create_withdrawal(70000, 100_000, 0),
            ],
            signer_state: SignerBtcState {
                utxo: SignerUtxo {
                    outpoint: generate_outpoint(300_000, 0),
                    amount: 300_000_000,
                    public_key,
                },
                fee_rate: 25.0,
                public_key,
                last_fees: None,
                magic_bytes: [0; 2],
            },
            num_signers: 10,
            accept_threshold: 8,
            sbtc_limits: SbtcLimits::unlimited(),
            max_deposits_per_bitcoin_tx: DEFAULT_MAX_DEPOSITS_PER_BITCOIN_TX,
        };
        let mut transactions = requests.construct_transactions().unwrap();
        assert_eq!(transactions.len(), 1);

        let unsigned = transactions.pop().unwrap();
        let sighashes = unsigned.construct_digests().unwrap();

        assert_eq!(sighashes.deposits.len(), num_deposits)
    }

    /// If the signer's UTXO does not have enough to cover the requests
    /// then we return an error.
    #[test]
    fn negative_amounts_give_error() {
        let public_key = XOnlyPublicKey::from_str(X_ONLY_PUBLIC_KEY1).unwrap();
        let requests = SbtcRequests {
            deposits: Vec::new(),
            withdrawals: vec![
                create_withdrawal(1000, 0, 0),
                create_withdrawal(2000, 0, 0),
                create_withdrawal(3000, 0, 0),
            ],
            signer_state: SignerBtcState {
                utxo: SignerUtxo {
                    outpoint: OutPoint::null(),
                    amount: 3000,
                    public_key,
                },
                fee_rate: 0.0,
                public_key,
                last_fees: None,
                magic_bytes: [0; 2],
            },
            num_signers: 10,
            accept_threshold: 0,
            sbtc_limits: SbtcLimits::unlimited(),
            max_deposits_per_bitcoin_tx: DEFAULT_MAX_DEPOSITS_PER_BITCOIN_TX,
        };

        let transactions = requests.construct_transactions();
        assert!(transactions.is_err());
    }

    #[test_case(3, 2, 2, 1; "Low fee deposits and withdrawals")]
    #[test_case(2, 5, 3, 0; "Low fee deposits and all good withdrawals")]
    #[test_case(2, 0, 3, 2; "All good deposits and low fee withdrawals")]
    #[test_case(6, 0, 3, 0; "All good deposits and withdrawals")]
    fn respecting_withdrawal_request_max_fee(
        good_deposit_count: usize,
        low_fee_deposit_count: usize,
        good_withdrawal_count: usize,
        low_fee_withdrawal_count: usize,
    ) {
        // Each deposit and withdrawal has a max fee greater than the current market fee rate
        let public_key = XOnlyPublicKey::from_str(X_ONLY_PUBLIC_KEY1).unwrap();
        let fee_rate = 10.0;
        let uniform = Uniform::new(200_000, 500_000);

        // Create deposit and withdrawal requests, some with too low of a
        // max fees and some with a good max fee.
        let deposit_low_fee = ((SOLO_DEPOSIT_TX_VSIZE - 1.0) * fee_rate) as u64;
        let low_fee_deposits = std::iter::repeat_with(|| uniform.sample(&mut OsRng))
            .take(low_fee_deposit_count)
            .map(|amount| create_deposit(amount, deposit_low_fee, 0));
        let good_fee_deposits = std::iter::repeat_with(|| uniform.sample(&mut OsRng))
            .take(good_deposit_count)
            .map(|amount| create_deposit(amount, 100_000, 0));

        let withdrawal_low_fee = ((BASE_WITHDRAWAL_TX_VSIZE - 1.0) * fee_rate) as u64;
        let low_fee_withdrawals = std::iter::repeat_with(|| uniform.sample(&mut OsRng))
            .take(low_fee_withdrawal_count)
            .map(|amount| create_withdrawal(amount, withdrawal_low_fee, 0));
        let good_fee_withdrawals = std::iter::repeat_with(|| uniform.sample(&mut OsRng))
            .take(good_withdrawal_count)
            .map(|amount| create_withdrawal(amount, 100_000, 0));

        // Okay now generate the (unsigned) transaction that we will submit.
        let requests = SbtcRequests {
            deposits: good_fee_deposits.chain(low_fee_deposits).collect(),
            withdrawals: good_fee_withdrawals.chain(low_fee_withdrawals).collect(),
            signer_state: SignerBtcState {
                utxo: SignerUtxo {
                    outpoint: generate_outpoint(300_000_000, 0),
                    amount: 300_000_000,
                    public_key,
                },
                fee_rate,
                public_key,
                last_fees: None,
                magic_bytes: [0; 2],
            },
            num_signers: 10,
            accept_threshold: 8,
            sbtc_limits: SbtcLimits::unlimited(),
            max_deposits_per_bitcoin_tx: DEFAULT_MAX_DEPOSITS_PER_BITCOIN_TX,
        };

        let mut transactions = requests.construct_transactions().unwrap();
        assert_eq!(transactions.len(), 1);

        let unsigned = transactions.pop().unwrap();

        // Okay now how many of the requests were actual used
        let used_deposits = unsigned
            .requests
            .iter()
            .filter_map(RequestRef::as_deposit)
            .count();
        let used_withdrawals = unsigned
            .requests
            .iter()
            .filter_map(RequestRef::as_withdrawal)
            .count();

        assert_eq!(used_deposits, good_deposit_count);
        assert_eq!(used_withdrawals, good_withdrawal_count);

        // The additional 1 is for the signers' UTXO
        assert_eq!(unsigned.tx.input.len(), 1 + good_deposit_count);
        assert_eq!(unsigned.tx.output.len(), 2 + good_withdrawal_count);
    }

    /// Check that the signer bitmap is recoded correctly when going from
    /// the model type to the required type here.
    #[test]
    fn creating_deposit_request_from_model_bitmap_is_right() {
        let signer_votes = [
            SignerVote {
                signer_public_key: fake::Faker.fake_with_rng(&mut OsRng),
                is_accepted: Some(true),
            },
            SignerVote {
                signer_public_key: fake::Faker.fake_with_rng(&mut OsRng),
                is_accepted: Some(false),
            },
            SignerVote {
                signer_public_key: fake::Faker.fake_with_rng(&mut OsRng),
                is_accepted: Some(true),
            },
            SignerVote {
                signer_public_key: fake::Faker.fake_with_rng(&mut OsRng),
                is_accepted: Some(true),
            },
            SignerVote {
                signer_public_key: fake::Faker.fake_with_rng(&mut OsRng),
                is_accepted: None,
            },
        ];
        let votes = SignerVotes::from(signer_votes.to_vec());
        let request: model::DepositRequest = fake::Faker.fake_with_rng(&mut OsRng);
        let deposit_request = DepositRequest::from_model(request, votes.clone());

        // One explicit vote against and one implicit vote against.
        assert_eq!(deposit_request.votes().count_ones(), 2);
        // An appropriately named function ...
        votes.iter().enumerate().for_each(|(index, vote)| {
            let vote_against = *deposit_request.signer_bitmap.get(index).unwrap();
            assert_eq!(vote_against, !vote.is_accepted.unwrap_or(false));
        })
    }

    /// Check that the signer bitmap is recoded correctly when going from
    /// the model type to the required type here.
    #[test]
    fn creating_withdrawal_request_from_model_bitmap_is_right() {
        let signer_votes = [
            SignerVote {
                signer_public_key: fake::Faker.fake_with_rng(&mut OsRng),
                is_accepted: Some(true),
            },
            SignerVote {
                signer_public_key: fake::Faker.fake_with_rng(&mut OsRng),
                is_accepted: None,
            },
            SignerVote {
                signer_public_key: fake::Faker.fake_with_rng(&mut OsRng),
                is_accepted: Some(false),
            },
            SignerVote {
                signer_public_key: fake::Faker.fake_with_rng(&mut OsRng),
                is_accepted: Some(true),
            },
            SignerVote {
                signer_public_key: fake::Faker.fake_with_rng(&mut OsRng),
                is_accepted: Some(true),
            },
            SignerVote {
                signer_public_key: fake::Faker.fake_with_rng(&mut OsRng),
                is_accepted: None,
            },
        ];
        let votes = SignerVotes::from(signer_votes.to_vec());
        let request: model::WithdrawalRequest = fake::Faker.fake_with_rng(&mut OsRng);
        let withdrawal_request = WithdrawalRequest::from_model(request, votes.clone());

        // One explicit vote against and one implicit vote against.
        assert_eq!(withdrawal_request.votes().count_ones(), 3);
        // An appropriately named function ...
        votes.iter().enumerate().for_each(|(index, vote)| {
            let vote_against = *withdrawal_request.signer_bitmap.get(index).unwrap();
            assert_eq!(vote_against, !vote.is_accepted.unwrap_or(false));
        })
    }

    #[test]
    fn sole_deposit_gets_entire_fee() {
        let deposit_outpoint = OutPoint::new(Txid::from_byte_array([1; 32]), 0);
        let mut tx = base_signer_transaction();
        let deposit = bitcoin::TxIn {
            previous_output: deposit_outpoint,
            script_sig: ScriptBuf::new(),
            sequence: bitcoin::Sequence::ZERO,
            witness: bitcoin::Witness::new(),
        };
        tx.input.push(deposit);

        let fee = Amount::from_sat(500_000);

        let tx_info = BitcoinTxInfo::from_tx(tx, fee);
        let assessed_fee = tx_info.assess_input_fee(&deposit_outpoint).unwrap();
        assert_eq!(assessed_fee, fee);
    }

    #[test]
    fn sole_withdrawal_gets_entire_fee() {
        let mut tx = base_signer_transaction();
        let locking_script = ScriptBuf::new_op_return([0; 10]);
        // This represents the signers' new UTXO.
        let withdrawal = bitcoin::TxOut {
            value: Amount::from_sat(250_000),
            script_pubkey: ScriptBuf::new_p2sh(&locking_script.script_hash()),
        };
        tx.output.push(withdrawal);
        let fee = Amount::from_sat(500_000);

        let tx_info = BitcoinTxInfo::from_tx(tx, fee);
        let assessed_fee = tx_info.assess_output_fee(2).unwrap();
        assert_eq!(assessed_fee, fee);
    }

    #[test]
    fn first_input_and_first_two_outputs_return_none() {
        let tx = base_signer_transaction();
        let fee = Amount::from_sat(500_000);

        let tx_info = BitcoinTxInfo::from_tx(tx, fee);
        assert!(tx_info.assess_output_fee(0).is_none());
        assert!(tx_info.assess_output_fee(1).is_none());
        // Since we always skip the first input, and
        // `base_signer_transaction()` only adds one input, the search for
        // the given input when `assess_input_fee` executes will always
        // fail, simulating that the specified outpoint wasn't found.
        assert!(tx_info.assess_input_fee(&OutPoint::null()).is_none());
    }

    #[test]
    fn two_deposits_same_weight_split_the_fee() {
        // These deposit inputs are essentially identical by weight. Since
        // they are the only requests serviced by this transaction, they
        // will have equal weight.
        let deposit_outpoint1 = OutPoint::new(Txid::from_byte_array([1; 32]), 0);
        let deposit_outpoint2 = OutPoint::new(Txid::from_byte_array([2; 32]), 0);

        let mut tx = base_signer_transaction();
        let deposit1 = bitcoin::TxIn {
            previous_output: deposit_outpoint1,
            script_sig: ScriptBuf::new(),
            sequence: bitcoin::Sequence::ZERO,
            witness: bitcoin::Witness::new(),
        };
        let deposit2 = bitcoin::TxIn {
            previous_output: deposit_outpoint2,
            script_sig: ScriptBuf::new(),
            sequence: bitcoin::Sequence::ZERO,
            witness: bitcoin::Witness::new(),
        };
        tx.input.push(deposit1);
        tx.input.push(deposit2);

        let fee = Amount::from_sat(500_000);

        let tx_info = BitcoinTxInfo::from_tx(tx, fee);
        let assessed_fee1 = tx_info.assess_input_fee(&deposit_outpoint1).unwrap();
        assert_eq!(assessed_fee1, fee / 2);

        let assessed_fee2 = tx_info.assess_input_fee(&deposit_outpoint2).unwrap();
        assert_eq!(assessed_fee2, fee / 2);
    }

    #[test]
    fn two_withdrawals_same_weight_split_the_fee() {
        let mut tx = base_signer_transaction();
        let locking_script = ScriptBuf::new_op_return([0; 10]);
        let withdrawal = bitcoin::TxOut {
            value: Amount::from_sat(250_000),
            script_pubkey: ScriptBuf::new_p2sh(&locking_script.script_hash()),
        };
        tx.output.push(withdrawal.clone());
        tx.output.push(withdrawal);
        let fee = Amount::from_sat(500_000);

        let tx_info = BitcoinTxInfo::from_tx(tx, fee);
        let assessed_fee1 = tx_info.assess_output_fee(2).unwrap();
        assert_eq!(assessed_fee1, fee / 2);

        let assessed_fee2 = tx_info.assess_output_fee(3).unwrap();
        assert_eq!(assessed_fee2, fee / 2);
    }

    #[test_case(500_000; "fee 500_000")]
    #[test_case(123_456; "fee 123_456")]
    #[test_case(1_234_567; "fee 1_234_567")]
    #[test_case(10_007; "fee 10_007")]
    fn one_deposit_two_withdrawals_fees_add(fee_sats: u64) {
        // We're just testing that a "regular" bitcoin transaction,
        // servicing a deposit and two withdrawals, will assess the fees in
        // a normal way. Here we test that the fee is
        let deposit_outpoint = OutPoint::new(Txid::from_byte_array([1; 32]), 0);

        let mut tx = base_signer_transaction();
        let deposit = bitcoin::TxIn {
            previous_output: deposit_outpoint,
            script_sig: ScriptBuf::new(),
            sequence: bitcoin::Sequence::ZERO,
            witness: bitcoin::Witness::new(),
        };
        tx.input.push(deposit);

        let locking_script = ScriptBuf::new_op_return([0; 10]);
        let withdrawal = bitcoin::TxOut {
            value: Amount::from_sat(250_000),
            script_pubkey: ScriptBuf::new_p2sh(&locking_script.script_hash()),
        };
        tx.output.push(withdrawal.clone());
        tx.output.push(withdrawal);

        let fee = Amount::from_sat(fee_sats);

        let tx_info = BitcoinTxInfo::from_tx(tx, fee);
        let input_assessed_fee = tx_info.assess_input_fee(&deposit_outpoint).unwrap();
        let output1_assessed_fee = tx_info.assess_output_fee(2).unwrap();
        let output2_assessed_fee = tx_info.assess_output_fee(3).unwrap();

        assert!(input_assessed_fee > Amount::ZERO);
        assert!(output1_assessed_fee > Amount::ZERO);
        assert!(output2_assessed_fee > Amount::ZERO);

        let combined_fee = input_assessed_fee + output1_assessed_fee + output2_assessed_fee;

        assert!(combined_fee >= fee);
        // Their fees, in sats, should not add up to more than `fee +
        // number-of-requests`.
        assert!(combined_fee <= (fee + Amount::from_sat(3u64)));
    }

    #[test_case(
        create_deposit(
            DEPOSIT_DUST_LIMIT + SOLO_DEPOSIT_TX_VSIZE as u64,
            10_000,
            0
        ),
        true; "deposit amounts over the dust limit accepted")]
    #[test_case(
        create_deposit(
            DEPOSIT_DUST_LIMIT + SOLO_DEPOSIT_TX_VSIZE as u64 - 1,
            10_000,
            0
        ),
        false; "deposit amounts under the dust limit rejected")]
    fn deposit_requests_respect_dust_limits(req: DepositRequest, is_included: bool) {
        let outpoint = req.outpoint;
        let public_key = XOnlyPublicKey::from_str(X_ONLY_PUBLIC_KEY1).unwrap();

        // We use a fee rate of 1 to simplify the computation. The
        // filtering done here uses a heuristic where we take the maximum
        // fee that the user could pay, and subtract that amount from the
        // deposit amount. The maximum fee that a user could pay is the
        // SOLO_DEPOSIT_TX_VSIZE times the fee rate so with a fee rate of 1
        // we should filter the request if the deposit amount is less than
        // SOLO_DEPOSIT_TX_VSIZE + DEPOSIT_DUST_LIMIT.
        let requests = SbtcRequests {
            deposits: vec![create_deposit(2500000, 100000, 0), req],
            withdrawals: vec![],
            signer_state: SignerBtcState {
                utxo: SignerUtxo {
                    outpoint: generate_outpoint(300_000, 0),
                    amount: 300_000_000,
                    public_key,
                },
                fee_rate: 1.0,
                public_key,
                last_fees: None,
                magic_bytes: [0; 2],
            },
            num_signers: 11,
            accept_threshold: 6,
            sbtc_limits: SbtcLimits::unlimited(),
            max_deposits_per_bitcoin_tx: DEFAULT_MAX_DEPOSITS_PER_BITCOIN_TX,
        };

        // Let's construct the unsigned transaction and check to see if we
        // include it in the deposit requests in the transaction.
        let tx = requests.construct_transactions().unwrap().pop().unwrap();
        let request_is_included = tx
            .requests
            .iter()
            .filter_map(RequestRef::as_deposit)
            .find(|req| req.outpoint == outpoint)
            .is_some();

        assert_eq!(request_is_included, is_included);
    }

    #[test]
    fn construct_transactions_limits_transaction_count() {
        // With 30 deposits and 30 withdrawals each with one nonoverlapping
        // vote against, we should generate 60 distinct transactions since
        // each transaction can tolerate a max of one vote against. But we
        // should cap the number of transactions returned to
        // MAX_MEMPOOL_PACKAGE_TX_COUNT.
        let deposits: Vec<DepositRequest> = (0..30)
            .map(|shift| create_deposit(10_000, 10_000, 1 << shift))
            .collect();
        let withdrawals: Vec<WithdrawalRequest> = (0..30)
            .map(|shift| create_withdrawal(10_000, 10_000, 1 << shift + 30))
            .collect();

        let requests = SbtcRequests {
            deposits,
            withdrawals,
            signer_state: SignerBtcState {
                utxo: SignerUtxo {
                    outpoint: OutPoint::null(),
                    amount: 1000000,
                    public_key: generate_x_only_public_key(),
                },
                fee_rate: 1.0,
                public_key: generate_x_only_public_key(),
                last_fees: None,
                magic_bytes: [0; 2],
            },
            accept_threshold: 127,
            num_signers: 128,
            sbtc_limits: SbtcLimits::unlimited(),
            max_deposits_per_bitcoin_tx: DEFAULT_MAX_DEPOSITS_PER_BITCOIN_TX,
        };

        let transactions = requests.construct_transactions().unwrap();
        assert_eq!(transactions.len(), MAX_MEMPOOL_PACKAGE_TX_COUNT as usize);
        let total_size: u32 = transactions.iter().map(|tx| tx.tx_vsize).sum();
        more_asserts::assert_le!(total_size, MEMPOOL_MAX_PACKAGE_SIZE);
    }

    #[test]
    fn construct_transactions_limits_package_vsize() {
        const NUM_DEPOSITS: usize =
            DEFAULT_MAX_DEPOSITS_PER_BITCOIN_TX as usize * MAX_MEMPOOL_PACKAGE_TX_COUNT as usize;
        // We set the signer bitmap to 3, so that each deposit is
        // interpreted as having two votes against (two bits are one in the
        // binary representation of 3). Since the withdrawals all have one
        // vote against, the packager will place all deposits in the
        // transaction package because we use a variant of the best-fit
        // decreasing algorithm when packaging requests.
        let deposits: Vec<DepositRequest> =
            std::iter::repeat_with(|| create_deposit(10_000, 10_000, 3))
                .take(NUM_DEPOSITS)
                .collect();
        // Each withdrawal request weighs about 31 vbytes (with the first
        // adding 51 vbytes). So, this would add about 124000 vbytes to the
        // transaction size, putting it over the bitcoin limit. This means
        // many of these should be excluded from the transaction package,
        // respecting the bitcoin limit.
        //
        // The packager is supposed to make sure that the transaction
        // package vsize is under the bitcoin limit. It gets closest to
        // that limit when the transaction package comprises 25 different
        // transactions. We create a package with 25 transactions by
        // ensuring lots of votes against the set of request.
        const MAX_WITHDRAWALS: usize = 4000;
        let withdrawals: Vec<WithdrawalRequest> = (0..MAX_WITHDRAWALS)
            .map(|shift| create_withdrawal(1000, 10_000, 1 << (shift % 14)))
            .collect();

        let requests = SbtcRequests {
            deposits,
            withdrawals,
            signer_state: SignerBtcState {
                utxo: SignerUtxo {
                    outpoint: OutPoint::null(),
                    amount: 100000000,
                    public_key: generate_x_only_public_key(),
                },
                fee_rate: 1.0,
                public_key: generate_x_only_public_key(),
                last_fees: None,
                magic_bytes: [0; 2],
            },
            accept_threshold: 10,
            num_signers: 14,
            sbtc_limits: SbtcLimits::unlimited(),
            max_deposits_per_bitcoin_tx: DEFAULT_MAX_DEPOSITS_PER_BITCOIN_TX,
        };

        let mut transactions = requests.construct_transactions().unwrap();
        assert_eq!(transactions.len(), MAX_MEMPOOL_PACKAGE_TX_COUNT as usize);
        // Let's check that each transaction has the maximum allowed number
        // of deposit inputs. We add one in the check because the signers
        // UTXO is always included as an input.
        let expected_input_count = DEFAULT_MAX_DEPOSITS_PER_BITCOIN_TX as usize + 1;
        transactions
            .iter()
            .for_each(|unsigned| assert_eq!(unsigned.tx.input.len(), expected_input_count));

        // Now for the actual check of this test.
        let total_vsize: u32 = transactions.iter().map(|tx| tx.tx_vsize).sum();
        more_asserts::assert_le!(total_vsize, MEMPOOL_MAX_PACKAGE_SIZE);

        // Now we double-check that some withdrawal requests were excluded,
        // while other were included.
        let num_requests = transactions
            .iter()
            .map(|tx| tx.requests.len())
            .sum::<usize>();
        more_asserts::assert_gt!(num_requests, NUM_DEPOSITS);
        more_asserts::assert_lt!(num_requests, MAX_WITHDRAWALS);

        // As a sanity check, we sign each transaction input to get "full"
        // transactions. We then make sure that we are below the limit and
        // that our earlier total_vsize value is accurate.
        let keypair = secp256k1::Keypair::new_global(&mut OsRng);
        let package_vsize = transactions
            .iter_mut()
            .map(|unsigned| {
                testing::set_witness_data(unsigned, keypair);
                unsigned.tx.vsize() as u32
            })
            .sum::<u32>();

        assert_eq!(package_vsize, total_vsize);
    }

    #[test_case(
        &vec![create_deposit(
            DEPOSIT_DUST_LIMIT + SOLO_DEPOSIT_TX_VSIZE as u64, 10_000, 0
        )],
        &create_limits_for_deposits_and_max_mintable(0, 20_000, 100_000),
        SOLO_DEPOSIT_TX_VSIZE as u64,
        1, DEPOSIT_DUST_LIMIT + SOLO_DEPOSIT_TX_VSIZE as u64; "deposit_amounts_over_the_dust_limit_accepted")]
    #[test_case(
        &vec![create_deposit(
            DEPOSIT_DUST_LIMIT + SOLO_DEPOSIT_TX_VSIZE as u64 - 1, 10_000, 0
        )],
        &create_limits_for_deposits_and_max_mintable(0, 20_000, 100_000),
        SOLO_DEPOSIT_TX_VSIZE as u64,
        0, 0; "should_reject_deposits_under_dust_limit")]
    #[test_case(
        &vec![
            create_deposit(10_000, 1_000, 0),
            create_deposit(11_000, 100, 0),
            create_deposit(12_000, 2_000, 0),
            create_deposit(13_000, 0, 0),
        ],
        &create_limits_for_deposits_and_max_mintable(0, 20_000, 100_000),
        1_000,
        2, 22_000; "should_accept_all_deposits_above_or_equal_min_fee")]
    #[test_case(
        &vec![
            create_deposit(10_000, 10_000, 0),
            create_deposit(10_000, 10_000, 0),
            create_deposit(10_000, 10_000, 0),
            create_deposit(10_000, 10_000, 0),
            create_deposit(10_000, 10_000, 0),
        ],
        &create_limits_for_deposits_and_max_mintable(0, 10_000, 30_000),
        1_000,
        3, 30_000; "should_accept_deposits_until_max_mintable_reached")]
    #[test_case(
        &vec![
            create_deposit(10_000, 10_000, 0),
            create_deposit(10_000, 10_000, 0),
        ],
        &create_limits_for_deposits_and_max_mintable(0, 10_000, 15_000),
        1_000,
        1, 10_000; "should_accept_all_deposits_when_under_max_mintable")]
    #[test_case(
        &vec![create_deposit(10_000, 10_000, 0),],
        &create_limits_for_deposits_and_max_mintable(0, 0, 0),
        1_000,
        0, 0; "should_handle_empty_deposit_list")]
    #[test_case(
        &vec![
            create_deposit(10_000, 0, 0),
            create_deposit(11_000, 10_000, 0),
            create_deposit(9_000, 10_000, 0),
        ],
        &create_limits_for_deposits_and_max_mintable(0, 10_000, 10_000),
        1_000,
        1, 9_000; "should_skip_invalid_fee_and_accept_valid_deposits")]
    #[test_case(
        &vec![
            create_deposit(10_001, 10_000, 0),
        ],
        &create_limits_for_deposits_and_max_mintable(0, 10_001, 10_000),
        1_000,
        0, 0; "should_reject_single_deposit_exceeding_max_mintable")]
    #[test_case(
        &vec![
            create_deposit(10_000, 10_000, 0),
        ],
        &create_limits_for_deposits_and_max_mintable(0, 8_000, 10_000),
        1_000,
        0, 0; "should_reject_single_deposit_exceeding_per_deposit_cap")]
    #[test_case(
        &vec![
            create_deposit(5_000, 2_000, 0),
            create_deposit(15_000, 2_000, 0),
        ],
        &create_limits_for_deposits_and_max_mintable(10_000, 20_000, 30_000),
        1_000,
        1, 15_000; "should_reject_deposits_below_per_deposit_minimum")]
    #[test_case(
        &vec![
            create_deposit(10_000, 10_000, 0), // accepted
            create_deposit(DEPOSIT_DUST_LIMIT + 999, 10_000, 0), // rejected (1 below dust limit) min_fee is 1_000
            create_deposit(9_000, 10_000, 0),  // rejected (below per_deposit_minimum)
            create_deposit(21_000, 10_000, 0), // rejected (above per_deposit_cap)
            create_deposit(20_000, 10_000, 0), // accepted
            create_deposit(20_000, 10_000, 0), // rejected (above max_mintable)
            create_deposit(5_000, 500, 0),     // rejected (below minimum_fee)
        ],
        &create_limits_for_deposits_and_max_mintable(10_000, 20_000, 40_000),
        1_000,
        2, 30_000; "should_respect_all_limits")]
    #[tokio::test]
    async fn test_deposit_filter_filters_deposits_over_limits(
        deposits: &Vec<DepositRequest>,
        sbtc_limits: &SbtcLimits,
        minimum_fee: u64,
        num_accepted_deposits: usize,
        accepted_amount: u64,
    ) {
        let filter = SbtcRequestsFilter::new(sbtc_limits, minimum_fee);

        let deposits = filter.filter_deposits(deposits);
        // Each deposit and withdrawal has a max fee greater than the current market fee rate
        // let txs = requests.construct_transactions().unwrap();
        let total_amount: u64 = deposits
            .iter()
            .map(|req| req.as_deposit().unwrap().amount)
            .sum();

        assert_eq!(deposits.len(), num_accepted_deposits);
        assert_eq!(total_amount, accepted_amount);
    }
}<|MERGE_RESOLUTION|>--- conflicted
+++ resolved
@@ -719,13 +719,7 @@
 ///
 /// The Bitcoin transaction has the following layout:
 /// 1. The first input is spending the signers' UTXO.
-<<<<<<< HEAD
-/// 2. There is only one output which is an OP_RETURN with the bytes [0x01,
-///    0x02, 0x03] as the data and amount equal to the UTXO's value (i.e. the
-///    transaction has a zero-fee).
-=======
 /// 2. There is only one output which is an OP_RETURN and an amount equal to 0.
->>>>>>> dc241cf3
 pub struct UnsignedMockTransaction {
     /// The Bitcoin transaction that needs to be signed.
     tx: Transaction,
@@ -828,13 +822,8 @@
 
     /// Construct an unsigned mock transaction.
     ///
-<<<<<<< HEAD
-    /// This will use the provided `aggregate_key` and `amount` to
-    /// construct a [`Transaction`] with a single input and output.
-=======
     /// This will use the provided `aggregate_key` to construct
     /// a [`Transaction`] with a single input and output with value 0.
->>>>>>> dc241cf3
     pub fn new(signer_public_key: XOnlyPublicKey) -> Self {
         let utxo = SignerUtxo {
             outpoint: OutPoint::null(),
