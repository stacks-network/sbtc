//! Test Context implementation

use std::{ops::Deref, sync::Arc};

use bitcoin::Txid;
use blockstack_lib::chainstate::burn::ConsensusHash;
use blockstack_lib::{
    chainstate::{nakamoto::NakamotoBlock, stacks::StacksTransaction},
    net::api::{
<<<<<<< HEAD
        getcontractsrc::ContractSrcResponse, getinfo::RPCPeerInfoData, getpoxinfo::RPCPoxInfoData,
=======
        getinfo::RPCPeerInfoData, getpoxinfo::RPCPoxInfoData, getsortition::SortitionInfo,
>>>>>>> 43a00cb3
        gettenureinfo::RPCGetTenureInfo,
    },
};
use clarity::types::chainstate::{StacksAddress, StacksBlockId};
use tokio::sync::{broadcast, Mutex};

use crate::{
    bitcoin::{
        rpc::GetTxResponse, utxo::UnsignedTransaction, BitcoinInteract, MockBitcoinInteract,
    },
    config::Settings,
    context::{Context, SignerContext, SignerSignal, SignerState, TerminationHandle},
    emily_client::{EmilyInteract, MockEmilyInteract},
    error::Error,
    keys::PublicKey,
    stacks::{
        api::{AccountInfo, FeePriority, MockStacksInteract, StacksInteract, SubmitTxResponse},
        contracts::{AsTxPayload, ContractDeploy},
    },
    storage::{
        in_memory::{SharedStore, Store},
        model::StacksBlock,
        DbRead, DbWrite,
    },
};

/// A [`Context`] which can be used for testing.
///
/// This context is opinionated and uses a shared in-memory store and mocked
/// clients, which can be used to simulate different scenarios.
///
/// This context also provides you raw access to both the inner [`SignerContext`]
/// as well as the different mocked clients, so you can modify their behavior as
/// needed.
#[derive(Clone)]
pub struct TestContext<Storage, Bitcoin, Stacks, Emily> {
    /// The inner [`SignerContext`] which this context wraps.
    pub inner: SignerContext<Storage, Bitcoin, Stacks, Emily>,

    /// The raw inner storage implementation.
    pub storage: Storage,

    /// The raw inner Bitcoin client.
    pub bitcoin_client: Bitcoin,

    /// The raw inner Stacks client.
    pub stacks_client: Stacks,

    /// The raw inner Emily client.
    pub emily_client: Emily,
}

impl<Storage, Bitcoin, Stacks, Emily> TestContext<Storage, Bitcoin, Stacks, Emily>
where
    Storage: DbRead + DbWrite + Clone + Sync + Send,
    Bitcoin: BitcoinInteract + Clone + Send + Sync,
    Stacks: StacksInteract + Clone + Send + Sync,
    Emily: EmilyInteract + Clone + Send + Sync,
{
    /// Create a new test context.
    pub fn new(
        settings: Settings,
        storage: Storage,
        bitcoin_client: Bitcoin,
        stacks_client: Stacks,
        emily_client: Emily,
    ) -> Self {
        let context = SignerContext::new(
            settings,
            storage.clone(),
            bitcoin_client.clone(),
            stacks_client.clone(),
            emily_client.clone(),
        );

        Self {
            inner: context,
            storage,
            bitcoin_client,
            stacks_client,
            emily_client,
        }
    }

    /// Get an instance of the raw storage implementation.
    pub fn inner_storage(&self) -> Storage {
        self.storage.clone()
    }

    /// Get an instance of the raw inner Bitcoin client.
    pub fn inner_bitcoin_client(&self) -> Bitcoin {
        self.bitcoin_client.clone()
    }

    /// Get an instance of the raw inner Stacks client.
    pub fn inner_stacks_client(&self) -> Stacks {
        self.stacks_client.clone()
    }

    /// Get an instance of the raw inner Emily client.
    pub fn inner_emily_client(&self) -> Emily {
        self.emily_client.clone()
    }
}

impl TestContext<(), (), (), ()> {
    /// Returns a builder for creating a new [`TestContext`]. The builder will
    /// be initialized with settings from the default configuration file; use
    /// the [`ContextBuilder::with_settings`] method to override these settings.
    pub fn builder() -> ContextBuilder<(), (), (), ()> {
        Default::default()
    }
}

/// Provide extra methods for when using a mocked bitcoin client.
impl<Storage, Stacks, Emily> TestContext<Storage, WrappedMock<MockBitcoinInteract>, Stacks, Emily> {
    /// Execute a closure with a mutable reference to the inner mocked
    /// bitcoin client.
    pub async fn with_bitcoin_client<F>(&mut self, f: F)
    where
        F: FnOnce(&mut MockBitcoinInteract),
    {
        let mut client = self.bitcoin_client.lock().await;
        f(&mut client);
    }
}

/// Provide extra methods for when using a mocked stacks client.
impl<Storage, Bitcoin, Emily>
    TestContext<Storage, Bitcoin, WrappedMock<MockStacksInteract>, Emily>
{
    /// Execute a closure with a mutable reference to the inner mocked
    /// stacks client.
    pub async fn with_stacks_client<F>(&mut self, f: F)
    where
        F: FnOnce(&mut MockStacksInteract),
    {
        let mut client = self.stacks_client.lock().await;
        f(&mut client);
    }
}

/// Provide extra methods for when using a mocked emily client.
impl<Storage, Bitcoin, Stacks>
    TestContext<Storage, Bitcoin, Stacks, WrappedMock<MockEmilyInteract>>
{
    /// Execute a closure with a mutable reference to the inner mocked
    /// emily client.
    pub async fn with_emily_client<F>(&mut self, f: F)
    where
        F: FnOnce(&mut MockEmilyInteract),
    {
        let mut client = self.emily_client.lock().await;
        f(&mut client);
    }
}

impl<Storage, Bitcoin, Stacks, Emily> Context for TestContext<Storage, Bitcoin, Stacks, Emily>
where
    Storage: DbRead + DbWrite + Clone + Sync + Send + 'static,
    Bitcoin: BitcoinInteract + Clone + Send + Sync + 'static,
    Stacks: StacksInteract + Clone + Send + Sync + 'static,
    Emily: EmilyInteract + Clone + Send + Sync + 'static,
{
    fn config(&self) -> &Settings {
        self.inner.config()
    }

    fn state(&self) -> &SignerState {
        self.inner.state()
    }

    fn get_signal_receiver(&self) -> broadcast::Receiver<SignerSignal> {
        self.inner.get_signal_receiver()
    }

    fn get_signal_sender(&self) -> broadcast::Sender<SignerSignal> {
        self.inner.get_signal_sender()
    }

    fn signal(&self, signal: SignerSignal) -> Result<(), Error> {
        self.inner.signal(signal)
    }

    fn get_termination_handle(&self) -> TerminationHandle {
        self.inner.get_termination_handle()
    }

    fn get_storage(&self) -> impl DbRead + Clone + Sync + Send + 'static {
        self.inner.get_storage()
    }

    fn get_storage_mut(
        &self,
    ) -> impl crate::storage::DbRead + DbWrite + Clone + Sync + Send + 'static {
        self.inner.get_storage_mut()
    }

    fn get_bitcoin_client(&self) -> impl BitcoinInteract + Clone + 'static {
        self.inner.get_bitcoin_client()
    }

    fn get_stacks_client(&self) -> impl StacksInteract + Clone + 'static {
        self.inner.get_stacks_client()
    }

    fn get_emily_client(&self) -> impl EmilyInteract + Clone + 'static {
        self.inner.get_emily_client()
    }
}

/// A wrapper around a mock which can be cloned and shared between threads.
pub struct WrappedMock<T> {
    inner: Arc<Mutex<T>>,
}

impl<T> Clone for WrappedMock<T> {
    fn clone(&self) -> Self {
        Self { inner: self.inner.clone() }
    }
}

impl<T> WrappedMock<T> {
    /// Create a new wrapped mock.
    pub fn new(mock: T) -> Self {
        Self {
            inner: Arc::new(Mutex::new(mock)),
        }
    }
}

impl<T> Deref for WrappedMock<T> {
    type Target = Mutex<T>;

    fn deref(&self) -> &Self::Target {
        &self.inner
    }
}

impl<T> Default for WrappedMock<T>
where
    T: Default,
{
    fn default() -> Self {
        Self::new(T::default())
    }
}

impl BitcoinInteract for WrappedMock<MockBitcoinInteract> {
    async fn get_block(
        &self,
        block_hash: &bitcoin::BlockHash,
    ) -> Result<Option<bitcoin::Block>, Error> {
        self.inner.lock().await.get_block(block_hash).await
    }

    async fn get_tx(&self, txid: &Txid) -> Result<Option<GetTxResponse>, Error> {
        self.inner.lock().await.get_tx(txid).await
    }

    async fn get_tx_info(
        &self,
        txid: &bitcoin::Txid,
        block_hash: &bitcoin::BlockHash,
    ) -> Result<Option<crate::bitcoin::rpc::BitcoinTxInfo>, Error> {
        self.inner.lock().await.get_tx_info(txid, block_hash).await
    }

    async fn estimate_fee_rate(&self) -> Result<f64, Error> {
        self.inner.lock().await.estimate_fee_rate().await
    }

    async fn get_last_fee(
        &self,
        utxo: bitcoin::OutPoint,
    ) -> Result<Option<crate::bitcoin::utxo::Fees>, Error> {
        self.inner.lock().await.get_last_fee(utxo).await
    }

    async fn broadcast_transaction(&self, tx: &bitcoin::Transaction) -> Result<(), Error> {
        self.inner.lock().await.broadcast_transaction(tx).await
    }
}

impl StacksInteract for WrappedMock<MockStacksInteract> {
    async fn get_current_signer_set(
        &self,
        contract_principal: &StacksAddress,
    ) -> Result<Vec<PublicKey>, Error> {
        self.inner
            .lock()
            .await
            .get_current_signer_set(contract_principal)
            .await
    }

    async fn get_account(&self, address: &StacksAddress) -> Result<AccountInfo, Error> {
        self.inner.lock().await.get_account(address).await
    }

    async fn submit_tx(&self, tx: &StacksTransaction) -> Result<SubmitTxResponse, Error> {
        self.inner.lock().await.submit_tx(tx).await
    }

    async fn get_block(&self, block_id: StacksBlockId) -> Result<NakamotoBlock, Error> {
        self.inner.lock().await.get_block(block_id).await
    }

    async fn get_tenure(&self, block_id: StacksBlockId) -> Result<Vec<NakamotoBlock>, Error> {
        self.inner.lock().await.get_tenure(block_id).await
    }

    async fn get_tenure_info(&self) -> Result<RPCGetTenureInfo, Error> {
        self.inner.lock().await.get_tenure_info().await
    }

    async fn get_sortition_info(
        &self,
        consensus_hash: &ConsensusHash,
    ) -> Result<SortitionInfo, Error> {
        self.inner
            .lock()
            .await
            .get_sortition_info(consensus_hash)
            .await
    }

    async fn estimate_fees<T>(&self, payload: &T, priority: FeePriority) -> Result<u64, Error>
    where
        T: AsTxPayload + Send + Sync,
    {
        self.inner
            .lock()
            .await
            .estimate_fees(payload, priority)
            .await
    }

    async fn get_pox_info(&self) -> Result<RPCPoxInfoData, Error> {
        self.inner.lock().await.get_pox_info().await
    }

    async fn get_node_info(&self) -> Result<RPCPeerInfoData, Error> {
        self.inner.lock().await.get_node_info().await
    }

    async fn get_contract_source(
        &self,
        contract_deploy: &ContractDeploy,
        address: &StacksAddress,
    ) -> Result<ContractSrcResponse, Error> {
        self.inner
            .lock()
            .await
            .get_contract_source(contract_deploy, address)
            .await
    }
}

impl EmilyInteract for WrappedMock<MockEmilyInteract> {
    async fn get_deposits(&self) -> Result<Vec<sbtc::deposits::CreateDepositRequest>, Error> {
        self.inner.lock().await.get_deposits().await
    }

    async fn update_deposits(
        &self,
        update_deposits: Vec<emily_client::models::DepositUpdate>,
    ) -> Result<emily_client::models::UpdateDepositsResponse, Error> {
        self.inner
            .lock()
            .await
            .update_deposits(update_deposits)
            .await
    }

    async fn accept_deposits<'a>(
        &'a self,
        transaction: &'a UnsignedTransaction<'a>,
        stacks_chain_tip: &'a StacksBlock,
    ) -> Result<emily_client::models::UpdateDepositsResponse, Error> {
        self.inner
            .lock()
            .await
            .accept_deposits(transaction, stacks_chain_tip)
            .await
    }

    async fn create_withdrawals(
        &self,
        create_withdrawals: Vec<emily_client::models::CreateWithdrawalRequestBody>,
    ) -> Vec<Result<emily_client::models::Withdrawal, Error>> {
        self.inner
            .lock()
            .await
            .create_withdrawals(create_withdrawals)
            .await
    }

    async fn update_withdrawals(
        &self,
        update_withdrawals: Vec<emily_client::models::WithdrawalUpdate>,
    ) -> Result<emily_client::models::UpdateWithdrawalsResponse, Error> {
        self.inner
            .lock()
            .await
            .update_withdrawals(update_withdrawals)
            .await
    }

    async fn set_chainstate(
        &self,
        chainstate: emily_client::models::Chainstate,
    ) -> Result<emily_client::models::Chainstate, Error> {
        self.inner.lock().await.set_chainstate(chainstate).await
    }
}

/// Struct which holds the current configuration of the context builder.
pub struct ContextConfig<Storage, Bitcoin, Stacks, Emily> {
    settings: crate::config::Settings,
    storage: Storage,
    bitcoin: Bitcoin,
    stacks: Stacks,
    emily: Emily,
}

impl Default for ContextConfig<(), (), (), ()> {
    fn default() -> Self {
        Self {
            settings: Settings::new_from_default_config().expect("failed to load default config"),
            storage: (),
            bitcoin: (),
            stacks: (),
            emily: (),
        }
    }
}

/// State for the builder pattern.
pub trait BuilderState<Storage, Bitcoin, Stacks, Emily> {
    /// Consumes the builder, returning its current internal configuration.
    fn get_config(self) -> ContextConfig<Storage, Bitcoin, Stacks, Emily>;
}

/// A builder for creating a [`TestContext`].
pub struct ContextBuilder<Storage, Bitcoin, Stacks, Emily> {
    config: ContextConfig<Storage, Bitcoin, Stacks, Emily>,
}

impl ContextBuilder<(), (), (), ()> {
    /// Create a new context builder.
    pub fn new() -> Self {
        Self { config: Default::default() }
    }
}

impl Default for ContextBuilder<(), (), (), ()> {
    fn default() -> Self {
        Self::new()
    }
}

impl<Storage, Bitcoin, Stacks, Emily> BuilderState<Storage, Bitcoin, Stacks, Emily>
    for ContextBuilder<Storage, Bitcoin, Stacks, Emily>
{
    fn get_config(self) -> ContextConfig<Storage, Bitcoin, Stacks, Emily> {
        self.config
    }
}

/// Trait for configuring the settings. These methods are always available.
pub trait ConfigureSettings<Storage, Bitcoin, Stacks, Emily>
where
    Self: Sized + BuilderState<Storage, Bitcoin, Stacks, Emily>,
{
    /// Configure the context with the specified settings.
    fn with_settings(self, settings: Settings) -> ContextBuilder<Storage, Bitcoin, Stacks, Emily> {
        let config = self.get_config();
        ContextBuilder {
            config: ContextConfig { settings, ..config },
        }
    }

    /// Modify the current [`Settings`] using the provided closure.
    fn modify_settings(
        self,
        f: impl FnOnce(&mut Settings),
    ) -> ContextBuilder<Storage, Bitcoin, Stacks, Emily> {
        let mut config = self.get_config();
        f(&mut config.settings);
        ContextBuilder { config }
    }
}

impl<Storage, Bitcoin, Stacks, Emily> ConfigureSettings<Storage, Bitcoin, Stacks, Emily>
    for ContextBuilder<Storage, Bitcoin, Stacks, Emily>
where
    Self: BuilderState<Storage, Bitcoin, Stacks, Emily>,
{
}

/// Trait for configuring the storage implementation. These methods are available
/// when the storage implementation has not been set yet.
pub trait ConfigureStorage<Bitcoin, Stacks, Emily>
where
    Self: Sized + BuilderState<(), Bitcoin, Stacks, Emily>,
{
    /// Configure the context with an in-memory storage implementation.
    fn with_in_memory_storage(self) -> ContextBuilder<SharedStore, Bitcoin, Stacks, Emily> {
        let config = self.get_config();
        ContextBuilder {
            config: ContextConfig {
                settings: config.settings,
                storage: Store::new_shared(),
                bitcoin: config.bitcoin,
                stacks: config.stacks,
                emily: config.emily,
            },
        }
    }

    /// Configure the context with the specified storage implementation.
    fn with_storage<Storage: DbRead + DbWrite + Clone + Send + Sync>(
        self,
        storage: Storage,
    ) -> ContextBuilder<Storage, Bitcoin, Stacks, Emily> {
        let config = self.get_config();
        ContextBuilder {
            config: ContextConfig {
                settings: config.settings,
                storage,
                bitcoin: config.bitcoin,
                stacks: config.stacks,
                emily: config.emily,
            },
        }
    }
}

impl<Bitcoin, Stacks, Emily> ConfigureStorage<Bitcoin, Stacks, Emily>
    for ContextBuilder<(), Bitcoin, Stacks, Emily>
where
    Self: BuilderState<(), Bitcoin, Stacks, Emily>,
{
}

/// Trait for configuring the Bitcoin client implementation. These methods are
/// available when the Bitcoin client implementation has not been set yet.
pub trait ConfigureBitcoinClient<Storage, Stacks, Emily>
where
    Self: Sized + BuilderState<Storage, (), Stacks, Emily>,
{
    /// Configure the context with the specified Bitcoin client implementation.
    fn with_bitcoin_client<Bitcoin: BitcoinInteract + Clone + Send + Sync>(
        self,
        bitcoin_client: Bitcoin,
    ) -> ContextBuilder<Storage, Bitcoin, Stacks, Emily> {
        let config = self.get_config();
        ContextBuilder {
            config: ContextConfig {
                settings: config.settings,
                storage: config.storage,
                bitcoin: bitcoin_client,
                stacks: config.stacks,
                emily: config.emily,
            },
        }
    }

    /// Configure the context to use a [`BitcoinCoreClient`](crate::bitcoin::rpc::BitcoinCoreClient)
    /// with the first RPC endpoint from the settings.
    fn with_first_bitcoin_core_client(
        self,
    ) -> ContextBuilder<Storage, crate::bitcoin::rpc::BitcoinCoreClient, Stacks, Emily> {
        let config = self.get_config();
        let url = config.settings.bitcoin.rpc_endpoints.first().unwrap();
        let bitcoin_client = crate::bitcoin::rpc::BitcoinCoreClient::try_from(url).unwrap();
        ContextBuilder {
            config: ContextConfig {
                settings: config.settings,
                storage: config.storage,
                bitcoin: bitcoin_client,
                stacks: config.stacks,
                emily: config.emily,
            },
        }
    }

    /// Configure the context with a mocked Bitcoin client.
    fn with_mocked_bitcoin_client(
        self,
    ) -> ContextBuilder<Storage, WrappedMock<MockBitcoinInteract>, Stacks, Emily> {
        self.with_bitcoin_client(WrappedMock::default())
    }
}

impl<Storage, Stacks, Emily> ConfigureBitcoinClient<Storage, Stacks, Emily>
    for ContextBuilder<Storage, (), Stacks, Emily>
where
    Self: Sized + BuilderState<Storage, (), Stacks, Emily>,
{
}

/// Trait for configuring the Stacks client implementation. These methods are
/// available when the Stacks client implementation has not been set yet.
pub trait ConfigureStacksClient<Storage, Bitcoin, Emily>
where
    Self: Sized + BuilderState<Storage, Bitcoin, (), Emily>,
{
    /// Configure the context with the specified Stacks client implementation.
    fn with_stacks_client<Stacks: StacksInteract + Clone + Send + Sync>(
        self,
        stacks_client: Stacks,
    ) -> ContextBuilder<Storage, Bitcoin, Stacks, Emily> {
        let config = self.get_config();
        ContextBuilder {
            config: ContextConfig {
                settings: config.settings,
                storage: config.storage,
                bitcoin: config.bitcoin,
                stacks: stacks_client,
                emily: config.emily,
            },
        }
    }

    /// Configure the context with a mocked stacks client.
    fn with_mocked_stacks_client(
        self,
    ) -> ContextBuilder<Storage, Bitcoin, WrappedMock<MockStacksInteract>, Emily> {
        self.with_stacks_client(WrappedMock::default())
    }
}

impl<Storage, Bitcoin, Emily> ConfigureStacksClient<Storage, Bitcoin, Emily>
    for ContextBuilder<Storage, Bitcoin, (), Emily>
where
    Self: Sized + BuilderState<Storage, Bitcoin, (), Emily>,
{
}

/// Trait for configuring the Emily client implementation. These methods are
/// available when the Emily client implementation has not been set yet.
pub trait ConfigureEmilyClient<Storage, Bitcoin, Stacks>
where
    Self: Sized + BuilderState<Storage, Bitcoin, Stacks, ()>,
{
    /// Configure the context with the specified Emily client implementation.
    fn with_emily_client<Emily: EmilyInteract + Clone + Send + Sync>(
        self,
        emily_client: Emily,
    ) -> ContextBuilder<Storage, Bitcoin, Stacks, Emily> {
        let config = self.get_config();
        ContextBuilder {
            config: ContextConfig {
                settings: config.settings,
                storage: config.storage,
                bitcoin: config.bitcoin,
                stacks: config.stacks,
                emily: emily_client,
            },
        }
    }

    /// Configure the context with a mocked Emily client.
    fn with_mocked_emily_client(
        self,
    ) -> ContextBuilder<Storage, Bitcoin, Stacks, WrappedMock<MockEmilyInteract>> {
        self.with_emily_client(WrappedMock::default())
    }
}

impl<Storage, Bitcoin, Stacks> ConfigureEmilyClient<Storage, Bitcoin, Stacks>
    for ContextBuilder<Storage, Bitcoin, Stacks, ()>
where
    Self: Sized + BuilderState<Storage, Bitcoin, Stacks, ()>,
{
}

/// Trait for configuring the context with mocked clients. These methods are
/// available when no clients have been configured yet.
pub trait ConfigureMockedClients<Storage>
where
    Self: Sized + BuilderState<Storage, (), (), ()>,
{
    /// Configure the context to use mocks for all client implementations.
    fn with_mocked_clients(
        self,
    ) -> ContextBuilder<
        Storage,
        WrappedMock<MockBitcoinInteract>,
        WrappedMock<MockStacksInteract>,
        WrappedMock<MockEmilyInteract>,
    > {
        let config = self.get_config();
        ContextBuilder {
            config: ContextConfig {
                settings: config.settings,
                storage: config.storage,
                bitcoin: WrappedMock::default(),
                stacks: WrappedMock::default(),
                emily: WrappedMock::default(),
            },
        }
    }
}

impl<Storage> ConfigureMockedClients<Storage> for ContextBuilder<Storage, (), (), ()> where
    Self: Sized + BuilderState<Storage, (), (), ()>
{
}

/// Trait for building a [`TestContext`]. The [`BuildContext::build`] method
/// consumes the builder and returns a new [`TestContext`]. The method is only
/// available when all required components have been configured.
pub trait BuildContext<Storage, Bitcoin, Stacks, Emily>
where
    Self: Sized + BuilderState<Storage, Bitcoin, Stacks, Emily>,
{
    /// Consume the builder and return a new [`TestContext`].
    fn build(self) -> TestContext<Storage, Bitcoin, Stacks, Emily>;
}

// TODO: We could probably move the entire builder and use it for the `SignerContext`
// as well with a separate `SignerContextBuilder` trait.
impl<Storage, Bitcoin, Stacks, Emily> BuildContext<Storage, Bitcoin, Stacks, Emily>
    for ContextBuilder<Storage, Bitcoin, Stacks, Emily>
where
    Self: BuilderState<Storage, Bitcoin, Stacks, Emily>,
    Storage: DbRead + DbWrite + Clone + Sync + Send,
    Bitcoin: BitcoinInteract + Clone + Send + Sync,
    Stacks: StacksInteract + Clone + Send + Sync,
    Emily: EmilyInteract + Clone + Send + Sync,
{
    fn build(self) -> TestContext<Storage, Bitcoin, Stacks, Emily> {
        let config = self.get_config();
        TestContext::new(
            config.settings,
            config.storage,
            config.bitcoin,
            config.stacks,
            config.emily,
        )
    }
}

#[cfg(test)]
mod tests {
    use std::{
        sync::{
            atomic::{AtomicBool, AtomicU8, Ordering},
            Arc,
        },
        time::Duration,
    };

    use tokio::sync::Notify;

    use crate::{
        context::{Context as _, SignerEvent, SignerSignal},
        testing::context::*,
    };

    #[test]
    fn can_build() {
        let _builder = ContextBuilder::new()
            .with_in_memory_storage()
            .with_mocked_clients()
            .build();
    }

    /// This test ensures that the context can be cloned and signals can be sent
    /// to both clones.
    #[tokio::test]
    async fn context_clone_signalling_works() {
        let context = TestContext::builder()
            .with_in_memory_storage()
            .with_mocked_clients()
            .build();

        let context = Arc::new(context);
        let mut recv = context.get_signal_receiver();
        let recv_count = Arc::new(AtomicU8::new(0));

        let recv1 = tokio::spawn(async move {
            let signal = recv.recv().await.unwrap();
            assert_eq!(
                signal,
                SignerSignal::Event(SignerEvent::BitcoinBlockObserved)
            );
            signal
        });

        let context_clone = context.clone();
        let recv_count_clone = Arc::clone(&recv_count);
        let recv_task_started = Arc::new(AtomicBool::new(false));
        let recv_task_started_clone = Arc::clone(&recv_task_started);
        let recv_signal_received = Arc::new(AtomicBool::new(false));
        let recv_signal_received_clone = Arc::clone(&recv_signal_received);

        let recv_task = tokio::spawn(async move {
            let mut cloned_receiver = context_clone.get_signal_receiver();
            recv_task_started_clone.store(true, Ordering::Relaxed);
            let signal = cloned_receiver.recv().await.unwrap();
            assert_eq!(
                signal,
                SignerSignal::Event(SignerEvent::BitcoinBlockObserved)
            );
            recv_count_clone.fetch_add(1, Ordering::Relaxed);
            recv_signal_received_clone.store(true, Ordering::Relaxed);
            signal
        });

        while !recv_task_started.load(Ordering::Relaxed) {
            tokio::time::sleep(Duration::from_millis(10)).await;
        }

        context
            .signal(SignerEvent::BitcoinBlockObserved.into())
            .unwrap();

        while !recv_signal_received.load(Ordering::Relaxed) {
            tokio::time::sleep(Duration::from_millis(10)).await;
        }

        recv_task.abort();
        recv1.abort();

        assert_eq!(recv_count.load(Ordering::Relaxed), 1);
    }

    /// This test demonstrates that cloning a broadcast channel and subscribing to
    /// it from multiple tasks works as expected (as according to the docs, but
    /// there were some weird issues in some tests that behaved as-if the cloning
    /// wasn't working as expected).
    #[tokio::test]
    async fn test_tokio_broadcast_clone_assumptions() {
        let (tx1, mut rx1) = tokio::sync::broadcast::channel(100);
        let tx2 = tx1.clone();
        let mut rx2 = tx2.subscribe();

        assert_eq!(tx1.receiver_count(), 2);

        let count = Arc::new(AtomicU8::new(0));
        let count1 = Arc::clone(&count);
        let count2 = Arc::clone(&count);

        let task1_started = Arc::new(Notify::new());
        let task1_started_clone = Arc::clone(&task1_started);

        let task1 = tokio::spawn(async move {
            task1_started_clone.notify_one();

            while let Ok(_) = rx2.recv().await {
                count1.fetch_add(1, Ordering::Relaxed);
            }
        });

        task1_started.notified().await;

        tx1.send(1).unwrap();

        let task2_started = Arc::new(Notify::new());
        let task2_started_clone = Arc::clone(&task2_started);

        let task2 = tokio::spawn(async move {
            task2_started_clone.notify_one();

            while let Ok(_) = rx1.recv().await {
                count2.fetch_add(1, Ordering::Relaxed);
            }
        });

        task2_started.notified().await;

        tx2.send(2).unwrap();
        tx1.send(3).unwrap();
        tx1.send(4).unwrap();

        // Just to ensure that the tasks have a chance to process the messages.
        tokio::time::sleep(Duration::from_millis(100)).await;

        task1.abort();
        task2.abort();

        // You might expect this to be 7 since we start the 2nd event loop
        // after the first send, but the subscriptions are created at the
        // beginning of this test, so the messages are buffered in the channel.
        assert_eq!(count.load(Ordering::Relaxed), 8);
    }
}<|MERGE_RESOLUTION|>--- conflicted
+++ resolved
@@ -7,12 +7,8 @@
 use blockstack_lib::{
     chainstate::{nakamoto::NakamotoBlock, stacks::StacksTransaction},
     net::api::{
-<<<<<<< HEAD
         getcontractsrc::ContractSrcResponse, getinfo::RPCPeerInfoData, getpoxinfo::RPCPoxInfoData,
-=======
-        getinfo::RPCPeerInfoData, getpoxinfo::RPCPoxInfoData, getsortition::SortitionInfo,
->>>>>>> 43a00cb3
-        gettenureinfo::RPCGetTenureInfo,
+        getsortition::SortitionInfo, gettenureinfo::RPCGetTenureInfo,
     },
 };
 use clarity::types::chainstate::{StacksAddress, StacksBlockId};
